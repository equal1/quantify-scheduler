# Changelog

## Unreleased

### Breaking changes


### Merged branches and closed issues
<<<<<<< HEAD
- Documentation - Instrument naming requirements in qblox hardware config (!531)
=======
 - Tests - Refactored tests to remove duplicated temp_dir setup, and only use `tmp_test_data_dir` fixture (#370,  !525)
>>>>>>> a90ddc26
- Tests - Update tests to use `mock_setup_basic_transmon_with_standard_params` where needed (#369, !522)
- Improve parameter documentation for DeviceElements (!493)
- NV centers - First operation `SpectroscopyOperation` with compilation for Qblox hardware (!471)
- NV centers - `Reset` operation with compilation for Qblox hardware (!485)
- NV centers - `Measure` operation using TriggerCount acquisition; only device compilation so far (!490)
- NV Centers - `ChargeReset` operation only device compilation so far (!496)
- QBlox backend, Operations - The phase of the measurement clock is set to zero at the start of each measurement by default (!434, #296)
- Operations - ShiftClockPhase now uses `phase_shift` as keyword instead of `phase` (!434)
- Qblox backend - Introduce `"sequence_to_file"` param in qblox hardware config to allow skipping writing sequence json files to disk (#108, !438)
- Gate Library - Added Deprecation Warning for `acq_channel` Keyword in Measure (!491)
- QBlox backend - QRMAcquisitionManager now truncates returned acquisitions to actual lengths (!478)
- QBlox backend - mix_lo flag now specifies if IQ mixing should be applied to LO (!482)
- Git - Changed git merge strategy to "union" for CHANGELOG.md and AUTHORS.md to reduce amount of merge conflicts (!495)
- Qblox backend - `QbloxInstrumentCoordinatorComponentBase` accepts both `InstrumentModule` and `InstrumentChannel` as instrument reference to cluster module (!508)
- Validation - Replaced most of the asserts with raising proper exceptions so that they are raised in production environment too (#342, !499)
- Documentation - Building sphinx documentation will now raise an error if one of the code cells fails to run (!514)
- Updated pulse_diagram_matplotlib to be compatible with future quantify-core release (!517)
- Instrument Coordinator - Check if a parameter cache is valid before lazy setting (!505, #351)
- Qblox backend - Explicit error message when trying to do acquisitions on a QCM (!519)
- Acquisitions - Refactor tests: Move to `mock_setup_basic_transmon_with_standard_params` and replace `qcompile` by `SerialCompiler` (!516)

## 0.9.0 (2022-10-06)

### Breaking changes

- Deprecated methods removed:
  - `QuantumDevice`
    - `components` -> `elements`
    - `get_component` -> `get_element`
    - `add_component` -> `add_element`
    - `remove_component` -> `remove_element`
  - `ScheduleBase`
    - `plot_circuit_diagram_mpl` -> `plot_circuit_diagram`
    - `plot_pulse_diagram_mpl` -> `plot_pulse_diagram`  
- Compilation - Compilation is now a graph. (#305, !407)
- Operations - Allow moving to `qcodes` >=0.34 (#300, !473)
    - Disallow `"_"` in `DeviceElement` names to comply with qcodes version 0.34
    - Enforces `"_"` as the separator between device elements in `Edge` names
    - Note: We are still on `qcodes` 0.33 due to pin in `quantify-core` package requirements
- Operations, Resources, and Schedulables - Deprecate the use of the `data` argument (!455)
- Qblox ICCs - Hotfix for storing scope acquisition (broken by !432) (!470)
- Qblox ICCs - Only activate markers and LOs of used outputs to prevent noise (!474)

### Merged branches and closed issues

- Docs - Support for `myst-nb` added (#301, !407)
- Docs - Sources are converted from restructured text format to MyST markdown. (!452)
- Docs - Add pin on `nbclient<0.6` for Read-the-Docs to build; Remove various old temp requirement pins (!477)
- Docs - Added documentation and unit tests for the Rxy, X, X90, Y and Y90 unitaries (#349)
- Gettables - Added a `ProfiledScheduleGettable` for profiling execution times of schedule steps. (!420, !469)
  - Please note: Setup in need of refactoring so interface is subject to change (see #320)
- Instrument Coordinator - Small fix for `search_settable_param` when scheduler is searching for qcodes parameters (!461)
- JSON utilities - Remove `repr` based serialization/deserialization methods (!445, #248)
- JSON utilities - Extend the capabilities of the ``__getstate__/__setstate__`` json serializer (!445, #248)
- Qblox ICCs - Added input/output gain/attenuation configurable hardware parameter (!458)
- Structure - Pydantic-based model is now used to validate latency corrections. (!467, #333)
- Zhinst backend - Raise a more understandable exception when compiling an acquisition with larger than allowed duration (!407).


## 0.8.0 Support for two qubit operations and basic CZ-gate implementation (2022-08-10)

### Breaking changes

- Operations - Pin `qcodes` package to \<0.34.0 due to breaking `Edge` naming (#300, !409)
- Qblox backend - Sequencers are now dynamically allocated. The hardware config file schema was changed. (!328)
    - For each instrument, the config now contains a `portclock_configs` entry, a list with a dictionary of settings per port-clock combination
    - See <https://quantify-quantify-scheduler.readthedocs-hosted.com/en/0.8.0/tutorials/qblox/recent.html>
- Qblox backend - Strictly requires v0.7.x of the `qblox-instruments` package (!449)
- Zhinst backend - Strictly requires v21.8.20515 of the `zhinst` package (!387)

### Merged branches and closed issues

- Compilation - Added `acq_protocol` optional parameter to the `Measure` gate. (!386)
- Compilation - Call `determine_absolute_timing` in `qcompile` when no `device_cfg` supplied. (!436)
- Compilation - Decrease test usage of deprecated transmon_test_config.json / add_pulse_information_transmon (!450)
- DRAG Pulse - Removed an extra G_amp factor from the Q component (derivative pulse). (#298, !406)
- Docs - Fix API reference pages on read-the-docs (#303, !413)
- Docs - Pin sphinx to 5.0.2 due to crash in napoleon (!437)
- Docs - Unpin sphinx >=5.1.1 (!445)
- Docs - Fix jsonschemas not rendered on read-the-docs (!448)
- Docs - Clarify port and clock concepts (!431)
- Docs - New scheduler tutorials: Schedules and Pulses; Compiling to Hardware; Operations and Qubits (!336, !439)
- Gettables - Added `generate_diagnostic_report` method to save the internal state of `ScheduleGettable` to a zip-file. (!408)
- Helpers - Moved `MockLocalOscillator` definition from tests to `helpers.mock_instruments.MockLocalOscillator` (!392, !336).
- JSON utilities - Add JSON serialization/deserialization methods based on `__getstate__`/`__setstate__` (!444)
- Operations - Added a `symmetric` key in the `gate_info` to flag symmetric operations. (!389)
- Operations - Introduce basic CZ-gate via `CompositeSquareEdge` (utilizing `quantify_scheduler.operations.pulse_factories.composite_square_pulse`) (!411)
    - Replaces the incomplete `SuddenNetZeroEdge` basic CZ-gate implementation
- Operations - Rxy theta rotations now fall into the domain of \[-180 to 180) degrees. (!433)
- QuantumDevice - Added implementation for `edges` in the quantum device config in order to support two qubit operations. (!389)
    - The `Edge` has been added as an abstract base class for edges to be added to a device.
- Qblox backend - Only add clocks to the schedule that are actually being used, avoids trying to assign frequencies for unused clocks (#278, !371)
- Qblox backend - Fix for supplying negative NCO phase (!393)
- Qblox backend - Fix compilation of ShiftClockPhase (!404, broken by merge of !328)
- Qblox backend - Fix for outputting signals on even output paths of qblox hardware in real_output_x mode (!397)
- Qblox backend - Make Qblox backend compatible with generic downconverter values in hardware_config (!418)
- Qblox backend - Fix for 90 degree phase shift on even output paths as a result of the !397 hotfix. (!412)
- Qblox backend - Fix cluster compatibility when converting old hwconfig to new specs (!419)
- Qblox backend - Latency corrections must now be defined in top layer of hw config (!400)
- Qblox backend - Fix combination of cluster and latency corrections when converting hw_configs to new specs  (!417)
- Qblox backend - Fix handling of composite pulses (#299, !411)
- Qblox backend - Implementation of distortion correction (#285, !388)
- Qblox backend - Fix incompatibility of distortion_correction parameters as numpy arrays (!426)
- Qblox backend - Remove all references to the inactive `line_gain_db` param (!435)
- Qblox ICCs - Fix for setting `scope_acq_sequencer_select` for QRM and QRM-RF (!432, !441)
- Qblox ICCs - Fix `ClusterComponent.prepare` mutating the schedule (!443)
- Schedules - Revert rename of `trace_schedule` done in !432 and rename new schedule using gates to `trace_schedule_circuit_layer` (!442)
- Schedules - Make `AcquisitionMetadata` a serializable class (!446)

## 0.7.0 Support for qblox-instruments v0.6.0, new BasicTransmonElement, change for triggers in Zhinst backend (2022-04-11)

### Breaking changes

- Qblox ICCs - Updated Qblox components for using the new unified-style qblox driver (see <https://gitlab.com/quantify-os/quantify-scheduler/-/wikis/Qblox-ICCs:-Interface-changes-in-using-qblox-instruments-v0.6.0>) (!377).
- Qblox backend - Strictly requires v0.6.0 of the qblox-instruments package (!377).
- Zhinst backend - Hardware config for the devices. Replaced keyword "triggers" to "trigger", and the value type from `List[int]` to `int`. E.g. old style, `"triggers": [2]`, new style, `"trigger": 2` (#264, !372).

### Merged branches and closed issues

- QuantumDevice - The `DeviceElement` has been added as an abstract base class for elements to be added to a device (#148, !374).
- QuantumDevice - The `BasicTransmonElement` has been added that generates a device config in a more structured manner (#246, !374).
- QuantumDevice - Fixed a bug in the `BasicTransmonElement` where operations had clock-frequencies (`float`) specified instead of clocks (`str`) (!379).
- QuantumDevice - The `TransmonElement` will be deprecated after version 0.8 (!374).

## 0.6.0 Full support for multiplexed readout, transmon element update, fixes to backends (2022-03-10)

### Breaking changes

- Compilation - Deprecated `add_pulse_information_transmon` in favor of `compilation.backends.circuit_to_device.compile_circuit_to_device` (#64, #67, !339).
- Compilation - attempting compilation with missing values in the `DeviceCompilationConfig` configuration will now raise validation errors. Be sure to set initial values when generating a config using the `QuantumDevice` object (!339)
- Compilation - Device compile making use of `.compile_circuit_to_device` no longer modifies the input schedule (#249, !339).
- Compilation - When specifying multiple timing constraints for a schedulable, the constraint specifying the latest time determines the absolute time of the shedulable (!309)
- Gettables - `ScheduleGettableSingleChannel` renamed to `ScheduleGettable` as it now supports multiple acquisition channels (!299).
- Hardware config - Removed the need for a `ic_` prefix from the hardware config (!312).
- Instrument Coordinator - IC now adds a `GenericInstrumentCoordinatorComponent` to itself on instantiation by default (!350)
- Instrument Coordinator - IC stop function has an `allow_failure` parameter which allows IC components attached to it to fail to stop with warning instead of raising errors. Allows for situations when some components cannot have a stop instruction sent before the prepare stage. (!359)
- Operations - The internal behavior of how acquisition channels and acquisition indices are configured in the `Measure` operation has changed slightly. See #262 for details. (!339).
- Operations - Added "operation_type" key to the schema. (!345)
- Structure - `Schedule.timing_constraints` has been renamed to `Schedule.schedulables`. It now points to a dictionary of schedulables rather than a list of dicts. (!309)
- Structure - Pydantic-based model is now used for the data structures. (!341)
- Visualization - Deprecated `plot_circuit_diagram_mpl` and `plot_pulse_diagram_mpl` in `ScheduleBase` in favour of `plot_circuit_diagram` and `plot_pulse_diagram` (!313)
- Qblox backend - Strictly requires v0.5.4 of the qblox-instruments package (!314)
- Zhinst backend - Due to !312, the csv files used to upload the waveforms to the UHFQA no longer use the `ic_` prefix in their filenames. (!334)
- Zhinst backend - Fixes bug when doing SSRO experiments. No more duplicated shots. Adds support for BinMode.APPEND during compilation. (#276, !358)
- Zhinst backend - Removed `latency` and `line_trigger_delay` keys in the channels of the devices for the Zhinst hardware config. (!363)
- Zhinst backend - Added `latency_corrections` main entry in the Zhinst hardware config for latency corrections on a port-clock combination basis. (!363)

### Merged branches and closed issues

- Compilation - Added a new compilation backend `compilation.backends.circuit_to_device.compile_circuit_to_device` for the quantum-circuit to quantum-device layer (#64, #67, !339).
- Compilation - Fixed `add_pulse_information_transmon` when using "Trace" acquisition mode (!300)
- Compilation - Fixed the deprecation warnings from pandas `DataFrame.append`. (!347)
- Docs - Pinning qcodes package to \<0.32.0 due to Read the Docs API reference failure (!361)
- Gettables - `ScheduleGettable` now first stops all instruments in IC during initialization (!324)
- Schedules - Adds a multiplexing verification schedule. (!329)
- Operations - Sudden Net Zero from Negirneac 2021 added to the `pulse_library` (!339)
- Operations - Docstrings for the X90, X, Y90, Y, and Rxy gate unitary have been aligned with literature. (#261, !305)
- Operations - Adds an optional "data" argument to staircase pulse. (!335)
- Pulse library - Added `ShiftClockPhase` operation that can be used to shift the phase of a clock during execution of a `Schedule` (!346)
- Pulse library - Added a numerically defined pulse. (!157)
- QuantumDevice - Unknown values are initialized as `float('nan')` (#274, !356)
- TransmonElement - Corrected the motzoi parameter range validator. (!351)
- Visualization - Adds visualisation of acquisitions to plotly pulse diagrams (!304)
- Visualization - Add `plot_pulse_diagram` and `plot_circuit_diagram` to schedule for easier method names, and enable plotly visualization directly from `ScheduleBase` (!313)
- Utilities - Migrates the utilities from quantify-core. (!357)
- Generic ICC - Adds support for nested parameters. (!330)
- Qblox ICCs - Stop now disables sync on all sequencers to prevent hanging during next run, where it gets re-enabled if needed (!324)
- Qblox ICCs - `_QRMAcquisitionManager._get_scope_data` now has correct return type (#232, !300)
- Qblox ICCs - Fixed bug where QRM scope mode sequencer does not get set correctly (!342)
- Qblox ICCs - Fixed reference source cluster issue when it is not being set correctly. (!323)
- Qblox backend - NCO phase now gets reset every averaging loop (!337)
- Qblox backend - Enables RF output switch at the start of a program. (!344)
- Qblox backend - Added logic for changing the NCO phase during execution of a `Schedule` (!346)
- Qblox backend - Added ability to correct for latency by delaying program execution on a per sequencer basis (!325)
- Qblox backend - Compilation with local oscillators changed to work with generic instrument coordinator components (!306)
- Qblox backend - Refactored operation handling and greatly increased test coverage (!301).
- Qblox backend - Made max duration of wait instructions (!319).
- Qblox backend - Fixed an issue with the downconverter frequency correction. (!318)
- Qblox backend - Temporary fix for a floating point rounding error when calculating the length of pulses. (#284, !365)
- Zhinst backend - Fixed the ZI resolver return typehint. (!307)
- Zhinst backend - Fixed an issue when compiling seqc programs for multiple sequencers end up overwriting the first sequencer. (!340, #260)

## 0.5.2 Fixes to backends, and other incremental fixes  (2021-12-08)

### Breaking changes

- Dependency on `jsonschema` has been replaced with `fastjsonschema`. (!284, !293)
- Zhinst hardware config json schema has changed. See the example schema. (!283)
- In `hardware_compile` function, the `hardware_map` is changed to `hardware_cfg` parameter. (!279)
- Remove enum tools dependency (!270)

### Merged branches and closed issues

- Compilation - The `determine_absolute_scheduling` function now sorts the list of labels in the timing constraints, and then a binary search (via `np.searchsorted`) is applied. (!272, !274)
- Compilation - Make `device_cfg` an optional argument of qcompile(!281)
- Compilation - renamed the hardware_mapping argument of qcompile into hardware_cfg (#165, !279)
- Compilation - Introduced the hardware_compile function to perform the hardware compilation returning a CompiledSchedule (#224, !279)
- Docs - Updating user guide to mention correctly the QuantumDevice and ScheduleGettable(s) available. (!209)
- Infrastructure - Adds rich package in the requirements since tutorials use it. (!276)
- Operations - The `locate` function now uses the `functools.lru_cache` to cache the result (only for python >= 3.8). For python 3.7, behaviour remains the same.  (!273, !275)
- Operations - Resolved a minor issue where identical Rxy rotations (for angles >360) would be treated as separate operations in a schedule (!263)
- Visualization - Adds a function `plot_acquisition_operations` which together with the new `AcquisitionOperation` class will help highlight acquisition pulses in the pulse diagrams. (!271, !277)
- Zhinst backend - Large parts of the Zhinst backend have been rewritten. This should resolve a range of issues. (!263)
    - Calculation of the timelines for different operations now makes using of a timing table, improving code readability and debugability.
    - Timing issues related to triggering should be resolved (#218)
    - The backend can now always use the same hardware configuration file (#214)
    - Acquisition is now done using the StartQA instruction (#213)
    - error handling in the Zhinst backend has been improved catching several exceptions at compile time of the schedule instead of manifesting in unexpected results during runtime.
    - Local oscillators through the ZI backend uses the GenericInstrumentCoordinatorComponent. Configures other parameters other than frequency. (!283, #204)
- Qblox backend - only check major and minor version when checking compatibility with the qblox_instruments package (!290)
    - Added support for the Qblox Downconverter (!297)
    - Added workaround for staircase_amplitude. (!292)
    - Fix looped acquisition integration time, fix acquire index offset by one (!291)
    - Qblox instruments version == 0.5.3 (!289)
    - Fix sequencer_sync_en not being reset in the qblox instrument coordinator component. (!285)
    - Fix rounding of time to samples in qblox backend (!282)
    - Fix pulse stitching at zero amplitude. (!280)
    - Allow instruction generated staircase with modulation (!278)
- Utilities - Improve JSON validation speed (!284)
- Utilities - Improve operation deserialization speed (!273)
- Bugfix - For calculating the pulse area, the mathematical area is used instead of area of sampled pulse. (!242, !286)
- Bugfix - Fix for plot window operations (!294)

## 0.5.1 Incremental fixes, refactoring, and addition of convenience methods and classes (2021-11-11)

### Breaking changes

- InstrumentCoordinator - `last_schedule` is now a property (!252).
- Structure - We have refactored the Operation and Schedule classes out of the types module and moved the different operation libraries (acquisition_library, gate_library, and pulse_library) (#217, !256).
    - `quantify_scheduler.types.Operation` -> `quantify_scheduler.operations.operation.Operation`, the import `quantify_scheduler.Operation` still works.
    - `quantify_scheduler.types.Schedule` -> `quantify_scheduler.schedules.schedule.Schedule`, the import `quantify_scheduler.Schedule` still works.
    - `quantify_scheduler.types.CompiledSchedule` -> `quantify_scheduler.schedules.schedule.CompiledSchedule`
    - `quantify_scheduler.types.ScheduleBase` -> `quantify_scheduler.schedules.schedule.ScheduleBase`
    - `quantify_scheduler.types.AcquisitionMetadata` -> `quantify_scheduler.schedules.schedule.AcquisitionMetadata`
    - `quantify_scheduler.acquisition_library` -> `quantify_scheduler.operations.acquisition_library`
    - `quantify_scheduler.gate_library` -> `quantify_scheduler.operations.gate_library`
    - `quantify_scheduler.pulse_library` -> `quantify_scheduler.operations.pulse_library`

### Merged branches and closed issues

- Control - Add option to set output port in heterodyne_spec_sched (!262)
- Control - Expand SingleChannelScheduleGettable to support trace acquisitions (!248)
- Control - Update create_dc_compensation_pulse behaviour and docstring. (!244)
- Control - Refactor ScheduleGettableSingleChannel (!240, !249)
- Control - Reduce the default init_duration of spectroscopy schedules (!237)
- Generic ICC - Added a GenericInstrumentCoordinatorComponent. (!267)
- ICCs - InstrumentCoordinatorComponentBase now has a `force_set_parameter` as a ManualParameter to enable the user to switch the lazy_set behaviour when setting parameters of the instruments connected to the InstrumentCoordinatorComponent. (!267)
- Qblox ICCs - Adds a lazy_set behaviour by default when setting parameters with the same value to an instrument connected to the Qblox ICC. (!230)
- Visualization - made matplotlib schedule visualization methods accessible as methods `plot_circuit_diagram_mpl` and `plot_pulse_diagram_mpl` of the `Schedule` class (!253)
- Visualization - resolved a bug where a schedule was modified when drawing a circuit diagram (#197, !250)
- Visualization - Add support for window operation to transmon backend (!245)
- Infrastructure - Fix and enhance pre-commit + add to CI (!257, !265)
- Infrastructure - Added prospector config file for CI. (!261)
- Bugfix - Removed redundant `determine_absolute_timing` step in `qcompile`. (!259)
- Bugfix - Ramp pulse sampling utilizing `np.linspace` behaviour changed. (!258)
- Docs - Adds the new Quantify logo similar to quantify_core. (!266)
- Docs - Enhance documentation of public API for reimported modules \[imports aliases\] (!254)
- Docs - Fixes the funcparserlib error in rtd. (!251)
- Docs - Updated Qblox backend docs to include the new features. (!247)

## 0.5.0 Expanded feature sets hardware compilation backends (2021-10-25)

### Breaking changes

- The `schedules.timedomain_schedules.allxy_sched` function no longer accepts the string "All" as an argument to the `element_select_idx` keyword.
- The `QuantumDevice.cfg_nr_averages` parameter was renamed to `QuantumDevice.cfg_sched_repetitions`
- The call signature of `gettables.ScheduleVectorAcqGettable` has been renamed to `gettables.ScheduleGettableSingleChannel`, and the call signature has been updated according to #36 to no longer accept several keyword arguments.
- Qblox Backend - The NCO phase is now reset at the start of a program (!213).
- Qblox Backend - Compilation now requires qblox_instruments version 0.5.0, 0.5.1 or 0.5.2 (!214, !221).

### Merged branches and closed issues

- Compilation - Added the ability to specify the BinMode at the quantum-circuit layer (#183, !180).
- Compilation - qcompile no longer modifies schedules (#102, !178).
- Control - Added a first version of the QuantumDevice object (#148, !180).
- Control - A single-qubit ScheduleGettable has been added (#36, !180).
- Docs - Added bibliography with sphinxcontrib-bibtex extension (!171).
- Docs - Fixed missing files in API reference (!176).
- InstrumentCoordinator - CompiledSchedule class added to specify interfaces of InstrumentCoordinator and compilation functions (#174, !177).
- InstrumentCoordinator - CompiledSchedule.last_schedule method added to provide access to last executed schedule (#167, !177).
- Qblox Backend - Added support for qblox_instruments version 0.4.0 (new acquisition path) (!143).
- Qblox Backend - Added support for real time mixer corrections rather than pre-distorting the uploaded waveforms (!192).
- Qblox Backend - Waveforms are now compared using the normalized data array rather than the parameterized description (!182).
- Qblox Backend - Support for append bin mode (#184, !180).
- Qblox Backend - Support for using real value pulses on arbitrary outputs added (!142).
- Qblox Backend - Compilation now supports 6 sequencers for both the QCM as well as the QRM (!142).
- Qblox Backend - Support for a cluster, along with its QCM, QRM, QCM-RF and QRM-RF modules (!164)
- Qblox Backend - Registers are now dynamically allocated during compilation (!195)
- Zhinst backend - No exception is raised when an LO that is in the config is not part of a schedule. (#203, !223)
- Zhinst backend - Instrument coordinator components for ZI will only be configured when the settings used to configure it have changed (#196, !227)
- Zhinst backend - Solved a bug that caused single-sideband demodulation to not be configured correctly when using the UHFQA (!227)
- Zhinst backend - Warnings raised during compilation of seqc programs will no longer raise an exception but will use logging.warning (!227)
- Zhinst backend - resolved a bug where the instrument coordinator cannot write waveforms to the UHFQA if it has never been used before (!227)
- Zhinst backend - resolved a bug where multiple identical measurements in a schedule would result in multiple integration weights being uploaded to the UFHQA (#207, !234)
- Zhinst backend - resolved a bug where the UHFQA would not be triggered properly when executing a schedule with multiple samples (batched mode) (#205, !234)
- Qblox ICCs - Compensated integration time for Qblox QRM IC component (!199).
- Qblox ICCs - Added error handling for error flags given by `get_sequencer_state` (!215)
- QuantumDevice - Added docstrings to the TransmonElement parameters (!216, !218)
- Qblox ICCs - QCoDeS parameters are now only set if they differ from the value in the cache (!230)
- Visualization - Allow user defined axis for plotting circuit diagram (!206)
- Visualization - Adds schedule plotting using matplotlib and a WindowOperation to help visualize pulse diagrams (!225, !232)
- Other - Added method `sample_schedule` to sample a `Schedule` (!212)
- Other - The `RampPulse` has an extra (optional) parameter `offset` (!211)
- Other - Updated existing schedules to make use of the acquisition index (#180, !180).
- Other - Added a function to extract acquisition metadata from a schedule (#179, !180).
- Other - The soft square waveform can now be evaluated with only one datapoint without raising an exception (!235)
- Other - Added a function that generates a square pulse that compensates DC components of a sequence of pulses (!173)

## 0.4.0 InstrumentCoordinator and improvements to backends (2021-08-06)

### Breaking changes

- Change of namespace from quantify.scheduler.\* to quantify_scheduler.\*

### Merged branches and closed issues

- Changes the namespace from quantify.scheduler to quantify_scheduler (!124)
- InstrumentCoordinator - Add is_running property and wait_done method. Closes #133 (!140)
- InstrumentCoordinator - Add instrument coordinator reference parameter to transmon element (!152)
- InstrumentCoordinator - Prefix serialized settings for ZI ControlStack components. (!149)
- InstrumentCoordinator - Refactored ControlStack name to InstrumentCoordinator (!151)
- InstrumentCoordinator - Make use of InstrumentRefParameters (!144)
- InstrumentCoordinator - Add controlstack class (!70)
- InstrumentCoordinator - Add Zurich Instruments InstrumentCoordinatorComponent. (!99)
- InstrumentCoordinator - Add Qblox InstrumentCoordinatorComponent. (!112)
- InstrumentCoordinator - Avoid garbage collection for instrument coordinator components (!162)
- Qblox backend - Removed limit in Qblox backend that keeps the QCM sequencer count at 2 (!135)
- Qblox backend - Restructured compilation using external local oscillators. (!116)
- Qblox backend - Added Chirp and Staircase pulses; and efficient implementation for QD spin qubit experiments (!106)
- Qblox backend - Only run `start_sequencer` on pulsar instruments which have been armed (!156)
- Zhinst backend - Assert current with new sequence program to skip compilation (!131)
- Zhinst backend - Deserialize zhinst settings from JSON to ZISettingsBuilder (!130)
- Zhinst backend - Add waveform mixer skewness corrections (!103)
- Zhinst backend - Add backend option to enable Calibration mode (#103, !123)
- Zhinst backend - Replace weights string array with a numerical array in JSON format (!148)
- Zhinst backend - Add grouping of instrument settings (!133)
- Zhinst backend - Add qcompile tests for the zurich instruments backend (!118)
- Zhinst backend - Add repetitions parameter (!138)
- Zhinst backend - Fixes the bug where the seqc in the datadir is not copied to the webserver location. (!165)
- Fix for circuit diagram plotting failure after pulse scheduling (#157, !163)
- Fixed typo in the gate_info of the Y gate in the gate_library (!155)
- Add artificial detuning in Ramsey Schedule and bug fixes (!120)
- Use individual loggers per python file (!134)
- Recolour draw circuit diagram mpl (!96)
- Fix issues with timedomain schedules (!145)
- Renamed input parameters of quantify_scheduler.schedules.\* functions. (!136)
- Added acquisitions to circuit diagram (!93)
- Add string representations to acquisition protocols of the acquisitions library (!114)
- Transmon element and config generation (!75)
- Rename operation_hash to operation_repr (!122)
- Add types.Schedule from_json conversion (!119)
- Add missing return types (!121)
- Add serialization to Operations (!110)

## 0.3.0 Multiple backends support (2021-05-20)

- Added support for both Qblox and Zurich Instrument backends.
- Added convenience pylintrc configuration file.
- Added examples for timedomain and spectroscopy schedules.

### Breaking changes

- Major refactor of the Qblox backend. (For example, it's now `quantify_core.backends.qblox_backend` instead of the previous `quantify_core.backends.pulsar_backend`)
- Qblox backend requires strictly v0.3.2 of the qblox-instruments package.

### Merged branches and closed issues

- Add mixer skewness corrections helper function. (!102)
- Added Qblox backend support. (!81)
- Compile backend with ZISettingsBuilder. (!87)
- Add vscode IDE config files. (!100)
- Add ZISettingsBuilder class. (!86)
- Added representation to gates in gate library and defined equality operation. (!101)
- Fix/operation duration. Fixes #107. (!89)
- Feat/long pulses fix validators name. (!90)
- Implemented long square pulses unrolling (for waveform-memory-limited devices). (!83)
- Changed Qblox-Instruments version to 0.3.2. (!88)
- Feature: Improve overall zhinst backend timing. (!77)
- Plotly cleanup. (!69)
- Pulsar backend version bump. (!82)
- Added zhinst backend support. (!49)
- Added example timedomain programs. (!71)
- Added example spectroscopy programs. (!64)
- Added pylintrc configuration file. (!55)
- Added repetitions property to Schedule. (!56)
- Added Acquisition Protocols. (!51)
- Hotfix for filename sanitization pulsar backend. (!61)
- Pulsar backend function sanitization. (!60)
- Potential fix time-out pulsar. (!58)
- Updated Pulsar backend version to v0.2.3.. (!57)
- Fixed datadir related bugs. (!54)
- Added Station implementation. (!52)
- Pulsar backend v0.2.2 check. (!48)
- Fix for issue with acq delay. (!45)
- Fix for issue #52. (!44)
- Add artificial detuning to Ramsey schedule (!120)
- Added support for the Qblox Pulsar QCM-RF/QRM-RF devices (!158)

## 0.2.0 Hybrid pulse- gate-level control model (2021-01-14)

- Major refactor of the scheduler resource code enabling hybrid pulse- gate-level control.
- Moved quantify_scheduler.types.Resource class to a separate quantify_scheduler.resources module.
- Adds a BasebandClockResource class within the newly created quantify_scheduler.resources module.
- Moved QRM and QCM related classes to the quantify_scheduler.backends.pulsar_backend module.
- In quantify_scheduler.compilation, rename of function '\_determine_absolute_timing' to 'determine_absolute_timing'. Argument changed from clock_unit to time_unit.
- In quantify_scheduler.compilation, rename of function '\_add_pulse_information_transmon' to 'add_pulse_information_transmon'.
- Added ramp waveform in quantify_scheduler.waveforms.
- Added schemas for operation and transmon_cfg.
- Added a basic hybrid visualisation for pulses using new addressing scheme.
- Operations check whether an operation is a valid gate or pulse.
- Refactor of visualization module. Moved quantify_scheduler.backends.visualization to quantify_scheduler.visualization module. Expect code breaking reorganization and changes to function names.
- Pulsar backend version now checks for QCM and QRM drivers version 0.1.2.

### Merged branches and closed issues

- fix(pulse_scheme): Add tickformatstops for x-axis using SI-unit 'seconds'. Closes #39. (!39)
- Resolve "y-axis label is broken in plotly visualization after resources-refactor". Closes #45. (!38)
- Resources refactor (!28, !29, !30)
- Hybrid visualisation for pulses and circuit gate operations. Closes #22 and #6. (!27)
- Support Pulsar parameterisation from scheduler. Support feature for #29. (!2)
- Operation properties to check if an operation is a valid gate or pulse. Closes #28 (!25)
- Visualisation refactor. Closes #26. (!22)
- Windows job (!20)
- Changed Pulsar backend version check from 0.1.1 to 0.1.2. (!21)

## 0.1.0 (2020-10-21)

- Refactored scheduler functionality from quantify-core into quantify-scheduler
- Support for modifying Pulsar params via the sequencer #54 (!2)
- Simplification of compilation through `qcompile` (!1)
- Qubit resources can be parameters of gates #11 (!4)
- Circuit diagram visualization of operations without no pulse info raises exception #5 (!5)
- Pulsar backend verifies driver and firmware versions of hardware #14 (!6)
- Sequencer renamed to scheduler #15 (!7)
- Documentation update to reflect refactor #8 (!8)
- Refactor circuit diagram to be more usable !10 (relates to #6)
- Unify API docstrings to adhere to NumpyDocstring format !11
- Changes to addressing of where a pulse is played !9 (#10)
- Renamed doc -docs folder for consistency #18 (!12)
- Moved test folder outside of project #19 (!14)
- Add copyright notices and cleanup documenation #21 (!13)
- Add installation tip for plotly dependency in combination with jupyter #24 (!15)

```{note}
- \# denotes a closed issue.
- ! denotes a merge request.
```<|MERGE_RESOLUTION|>--- conflicted
+++ resolved
@@ -6,11 +6,8 @@
 
 
 ### Merged branches and closed issues
-<<<<<<< HEAD
 - Documentation - Instrument naming requirements in qblox hardware config (!531)
-=======
  - Tests - Refactored tests to remove duplicated temp_dir setup, and only use `tmp_test_data_dir` fixture (#370,  !525)
->>>>>>> a90ddc26
 - Tests - Update tests to use `mock_setup_basic_transmon_with_standard_params` where needed (#369, !522)
 - Improve parameter documentation for DeviceElements (!493)
 - NV centers - First operation `SpectroscopyOperation` with compilation for Qblox hardware (!471)
