# Changelog

## 0.18.0 (2023-12-14)

### Release highlights

**Qblox Updates:**
- Square pulses now support complex value pulses.
- Marker pulse functionality corrected on RF modules.

**General Enhancements:**
- Numerous improvements to hardware compilation configuration:
  - Introduced `Connectivity` data structure for mapping connections between quantum device ports and control hardware in `HardwareCompilationConfig`.
  - Integration of third-party instruments via custom compilation nodes in hardware backends.
  - Improved `Connectivity` to include one-to-many, many-to-one, and many-to-many connection capabilities.

### Breaking changes

- Compilation 
  - Changes to the `CompilationConfig` generation in the `QuantumDevice` to support parsing custom (backend-specific) `HardwareCompilationConfig` datastructures. (!840)
  - The `backend` field in the `HardwareCompilationConfig` was replaced by the `config_type` field, which contains a (string) reference to the backend-specific `HardwareCompilationConfig` datastructure.
  - The `backend` field was removed from the `DeviceCompilationConfig`.
  - The `compilation_passes` field was moved from the `SerialCompilationConfig` into the `DeviceCompilationConfig` and `HardwareCompilationConfig` datastructures.
  - Migration:
    - `DeviceCompilationConfig`: If you are loading a stored `DeviceCompilationConfig` (instead of relying on the device config generation of the `QuantumDevice`), remove the `"backend"` key.
    - `HardwareCompilationConfig`: If you are already using the new-style `HardwareCompilationConfig`, change the `"backend"` key to `"config_type"`.
      - For Qblox: `"config_type": "quantify_scheduler.backends.qblox_backend.QbloxHardwareCompilationConfig"`,
      - For Zurich Instruments: `"config_type": "quantify_scheduler.backends.zhinst_backend.ZIHardwareCompilationConfig"`.
<<<<<<< HEAD

- Schedulables 
  - Rename `Schedulable["operation_repr"]` to `Schedulable["operation_id"]` (!775, #438)

- Qblox ICCs 
  - Fix to allow running `ScheduleGettable` with option `always_initialize=False`. (!868)
    - Arming the sequencers is now done via `InstrumentCoordinator.start()` instead of `InstrumentCoordinator.prepare()`.

- Pulses 
  - The phase argument for `SquarePulse` has been removed. (!867)

### Merged branches and closed issues

- Qblox backend
  - Refactors (!759, !870)
    - Move to/rename helpers in `StaticHardwareProperties`:
      - `get_io_info` => `_get_io_mode`,
      - `output_name_to_output_indices` + `input_name_to_input_indices` => `io_name_to_connected_io_indices`,
      - `output_map` => `io_name_to_digital_marker`.
    - Rename properties in `Sequencer`:
      - `connected_outputs` => `connected_output_indices`,
      - `connected_inputs` => `connected_input_indices`.
    - Substitute `io_mode` string literals by `ChannelMode` enums.
    - Remove "imag" sequencer mode from Qblox backend, rename `io_name` to `channel_name` and `path0`/`path1` to `path_I`/`path_Q`. (!870)
  - Bugfixes
    - Fix `MarkerPulse` playback on QRM-RF and QCM-RF. (!828)
      - Marker bit index values for addressing outputs need to be swapped on QCM-RF, not QRM-RF (done via `MarkerPulseStrategy._fix_marker_bit_output_addressing_qcm_rf`).
    - Fix for waveform gain/offset instructions and optimization with waveform uploading. (!860)
    - Fix (temporary) for reshaping of acquisition data of looped measurements in `BinMode.APPEND`. (!850)
  
- Compilation
  - Implement `Connectivity` datastructure for specifying connections between ports on the quantum device and on the control hardware in the `HardwareCompilationConfig`. (!734)
  - Allow additional third-party instruments with custom compilation nodes in hardware backends. (!837)
  - Allow specifying one-to-many, many-to-one, and many-to-many connections in the `Connectivity`. (!841)
  - Improve errors and warnings when compiling subschedules and/or loops. (!847)
  - Add helper functions and validators to convert old-style hardware config dicts to new-style `HardwareCompilationConfig` datastructures. (!843)
  - Allow `MarkerPulse`s to be appended to other operations. (!867)

- Schedules 
  - Prevent `FutureWarning` when creating `Schedule.timing_table` and sort by `abs_time`. (!852) 
  - Fix missing resources in nested schedule. (!877)

- QuantumDevice
  - Store element and edge instrument references in `QuantumDevice`. (!855, #442)

- Infrastructure
  - Add ability to run profiling via the CI pipeline and manually in a notebook. (!854)
  - Add new test notebook for performance tests. (!862)

- Operations 
  - Make `staircase_pulse`, `long_square_pulse` and `long_ramp_pulse` compatible with use in control flow on Qblox hardware. These now end on a pulse with 0 voltage offset, to remove 4ns timing mismatch when they are used in control flow. (!857)
  - Add `acq_channel` argument to `Measure` operation and make `acq_channel` device element accept hashable types. (!869)

- Documentation 
  - Move all `__init__` docstrings to class description and minor docstring changes. (!785)
  - Add a warning banner to documentation when on an old or on a development version of quantify. (!864)
  - Improve formatting by replacing single backticks with double backticks where needed. (!866)

### Compatibility info

**Qblox**

| quantify-scheduler |                      qblox-instruments                       |                               Cluster firmware                                |
|--------------------|:------------------------------------------------------------:|:-----------------------------------------------------------------------------:|
| v0.18.0            | [0.11.2](https://pypi.org/project/qblox-instruments/0.11.2/) | [0.6.2](https://gitlab.com/qblox/releases/cluster_releases/-/releases/v0.6.2) |
|                    | [0.11.1](https://pypi.org/project/qblox-instruments/0.11.1/) | [0.6.1](https://gitlab.com/qblox/releases/cluster_releases/-/releases/v0.6.1) |
|                    | [0.11.0](https://pypi.org/project/qblox-instruments/0.11.0/) | [0.6.0](https://gitlab.com/qblox/releases/cluster_releases/-/releases/v0.6.0) |

**Zurich Instruments**
- `zhinst==21.8.20515`, `zhinst-qcodes==0.1.4`, `zhinst-toolkit==0.1.5`
=======
- Schedulables - Rename `Schedulable["operation_repr"]` to `Schedulable["operation_id"]` (!775, #438)
- Qblox ICCs - Fix to allow running `ScheduleGettable` with option `always_initialize=False`. (!868)
  - Arming the sequencers is now done via `InstrumentCoordinator.start()` instead of `InstrumentCoordinator.prepare()`.
- Pulses - The phase argument for `SquarePulse` has been removed. (!867)
- Operations - Modify the parameters of the `VoltageOffset` operation (please also note below that this operation is moved). (!863)
  - Deprecate the `duration` parameter. The duration of a `VoltageOffset` is always 0.
  - Make the `port` parameter non-optional, and the `clock` parameter by default `BasebandClockResource.IDENTITY`.
  - N.B., this changes the order of the arguments. The correct signature is now `VoltageOffset(offset_path_0, offset_path_1, port, clock=BasebandClockResource.IDENTITY, t0=0, reference_magnitude=None)`. Using the `duration` parameter reults in a `FutureWarning`.
- Operations - Move `VoltageOffset`, `StitchedPulse` and related classes and functions to the Qblox backend. (!863)
  - Move `VoltageOffset` from `quantify_scheduler.operations.pulse_library` to `quantify_scheduler.backends.qblox.operations.pulse_library`.
  - Move `quantify_scheduler.operations.stitched_pulse` to `quantify_scheduler.backends.qblox.operations.stitched_pulse`.
  - Move `staircase_pulse`, `long_square_pulse` and `long_ramp_pulse` from `quantify_scheduler.operations.pulse_factories` to `quantify_scheduler.backends.qblox.operations.pulse_factories`.

### Merged branches and closed issues

- Qblox backend - Refactor (no functional changes) of I/O related logic. (!759)
  - Move to/rename helpers in `StaticHardwareProperties`:
    - `get_io_info` => `_get_io_mode`,
    - `output_name_to_output_indices` + `input_name_to_input_indices` => `io_name_to_connected_io_indices`,
    - `output_map` => `io_name_to_digital_marker`.
  - Rename properties in `Sequencer`:
    - `connected_outputs` => `connected_output_indices`,
    - `connected_inputs` => `connected_input_indices`.
  - Substitute `io_mode` string literals by `ChannelMode` enums.
- Qblox backend - Fix `MarkerPulse` playback on QRM-RF and QCM-RF. (!828)
  - Marker bit index values for addressing outputs need to be swapped on QCM-RF, not QRM-RF (done via `MarkerPulseStrategy._fix_marker_bit_output_addressing_qcm_rf`).
- Compilation - Implement Connectivity datastructure for specifying connections between ports on the quantum device and on the control hardware in the `HardwareCompilationConfig`. (!734)
- Compilation - Allow additional third-party instruments with custom compilation nodes in hardware backends. (!837)
- Compilation - Allow specifying one-to-many, many-to-one, and many-to-many connections in the `Connectivity`. (!841)
- Compilation - Improve errors and warnings when compiling subschedules and/or loops. (!847)
- Compilation - Add helper functions and validators to convert old-style hardware config dicts to new-style `HardwareCompilationConfig` datastructures. (!843)
- Schedules - Prevent FutureWarning when creating `Schedule.timing_table` and sort by `abs_time`. (!852) 
- Documentation - Moved all `__init__` docstrings to class description and minor docstring changes. (!785)
- QuantumDevice - Store element and edge instrument references in quantum device. (!855, #442)
- Infrastructure - Performance profiling: ability to run profiling via the CI pipeline and manually in a notebook. (!854)
- Operations - Make `staircase_pulse`, `long_square_pulse` and `long_ramp_pulse` compatible with use in control flow on Qblox hardware. (!857)
  - End on a pulse with 0 voltage offset, to remove 4ns timing mismatch when they are used in control flow.
- Qblox backend - Fixes for waveform gain/offset instructions and optimization with waveform uploading. (!860)
- Documentation - Add a warning banner to documentation when on an old or development version of quantify. (!864)
- Documentation - Improve formatting by replacing single backticks with double backticks where needed. (!866)
- Qblox backend - Temporary fix for reshaping of acquisition data of looped measurements in `BinMode.APPEND`. (!850)
- Compilation - Allow `MarkerPulse`s to be appended to other operations. (!867)
- Infrastructure - New test notebook for performance tests. (!862)
- Testing - Silence some warnings when running pytest. (!872)
- Qblox backend - Remove "imag" sequencer mode from qblox backend, rename `io_name` to `channel_name` and `path0`/`path1` to `path_I`/`path_Q`. (!870)
- Subscheduling - Fix missing resources in nested schedule. (!877)
- Acquisition - Add `acq_channel` argument to `Measure` operation and make `acq_channel` device element accept hashable types. (!869)
>>>>>>> 0d940256

## 0.17.1 (2023-11-02)

### Release highlights

- Hotfix
  - Reverted change in QuantumDevice that broke serialization/deserialization using a `quantify_core.data.handling.snapshot`. 
- New features
  - QuantumDevice: User-friendly QuantumDevice json serialization/deserialization methods.
    - `QuantumDevice.to_json()`/`QuantumDevice.to_json_file()` and `QuantumDevice.from_json()`/`QuantumDevice.from_json_file()`. 
  - New schedule: `timedomain_schedules.cpmg_sched`, CPMG schedule-generating function for dynamical decoupling experiments.

### Breaking changes

- QuantumDevice - Revert !813: `ManualParameter` `elements` and `edges` have been changed back from `dict` to `list`. (!846)
  - The change broke serialization/deserialization of QuantumDevice using a `quantify_core.data.handling.snapshot`, see #452, via `quantify_core.utilities.experiment_helpers.load_settings_onto_instrument`.

### Merged branches and closed issues

- Gettable 
  - Change reference timezone included in the diagnostics report from "Europe/Amsterdam" to UTC. (!849)
  - Include versions of the installed dependency packages of quantify-scheduler in the diagnostics report (`ScheduleGettable.initialize_and_get_with_report`). (!832)
  - Replace invalid utf-8 characters with "?" in Qblox hardware logs included in the diagnostics report. (!853)

- Qblox backend 
  - Absolute amplitude tolerance of waveform index suppression set to `2/constants.IMMEDIATE_SZ_GAIN` which prevents uploading of all gain-zero waveforms. (!842)

- QuantumDevice 
  - Serialize by adding `__getstate__` and `__setstate__` methods to the class, includes `DeviceElement`, `Edge` and `cfg_sched_repetitions`. (!802)

- Schedules 
  - Add CPMG schedule function `timedomain_schedules.cpmg_sched` for dynamical decoupling experiments. (!805)

- Utilities 
  - Add profiling notebooks to Developer guide. (!845)

### Compatibility info

**Qblox**

| quantify-scheduler |                      qblox-instruments                       |                               Cluster firmware                                |
|--------------------|:------------------------------------------------------------:|:-----------------------------------------------------------------------------:|
| v0.17.1            | [0.11.1](https://pypi.org/project/qblox-instruments/0.11.1/) | [0.6.1](https://gitlab.com/qblox/releases/cluster_releases/-/releases/v0.6.1) |
|                    | [0.11.0](https://pypi.org/project/qblox-instruments/0.11.0/) | [0.6.0](https://gitlab.com/qblox/releases/cluster_releases/-/releases/v0.6.0) |

**Zurich Instruments**
- `zhinst==21.8.20515`, `zhinst-qcodes==0.1.4`, `zhinst-toolkit==0.1.5`

## 0.17.0 (2023-10-20)

### Release highlights

- New features
  - Subschedules & repetition loops
    - A schedule can now be added to a schedule just like an operation.
    - Looping of an operation via new `control_flow` argument in `Schedule.add`.
    - Various limitations apply, please consult the documentation: [Reference guide: Control flow](https://quantify-os.org/docs/quantify-scheduler/reference/control_flow.html).
    - Also, currently plotting and timing table is not working:
      - Subschedules: circuit diagram does not work,
      - Repetition loops: not shown in circuit diagram, timing table does not work.
  - Diagnostics report: `ScheduleGettable.initialize_and_get_with_report` saves information from an experiment in a report zipfile.
    - For Qblox instruments, this includes hardware logs.
  - New operation: `GaussPulse`, an operation equivalent to the `DRAGPulse` but with derived amplitude zero.
  - New schedule: `two_qubit_transmon_schedules.chevron_cz_sched`, two-qubit schedule-generating function for CZ tuneup.
- Qblox backend improvements
  - Schedule compilation time decreased by 30-75%!
- Documentation
  -  We have moved to: https://quantify-os.org/docs/quantify-scheduler.
  - https://quantify-quantify-scheduler.readthedocs-hosted.com will be permanently redirected to the new location.

### Breaking changes

- Deprecation - The deprecated `instruction_generated_pulses_enabled` Qblox hardware configuration parameter, and the two classes related to it (`StitchedSquarePulseStrategy` and `StaircasePulseStrategy`) have been removed. The deprecated code suggestions have been updated. (!811)
- QuantumDevice - `ManualParameter` `elements` and `edges` have been changed from `list` to `dict`. (!813)
  - Before, these were lists with instrument names, so one could do `element_name = quantum_device.elements()[0]` and `edge_name = quantum_device.edges()[0]`.
  - Now, these are dicts with instrument names as keys and the `DeviceElement` and `Edge` instances as values, so one would need to change to `element_name = list(quantum_device.elements())[0]` and `edge_name = list(quantum_device.edges())[0]`.
  - Also see [Tutorial: Operations and Qubits - Device configuration](https://quantify-os.org/docs/quantify-scheduler/tutorials/Operations%20and%20Qubits.html#device-configuration).

### Merged branches and closed issues

- Compilation:
  - Add `keep_original_schedule` compilation option into the `CompilationConfig`, controlling whether a copy of the schedule is made at the start of compilation. (!816)
    - As an intermediate step, `keep_original_schedule` was added as an argument to several compilation functions (!771), but this was later moved to the `CompilationConfig`.
    - Also, directly calling `determine_absolute_timing` or `compile_circuit_to_device` (instead of from the compiler) is now deprecated.
  - Add a `scheduling_strategy` parameter to `QuantumDevice` and `DeviceCompilationConfig` classes to enable new strategies for calculating absolute timing in `compilation.determine_absolute_timing`.  (!736)
  - Added an optional `reference_magnitude` parameter to `VoltageOffset` operations. (!797)
  - Enforce always adding (possibly empty) `HardwareOptions` to the `HardwareCompilationConfig`. (!812)
  - Hotfix for !812: Fix backwards compatibility old-style hardware config for custom backend. (!818)
  
- Documentation:
  - Add a short explanation and example of the `NumericalWeightedIntegrationComplex` protocol to the Acquisitions tutorial. (!791)
  - Add a short explanation and examples of the `StitchedPulse` and `StitchedPulseBuilder` to the Schedules and Pulses tutorial. (!766)
  - Color change for code block emphasized lines. (!741)
  - Deploy documentation to quantify-os.org. (!796)
  - Explain in Qblox Cluster docs the possibility of using `"{complex,real}_output_<n>"` hardware config keys for both playback and acquisitions. (!763)
  - Fix missing images in Jupyter cell outputs in documentation deployed using Gitlab Pages. (!772, #404, counterpart of quantify-core!480)
  - Split source and build folders to simplify using [`sphinx-autobuild`](https://github.com/executablebooks/sphinx-autobuild) for its editing. (!774)
  - Update the deprecated code suggestions table. (!815)
  
- Gettable:
  - Add `ScheduleGettable.initialize_and_get_with_report` that saves information from an experiment in a report zipfile for diagnostics. (!672)
    - For Qblox instruments, this includes hardware logs, retrieved via `InstrumentCoordinator.retrieve_hardware_logs` from `qblox-instruments.ConfigurationManager`.
    - For Qblox instruments, add serial numbers and version info (via `get_idn` and `_get_mods_info`) to the report zipfile for diagnostics. (!787)
  
- Infrastructure:
  - Add `jinja2` as a dependency to quantify-scheduler (needed for `pandas.DataFrame`). (!777)
  - Bump `quantify_core` version dependency to 0.7.1 to include the fix to `without()` in quantify-core!438. (!795)
  - Improve the speed of `make_hash` (affecting `Schedule.add`) and some compilation steps. (!770)
  - Upgrade to `pydantic` V2 functionality (instead of importing from the legacy V1 module). (!714) 
  - Use new qcodes syntax for adding parameters. (!758)
  
- Operations:
  - Adjust pulse info and acquisition info definitions to take the class name. (!809)
  - Introduce the `GaussPulse`, an operation equivalent to the `DRAGPulse` but with zero derived amplitude, as well as its factory function `rxy_gauss_pulse`. (!793)
  
- Plotting:
  - Fix error while plotting numerical pulses with non-zero `rel_time`. (!783)
  
- Qblox backend:
  - Remove unnecessary deep copies from the schedule for a 30-75% performance improvement. (!771)
  - Improve compilation time for updating ports and clocks. (!830)
  - Make QASM fields aligning optional, disable by default. (!741)
  - Prevent repeated port-clock combinations. (!799)
  - Remove code referencing RF pulsars (these devices do not exist). (!748)
  - Add `debug_mode` compilation config parameter to align the q1asm program (replaces the `align_qasm_fields` setting); set to `True` for diagnostic report. (!822)
  
- Schedule:
  - A schedule can now be added to another schedule. It will be treated as one big operation. (!709)
  - Added looping: An inner schedule can be repeated inside of the schedule. This feature has limitations, please refer to the [control flow documentation](https://quantify-os.org/docs/quantify-scheduler/reference/control_flow.html). (!709, !819)
  
- Schedules:
  - Added two-qubit schedule-generating function `two_qubit_transmon_schedules.chevron_cz_sched` for CZ tuneup. (!700).
  
- Security:
  - Add `check=True` flag to all subprocess calls (see also Ruff rule PLW1510). (!767)

### Compatibility info

**Qblox**

| quantify-scheduler |                      qblox-instruments                       |                               Cluster firmware                                |
|--------------------|:------------------------------------------------------------:|:-----------------------------------------------------------------------------:|
| v0.17.0            | [0.11.1](https://pypi.org/project/qblox-instruments/0.11.1/) | [0.6.1](https://gitlab.com/qblox/releases/cluster_releases/-/releases/v0.6.1) |
|                    | [0.11.0](https://pypi.org/project/qblox-instruments/0.11.0/) | [0.6.0](https://gitlab.com/qblox/releases/cluster_releases/-/releases/v0.6.0) |

**Zurich Instruments**
- `zhinst==21.8.20515`, `zhinst-qcodes==0.1.4`, `zhinst-toolkit==0.1.5`

## 0.16.1 (2023-09-29)

### Release highlights

- Urgent Qblox hotfix
  - Fixes a bug on Qblox baseband modules where no output is measured on O2 and O4 outputs when the io-mode in the hardware configuration is set to `real_output_{1,3}`.

### Merged branches and closed issues

- Qblox backend - Fix missing signal on O2 and O4 outputs of baseband modules. (!803)
- Documentation - Switch to `pydata-sphinx-theme`. (!778)

### Compatibility info

- Qblox: `qblox-instruments==0.11.x` ([Cluster firmware v0.6.0](https://gitlab.com/qblox/releases/cluster_releases/-/releases/v0.6.0)) and ([Cluster firmware v0.6.1](https://gitlab.com/qblox/releases/cluster_releases/-/releases/v0.6.1))
- ZI:    `zhinst==21.8.20515` `zhinst-qcodes==0.1.4` `zhinst-toolkit==0.1.5`

## 0.16.0 (2023-08-17)

### Release highlights

- New features
  - New acquisition protocol: [ThresholdedAcquisition](https://quantify-os.org/docs/quantify-scheduler/tutorials/Acquisitions.html#thresholded-acquisition)
    - Currently only supported by the Qblox backend

- Qblox backend improvements
  - All-zero waveforms are no longer stored in the waveform dictionary and no longer uploaded to the hardware
  - Fixed accidentally changing multiple instances of same type of operation in a schedule
  - Fixed append mode for weighted acquisitions doing average instead of append
  - Fixed simultaneous playback on both outputs of a QCM-RF
  - Compatibility with v0.11 of the `qblox-instruments` package

### Breaking changes

- Operations - Prevent collisions by changing logic for checking Operation uniqueness to use `Operation.hash` instead of `str(Operation)`. (!738, #209)
  - `Operation.hash` now returns `str` rather than `int`.
  - `str(Operation)` is no longer required to be unique (except with the ZI backend).
  - `schedule.operations.keys()` can no longer be used to get a `repr` of the `Operation`s.
- Qblox backend - Made Q1ASM generation functions `acquire_append` and `acquire_average` private. (!739)
- Qblox backend - `to_grid_time` helper function would raise `ValueError` if time supplied is not a multiple of grid time, now additionally checking that time is within the tolerance of 1 picosecond of grid time instead of silently rounding to nanoseconds (!751)
- Qblox backend - Rename `is_within_grid_time ` helper function to `is_within_half_grid_time` !(753)
- Qblox backend - Strictly requires v0.11.x of the `qblox-instruments` package (!723)

### Merged branches and closed issues

- Acquisition - New acquisition protocol for thresholded acquisitions: `ThresholdedAcquisition` (!617)
- Compilation - Made the `HardwareCompilationConfig` datastructure backend-specific (!708)
- Compilation - Change default `ref_pt` and `ref_pt_new` to `None` in `Schedule` and `Schedulable`; `compilation.determine_absolute_timing` will then assume `end` and `start` respectively, preserving previous behavior (!733)
- Documentation - Fix broken list bullets on Read-the-Docs by enforcing `sphinx-rtd-theme>=1.2.2` (!743)
- Documentation - Fixes to acquisitions tutorial (!732)
- Documentation - Restore Qblox documentation on using the old-style hardware config (!761)
- Documentation - Fix broken xarray display in docs (propagate from quantify-core!470) (!762)
- Infrastructure - Pin version of `dataclasses-json` due to breaking pipelines (!727) and unpin again (!735)
- Instrument Coordinator - Improve error message for missing IC components (!718)
- Qblox backend - Fix weighted acquisition in append mode. (!725)
- Qblox backend - Prevent uploading "null" (i.e. all-zero) waveforms (!711)
- Qblox backend - Fix playback on both outputs of a QCM-RF (!742)
- Qblox backend - Added warning if waveform playback or acquisition is interrupted by another waveform or acquisition, respectively (!744, #436)
- Qblox backend - Update setting of sequencer qcodes parameters responsible for connection with physical input and output parameters, due to new channel map setup in `qblox-instruments==0.11`. (!723)
- Qblox backend - Hotfix for !723: turn on channel map parameters associated with inputs for the cases of output io names (e.g. `complex_output_0`) defined in readout modules. (!760)
- Schedulables - Store references to `Schedulables` in timing constraints as `string` rather than `Schedulable`. (!717)
- Schedule, Schedulable - Refactor logic for checking schedulable uniqueness within the schedule and reference schedulable existence within schedule out of `Schedulable` to `Schedule`. (!724)
- Waveforms - Fix such that `interpolated_complex_waveform` does not extrapolate except for rounding errors. (!710)
- Zhinst backend - Decapitalize `"dc_mixer_offset_I"` and `"dc_mixer_offset_Q"` in `backends.types.zhinst.Output` validator to fix compatibility with old-style hardware config dicts. (!740)

### Compatibility info

- Qblox: `qblox-instruments==0.11.x` ([Cluster firmware v0.6.0](https://gitlab.com/qblox/releases/cluster_releases/-/releases/v0.6.0))
- ZI:    `zhinst==21.8.20515` `zhinst-qcodes==0.1.4` `zhinst-toolkit==0.1.5`

## 0.15.0 (2023-07-13)

### Release highlights

- Added New tutorials on performing acquisitions:
  - Tutorial: Acquisitions - how to add acquisitions to schedules, and how to retrieve acquisition results using the Instrument Coordinator
  - Tutorial: ScheduleGettable - how to perform acquisitions with ScheduleGettable
- Fixed `sudden_net_zero` waveform generation
- Added `Rz`, `Z` and `Z90` gate to gate library and `BasicTransmonElement`
- Improved pulse diagram, mostly in the `matplotlib` backend
- Added new-style validated hardware config: Restructured `CompilationConfig` by adding `HardwareCompilationConfig` datastructure that contains `HardwareDescription`, `Connectivity`, and `HardwareOptions`
  - The old-style unvalidated hardware config is still fully supported
  - Currently, the new-style hardware config is being converted to the old-style hardware config before processing by the hardware backends

### Breaking changes

- Acquisition - Trigger count protocol changes: `ScheduleGettable` and `InstrumentCoordinator` return data reconciliation; using `counts` instead of `acq_index` as a dimension when `BinMode.AVERAGE` is used (!703)
- Instrument Coordinator - Dimension names of the datasets returned by the instrument coordinator have changed. If you used them explicitly in processing, you can fix that by extracting the names dynamically from the dataset. The exact names of the dimensions are not guaranteed to be stable in the future. (!608)
- Qblox backend - Remove overwriting of IF frequency to `None` when `mix_lo=False` (!699)
- Qblox backend - Compile `ShiftClockPhase` operation to `set_ph_delta` + `upd_param`, extending duration from 0 to 8 ns (!704, #432)
- Visualization - The keyword argument `plot_kwargs` in `Schedule.plot_pulse_diagram()` has been replaced by `**backend_kwargs`, making it possible to directly specify keyword arguments (!664).

### Merged branches and closed issues

- Compilation - Minor refactor of `circuit_to_device` to be compatible with `numpy>=1.25` (!706)
- Compilation - Amended `ReferenceMagnitude` set method to ensure that all unit parameters are not overwritten when one of the parameters is set to `nan` (!695, #429).
- Compilation - Changed units of amplitude parameters in device elements to dimensionless, for consistency with the new `ReferenceMagnitude` interface (!691).
- Compilation - Restructured `CompilationConfig` by adding the `HardwareCompilationConfig` datastructure that contains `HardwareDescription`, `Connectivity`, and `HardwareOptions` (!680)
- Documentation - A new `ScheduleGettable` tutorial has been added (!686).
- Documentation - New acquisitions tutorial (!694)
- Documentation - Update broken `qblox-instruments` documentation URLs (!696)
- Documentation - Utilize `hvplot` and `bokeh` for part of data visualization in documentation to overcome issues with `matplotlib` (!712).
- Gate Library - Added `Rz`, `Z` and `Z90` gate to gate library, `BasicTransmonElement` and tested the new gates in `test_gate_library.py` (!697, #290)
- Gettables - The shape of the data returned by the instrument coordinator components for different acquisition protocols is semi-formalized and validated in the code of `ScheduleGettable.retrieve_acquisition()`. Data returned by Qblox and ZI LabOne backends is adjusted accordingly. (!608)
- JSON utilities - `DataStructure` can serialize Numpy arrays using the new `quantify_scheduler.structure.NDArray` field type. (!701)
- Schedulables - Raises a more readable error when the reference point is a `Schedulable` that is not in the `Schedule` (!707)
- Schedules - Remove one of the `CRCount` operations in `nv_dark_esr_sched_nco` from the NCO frequency loop to avoid redundancy (!643)
- Visualization - Large refactor of the pulse diagram, mostly in the matplotlib backend (!664).
  - The `matplotlib` backend no longer plots 0 V points in between pulses, leading to significant performance improvements in some cases.
  - In both the `matplotlib` and the plotly backend, lines are now shaded from the line to the x-axis.
  - For the `matplotlib` backend, an extra keyword argument `multiple_subplots` (bool) is added. If True, each port used in the schedule gets its own subplot, similar to how it's done in the `plotly` backend.
  - In the `plotly` backend, the time slider at the bottom of the figure has been removed. This was necessary to allow the y-axis of the bottom-most plot to be interactively re-scalable as well.
- Waveforms - Fix `sudden_net_zero` waveform generation. Rounding of pulse times will now no longer lead to an incorrect SNZ pulse. I.e., the last sample of the first pulse and the first sample of the second pulse will remain correctly scaled, and the integral correction will have an amplitude such that the integral of the pulse is zero. (!581, #310)

### Compatibility info

- Qblox: `qblox-instruments==0.9.0` ([Cluster firmware v0.4.0](https://gitlab.com/qblox/releases/cluster_releases/-/releases/v0.4.0)) and `qblox-instruments==0.10.x` ([Cluster firmware v0.5.0](https://gitlab.com/qblox/releases/cluster_releases/-/releases/v0.5.0))
- ZI:    `zhinst==21.8.20515` `zhinst-qcodes==0.1.4` `zhinst-toolkit==0.1.5`

## 0.14.0 (2023-06-02)

### Release highlights

- New features
  - **Introducing** `ReferenceMagnitude`. A new parameter called has been introduced for pulses, enabling the flexible specification of amplitudes and powers across various orders of magnitude. This parameter allows users to utilize variable attenuations, among other techniques, to precisely control the amplitudes and powers of the pulses. **Important note** this parameter is not yet implemented for any of the available backends. Future updates are expected to include support for ReferenceMagnitude in the compilation backends.

- Qblox backend improvements
  - **Introducing the** `MarkerPulse`. This feature simplifies the specification of digital pulses with precise timing, facilitating the control of third-party electronics. For more information, see [Digital I/O](https://quantify-os.org/docs/quantify-scheduler/reference/qblox/Cluster.html#digital-i-o).
  - **Improved Compilation Time**. The compilation time has been significantly improved, achieving approximately 10 times faster execution. Notably, a 32 times speedup has been observed when running 2-qubit Chevron schedules.
  - **Reduced Acquisition Time**. The minimum time between acquisitions has been lowered from 1000 ns to 300 ns, enhancing the efficiency of data acquisition.

### Breaking changes

- Compilation - Introduced new `ReferenceMagnitude` parameter for pulses to allow specification of amplitudes and powers over different orders of magnitude (using variable attenuations, for example) (!652)
  - Currently, only the user interface is implemented - changes to the backends will be made later (#413)
  - The code is backwards compatible, i.e., all schedules remain valid, but pulse amplitudes are not backwards compatible and will need adjustment / re-calibrating
- Qblox backend - The compiled offset value in `AwgOffsetStrategy` is adjusted to match the changes to pulse amplitudes in !652. A pulse with a given amplitude `A` and a `VoltageOffset` with offset `A` will now produce the same voltage at the hardware level (!683).
- Qblox backend - Lowering the minimum time between acquisitions to 300 ns (!676, #369)
- Deprecation - Deprecated code that had been scheduled to be removed after version 0.13 has been removed. The deprecated code suggestions have been updated (!679).
- Visualization - The function `quantify_scheduler.waveforms.modulate_wave` has been removed as it duplicated `quantify_scheduler.helpers.waveforms.modulate_waveform` in an incorrect manner (!679).

### Merged branches and closed issues

- Compilation - Allow to subclass `CompiledSchedule` in graph compilation (!663).
- Compilation - Support batched frequencies in schedule resources (!670)
- Compilation - Move `MixerCorrections` to `CompilationConfig.hardware_options` (!669)
- Compilation - Move `PowerScaling` (gain/attenuation) to `CompilationConfig.hardware_options` (!673)
- Documentation - Add `UML_class_diagrams` notebook for visualizing class hierarchies (!653)
- Gettables - When `ScheduleGettable.get()` is called and the associated `InstrumentCoordinator` returns nothing (for example, if the hardware configuration was never set), this will no longer raise a KeyError from the xarray module. Instead, a more helpful error is raised before the data processing (!671).
- Operations - The function `convert_to_numerical_pulse` has been added, which can be used to convert `StitchedPulse` to `NumericalPulse` (!665).
  - In addition, this function is called in the pulse diagram plotting functions and the ZI LabOne backend to allow resp. plotting and compiling of `StitchedPulse`.
- Qblox backend - Raise `RuntimeWarning` instead of `NotImplementedError` upon using `reference_magnitude` parameter (introduced in !652) (!684)
- Qblox backend - Compilation uses `math.isclose` instead of `numpy.isclose` in certain cases to improve compile time (!682)
- Qblox backend - Add `MarkerPulse` to pulse library, and implement Qblox backend compilation for this pulse (!628)
- Qblox backend - Fix bug where LO/IF frequency `nan` is treated as overconstrained mixer (!690, #423)

### Compatibility info

- Qblox: `qblox-instruments==0.9.0` ([Cluster firmware v0.4.0](https://gitlab.com/qblox/releases/cluster_releases/-/releases/v0.4.0)) and `qblox-instruments==0.10.x` ([Cluster firmware v0.5.0](https://gitlab.com/qblox/releases/cluster_releases/-/releases/v0.5.0))
- ZI:    `zhinst==21.8.20515` `zhinst-qcodes==0.1.4` `zhinst-toolkit==0.1.5`

## 0.13.0 (2023-05-05)

### Release highlights

- This release introduces a new acquisition protocol: `NumericalWeightedIntegrationComplex`, that allows users perform a weighted integration acquisition.
- The schedule library now has a new schedule that performs an NCO frequency sweep in a dark ESR experiment on an NV-center.
- A lot of code that was marked as deprecated has been removed. Please checkout our [deprecated code suggestions](https://quantify-os.org/docs/quantify-scheduler/v0.13.0/examples/deprecated.html) on how to modify you code to ammend any problems caused by this removal.
- Many improvements and small bug fixes.

### Breaking changes

- Deprecation - Deprecated code that had been scheduled to be removed after version 0.12 has been removed. The deprecated code suggestions have been updated (!667).
- Qblox backend - Markers will not be pulled high at the start of sequences anymore; removed `MarkerConfiguration` from the Qblox backend; moved `output_map` to `StaticHardwareProperties`, the RF output switches are controlled by the `output_map` (!662)
- Qblox backend - Deprecate the `instruction_generated_pulses_enabled` hardware configuration setting, as well as the `StitchedSquarePulseStrategy` and `StaircasePulseStrategy`. The newly introduced `StitchedPulse`, as well as the helper functions in `quantify_scheduler.pulse_factories` can be used instead. `SquarePulse`s with a duration >1 microsecond (a constant in the Qblox backend) are compiled to AWG offset instructions (!637).

### Merged branches and closed issues

- Compilation - Move `ModulationFrequencies` to `CompilationConfig.hardware_options` (!660)
- Compilation - Update structure of `HardwareOptions` datastructure with fields `latency_corrections: Dict[str, LatencyCorrection]` and `distortion_corrections: Dict[str, DistortionCorrection]` (!650).
- Compilation - Move `DistortionCorrections` to `CompilationConfig.hardware_options` (!648)
- Compilation - Move `LatencyCorrections` to `CompilationConfig.hardware_options` and use field name `corrections` instead of `latencies` (!633).
- Compilation - `CompilationNode`s take the full `CompilationConfig` as input (!615, #405)
- Deprecation - Replace `device_compile` and `hardware_compile` by `SerialCompiler`  in NV center tests (!651)
- Documentation - Fix documentation generation warnings and errors (!658)
- Documentation - Acquisition data format in user guide (!646)
- Gettables - Clean up code syntax (!638)
- Git - Change back to default merge strategy for CHANGELOG.md (!659).
- Operations - Introduce the `StitchedPulse`, an Operation that can be composed of AWG offset instructions and waveforms, and the `StitchedPulseBuilder` which can be used to create `StitchedPulse`s (!588, !666).
  - Additionally, helper functions `long_square_pulse`, `long_ramp_pulse` and `staircase_pulse` are introduced in `quantify_scheduler.pulse_factories`, to more easily generate the operations for these common use-cases.
- Operations, Qblox backend - Introduce the `VoltageOffset` operation, for use in the `StitchedPulse`, and modify the compilation steps to compile this operation (!588).
- Qblox backend - Add the `marker_debug_mode_enable` parameter to the hardware configuration, which toggles markers at the start of operations on inputs and outputs where it is set to True (!606).
- Qblox backend - Renamed `hw_mapping` input parameter to `instrument_cfg` in `InstrumentCompiler` and up (!644).
- Qblox backend - Let the compiler raise an error when the waveforms specified in the schedule are too large to be uploaded to a sequencer (!625).
- Qblox backend - Forbid repeated acquisition index in schedule (!655, partially revert !542)
- Qblox backend - Rename the `MAX_SAMPLE_SIZE_ACQUISITIONS` constant to `MAX_SAMPLE_SIZE_SCOPE_ACQUISITIONS`, and modify the docstring to clarify that this constant only refers to scope trace acquisitions (!649).
- Qblox backend - Forbid repeated acquisition index in schedule (!655, !657, partially revert !542)
- Qblox backend - `Measure` can now use the `NumericalWeightedIntegrationComplex` protocol. The `DispersiveMeasurement` has been expanded with optional weight parameters for use in this protocol (!612).
- Schedulables - Make name uniqueness check more efficient and readable. (!631)
- Schedules - Add `nv_dark_esr_sched_nco` spectroscopy schedule using SetClockFrequency Operation to sweep the NCO frequency (!639)
- Tests - Move Qblox Pulsar entries from `qblox_test_mapping.json` to pytest fixtures (!632)
- Tests - Qblox acquisition testcases with dummy data (!654)
- Typing - More lenient typehints (!640)
- Visualization - Introduce the `x_range` keyword for the matplotlib backend in `Schedule.plot_pulse_diagram`. This will cut off any points outside the given range when creating the plot. This can be used to reduce memory usage when plotting a small section of a long pulse sequence (!629).
- ZI LabOne backend - Return datasets from UHFQA instrument coordinator component (which fixes the broken backend) (#410, !623).

### Compatibility info

- Qblox: `qblox-instruments==0.9.0` ([Cluster firmware v0.4.0](https://gitlab.com/qblox/releases/cluster_releases/-/releases/v0.4.0)) and `qblox-instruments==0.10.x` ([Cluster firmware v0.5.0](https://gitlab.com/qblox/releases/cluster_releases/-/releases/v0.5.0))
- ZI:    `zhinst==21.8.20515` `zhinst-qcodes==0.1.4` `zhinst-toolkit==0.1.5`

## 0.12.3 (2023-03-09)

### Merged branches and closed issues

- Documentation - Replace deprecated code in the Operations and Qubits tutorial (!602)
- Workflow - `ruff` and `pyright` are enabled for linting the code (in `pre-commit` and in CI pipeline). All existing code is added to exclusion list because it does not comply with them yet. (!614)

## 0.12.2 (2023-03-05)

### Breaking changes

- Qblox backend - Fix imaginary and real part of the acquisition by swapping them, and fix trigger count formatting (!619)

### Merged branches and closed issues

- Qblox backend - raise DriverVersionError when importing qblox module with incompatible qblox-instruments version (!620)

## 0.12.1 (2023-03-02)

### Breaking changes

- Qblox backend - Strictly requires v0.9.x of the `qblox-instruments` package (!616)

## 0.12.0 (2023-02-28)

### Breaking changes

- Acquisition - `InstrumentCoordinator.retrieve_acquisition` returns an `xarray.Dataset` (!550, #362)
- Qblox backend - Set the `marker_ovr_en` QCoDeS parameter by default to `False` before schedule execution, so that the markers are always controlled using the `MarkerConfiguration` (!576)
- Qblox backend - Set `"downconverter_freq"` to `null` (json) or `None` to deactivate (`0` no longer deactivates it) (!574)
- Qblox backend - The NCO is now enabled when setting `sequencer.frequency` to `0` (`0` no longer disables it) (!574)
  - For baseband modules without external LO, NCO is still permanently disabled by setting `"interm_freq"` to `0` in the hardware config
- Visualization - Deprecate `visualization` module and its functions `circuit_diagram_matplotlib`, `pulse_diagram_matplotlib`, and `pulse_diagram_plotly` (!599, #397)
  - Create `_visualization` submodule within `schedules`
  - Make plots via `ScheduleBase` methods
  - Move visualization tests to `schedules` directory, and make tests for `ScheduleBase` plotting methods

### Merged branches and closed issues

- Compilation - Update `CompilationConfig` with high-level structure (!603, #332)
- Compilation - Add `determine_relative_latencies` that determines latencies for all port-clock combinations in the hardware config relative to the minimum latency (!566, #379)
- Documentation - Qblox backend reference guide overhaul and fix docs generation warnings (!587)
- JSON utilities - Introduce serialization of python objects to a dotted import string, next to the already existing deserialization (`import_python_object_from_string`) (!578, #393)
  - Serialization now happens automatically in `DataStructure`s, deserialization is implemented using Pydantic validators in the configuration models
- Operations - Introduce `SetClockFrequency` operation (!575, follow-up to !539 !543)
- Qblox backend - Introduce `qblox.helpers.determine_clock_lo_interm_freqs` and use in `QbloxBasebandModule.assign_frequencies` and `QbloxRFModule.assign_frequencies` (!574)
- Qblox backend - Compile `SetClockFrequency` operation to `set_freq` + `upd_param` of 8 ns (!575, follow-up to !539 !543)
- Qblox backend - Fix Qblox sync reset bug following !550 (!611)
- Schedules - Add fast NCO sweep schedules using `SetClockFrequency` (!542)
- ZI LabOne backend - Support distortion corrections (!600)

## 0.11.1 (2023-02-07)

### Breaking changes

- Qblox backend - `"input_att"` can be the property of `"complex_input_0"` and `"complex_output_0"`, but not both at the same time for QRM-RF (!596, !597)

## 0.11.0 (2023-02-03)

For help in migrating from deprecated methods, see [Quantify Deprecated Code Suggestions](../examples/deprecated.md).

### Breaking changes

- Installation - Instead of `requirements.txt` and `requirements_dev.txt` `quantify-scheduler` uses optional requirements. Use `pip install "quantify-scheduler[dev]"` to install all of them. (!592)
- Compilation - Raise error upon clock being used in operation that was not added as resource to the schedule or device configuration (!538)
- Qblox ICCs - Replace `"acq_mapping"` by `"trace_acq_channel"` in the compiled schedule (!515)
- Qblox backend - Replace `"input_gain<n>"` by `"input_gain_<n>"` and `"input_att"` is the property of `"complex_input"` (!585)

### Merged branches and closed issues

- Acquisition - Data obtained with TriggerCount acquisition is formatted correctly (!530).
- Acquisition - Fix wrong assumption in input format (!564, follow-up for !530).
- Acquisition - Raise an exception if user tries to use same acquisition index and channel for different operations, and only extract data from used modules (!573)
- Compilation - Can optionally provide a `QuantumDevice` to `QuantifyCompiler`. This will be used as default `CompilationConfig` in `QuantifyCompiler.compile()` (!535)
- Compilation - Fix clock not being added to schedule from quantum device layer via new graph node `set_pulse_and_acquisition_clock` that verifies and sets clock frequency (!538, #371)
- Deprecation - Refactored tests to remove deprecated `qcompile`, refactored to `SerialCompiler` (!529, #368)
- Documentation - Sphinx build now compatible with qcodes==0.36.0 (!552)
- Documentation - Removed deprecated code from the Compiling to Hardware Tutorial (!582)
- NV centers - Avoid python warning when parsing docstring in `nv_element.py` (!562)
- NV centers - Dark ESR schedule combining all prior operations (!527)
- NV centers - `BasicElectronicNVElement` parameters accept physics-motivated values (!551)
- Qblox backend - Add preparation of acquisition settings and accompanying datastructures for NV centers (!567)
- Qblox backend - Add TriggerCount to `QRMAcquisitionManager` (!556)
- Qblox backend - Added method for gain configuration, overriding gain now raises ValueError (!533)
- Qblox backend - Provide sequencer setting to reset AWG offset and AWG gain to a known value (default 0 for offset and 1 for gain) before starting experiment (!544, #377)
- Qblox backend - Remove `mix_lo` from `SequencerSettings` (!896)
- Qblox backend - Typecast attenuations to `int`s before assigning them (!570)
- QuantumDevice - `BasicTransmonElement` can now be serialized to json string and deserialized via ``__getstate__/__init__`` (!510)
- Schedule Functions - Make experiment-related schedule functions available in `quantify_scheduler.schedules` (!572)
- Tests - Removed unused `lo0` and added `ttl_acq_threshold` in `qblox_test_mapping_nv_centers.json` so that `TestNVDarkESRSched` suite passes (!579, follow-up to !571)
- Visualization - Make box separation in circuit_diagram_matplotlib always equal to one (!589)
- Waveforms - Fix `sudden_net_zero` waveform generation function misunderstands `amp_B` (!549, #390)

## 0.10.1 (2022-12-20)

### Merged branches and closed issues

- Compilation - Reinstate `add_pulse_information_transmon` device compilation backend (removed in !526) (!557)
- Qblox backend - Drop no key `"distortion_corrections"` supplied log message level to debug (!560)

## 0.10.0 (2022-12-15)

### Breaking changes

- Deprecation - `add_pulse_information_transmon` is removed and `device_config` must now be of type `DeviceCompilationConfig` (!526)
- Qblox backend - Strictly requires v0.8.x of the `qblox-instruments` package (!512)
- Qblox backend, Operations - The phase of the measurement clock is set to zero at the start of each measurement by default (!434, #296)
- Qblox backend - `QRMAcquisitionManager` now truncates returned acquisitions to actual lengths (!478)
- Qblox backend - `mix_lo` flag now specifies if IQ mixing should be applied to LO (!482)
- Operations - ShiftClockPhase now uses `phase_shift` as keyword instead of `phase` (!434)

### Merged branches and closed issues

- Deprecation - Replaced `DeprecationWarning`s with `FutureWarning`s so they are shown to end-users by default (!536, counterpart to quantify-core!411)
- Deprecation - Remove code and test dependencies on deprecated `data` keyword in `Operations` (!545, #381)
- Documentation - Instrument naming requirements in qblox hardware config (!531)
- Documentation - Make class `__init__` docstring visible on Sphinx (!541, #314)
- Documentation - Improve parameter documentation for DeviceElements (!493)
- Documentation - Building sphinx documentation will now raise an error if one of the code cells fails to run (!514)
- Gate Library - Added Deprecation Warning for `acq_channel` Keyword in Measure (!491)
- Git - Changed git merge strategy to "union" for CHANGELOG.md and AUTHORS.md to reduce amount of merge conflicts (!495)
- Instrument Coordinator - Check if a parameter cache is valid before lazy setting (!505, #351)
- Instrument Coordinator - Changed argument of `GenericInstrumentCoordinatorComponent` from `name` to `instrument_reference`. (!497)
- NV centers - First operation `SpectroscopyOperation` with compilation for Qblox hardware (!471)
- NV centers - `Reset` operation with compilation for Qblox hardware (!485)
- NV centers - `Measure` operation using TriggerCount acquisition; only device compilation so far (!490)
- NV centers - `ChargeReset` operation only device compilation so far (!496)
- NV centers - `CRCount` operation using TriggerCount acquisition; only device compilation so far (!502)
- Qblox backend - Introduce `"sequence_to_file"` param in qblox hardware config to allow skipping writing sequence json files to disk (#108, !438)
- Qblox backend - Minor adjustments to `NcoPhaseShiftStrategy` to make compilation of `ShiftClockPhase` compatible with qblox-instruments==0.8.0 (!481)
- Qblox backend - `QbloxInstrumentCoordinatorComponentBase` accepts both `InstrumentModule` and `InstrumentChannel` as instrument reference to cluster module (!508)
- Qblox backend - Explicit error message when trying to do acquisitions on a QCM (!519)
- Qblox backend - Renamed `output_mode` to `io_mode` in `get_operation_strategy` (!497)
- Qblox backend - Added `TriggerCountAcquisitionStrategy` to acquisitions, generating the Q1ASM commands. (!540)
- Tests - Refactored tests to remove duplicated `temp_dir` setup, and only use `tmp_test_data_dir` fixture (#370,  !525)
- Tests - Update tests to use `mock_setup_basic_transmon_with_standard_params` where needed (#369, !522)
- Tests - Tests refactoring, move to `mock_setup_basic_transmon_with_standard_params` and replace `qcompile` by `SerialCompiler` (!516)
- Validation - Replaced most of the asserts with raising proper exceptions so that they are raised in production environment too (#342, !499)
- Visualization - Updated `pulse_diagram_matplotlib` to be compatible with future quantify-core release (!517)
- Visualization - Show clock name in plotly pulse diagram (!547)

## 0.9.0 (2022-10-06)

### Breaking changes

- Deprecated methods removed:
  - `QuantumDevice`
    - `components` -> `elements`
    - `get_component` -> `get_element`
    - `add_component` -> `add_element`
    - `remove_component` -> `remove_element`
  - `ScheduleBase`
    - `plot_circuit_diagram_mpl` -> `plot_circuit_diagram`
    - `plot_pulse_diagram_mpl` -> `plot_pulse_diagram`
- Compilation - Compilation is now a graph. (#305, !407)
- Operations - Allow moving to `qcodes` >=0.34 (#300, !473)
    - Disallow `"_"` in `DeviceElement` names to comply with qcodes version 0.34
    - Enforces `"_"` as the separator between device elements in `Edge` names
    - Note: We are still on `qcodes` 0.33 due to pin in `quantify-core` package requirements
- Operations, Resources, and Schedulables - Deprecate the use of the `data` argument (!455)
- Qblox ICCs - Hotfix for storing scope acquisition (broken by !432) (!470)
- Qblox ICCs - Only activate markers and LOs of used outputs to prevent noise (!474)

### Merged branches and closed issues

- Docs - Support for `myst-nb` added (#301, !407)
- Docs - Sources are converted from restructured text format to MyST markdown. (!452)
- Docs - Add pin on `nbclient<0.6` for Read-the-Docs to build; Remove various old temp requirement pins (!477)
- Docs - Added documentation and unit tests for the Rxy, X, X90, Y and Y90 unitaries (#349)
- Gettables - Added a `ProfiledScheduleGettable` for profiling execution times of schedule steps. (!420, !469)
  - Please note: Setup in need of refactoring so interface is subject to change (see #320)
- Instrument Coordinator - Small fix for `search_settable_param` when scheduler is searching for qcodes parameters (!461)
- JSON utilities - Remove `repr` based serialization/deserialization methods (!445, #248)
- JSON utilities - Extend the capabilities of the ``__getstate__/__setstate__`` json serializer (!445, #248)
- Qblox ICCs - Added input/output gain/attenuation configurable hardware parameter (!458)
- Structure - Pydantic-based model is now used to validate latency corrections. (!467, #333)
- Zhinst backend - Raise a more understandable exception when compiling an acquisition with larger than allowed duration (!407).

## 0.8.0 Support for two qubit operations and basic CZ-gate implementation (2022-08-10)

### Breaking changes

- Operations - Pin `qcodes` package to \<0.34.0 due to breaking `Edge` naming (#300, !409)
- Qblox backend - Sequencers are now dynamically allocated. The hardware config file schema was changed. (!328)
    - For each instrument, the config now contains a `portclock_configs` entry, a list with a dictionary of settings per port-clock combination
- Qblox backend - Strictly requires v0.7.x of the `qblox-instruments` package (!449)
- Zhinst backend - Strictly requires v21.8.20515 of the `zhinst` package (!387)

### Merged branches and closed issues

- Compilation - Added `acq_protocol` optional parameter to the `Measure` gate. (!386)
- Compilation - Call `determine_absolute_timing` in `qcompile` when no `device_cfg` supplied. (!436)
- Compilation - Decrease test usage of deprecated transmon_test_config.json / add_pulse_information_transmon (!450)
- DRAG Pulse - Removed an extra G_amp factor from the Q component (derivative pulse). (#298, !406)
- Docs - Fix API reference pages on read-the-docs (#303, !413)
- Docs - Pin sphinx to 5.0.2 due to crash in napoleon (!437)
- Docs - Unpin sphinx >=5.1.1 (!445)
- Docs - Fix jsonschemas not rendered on read-the-docs (!448)
- Docs - Clarify port and clock concepts (!431)
- Docs - New scheduler tutorials: Schedules and Pulses; Compiling to Hardware; Operations and Qubits (!336, !439)
- Gettables - Added `generate_diagnostics_report` method to save the internal state of `ScheduleGettable` to a zip-file. (!408)
- Helpers - Moved `MockLocalOscillator` definition from tests to `helpers.mock_instruments.MockLocalOscillator` (!392, !336).
- JSON utilities - Add JSON serialization/deserialization methods based on `__getstate__`/`__setstate__` (!444)
- Operations - Added a `symmetric` key in the `gate_info` to flag symmetric operations. (!389)
- Operations - Introduce basic CZ-gate via `CompositeSquareEdge` (utilizing `quantify_scheduler.operations.pulse_factories.composite_square_pulse`) (!411)
    - Replaces the incomplete `SuddenNetZeroEdge` basic CZ-gate implementation
- Operations - Rxy theta rotations now fall into the domain of \[-180 to 180) degrees. (!433)
- QuantumDevice - Added implementation for `edges` in the quantum device config in order to support two qubit operations. (!389)
    - The `Edge` has been added as an abstract base class for edges to be added to a device.
- Qblox backend - Only add clocks to the schedule that are actually being used, avoids trying to assign frequencies for unused clocks (#278, !371)
- Qblox backend - Fix for supplying negative NCO phase (!393)
- Qblox backend - Fix compilation of ShiftClockPhase (!404, broken by merge of !328)
- Qblox backend - Fix for outputting signals on even output paths of qblox hardware in real_output_x mode (!397)
- Qblox backend - Make Qblox backend compatible with generic downconverter values in hardware_config (!418)
- Qblox backend - Fix for 90 degree phase shift on even output paths as a result of the !397 hotfix. (!412)
- Qblox backend - Fix cluster compatibility when converting old hwconfig to new specs (!419)
- Qblox backend - Latency corrections must now be defined in top layer of hw config (!400)
- Qblox backend - Fix combination of cluster and latency corrections when converting hw_configs to new specs  (!417)
- Qblox backend - Fix handling of composite pulses (#299, !411)
- Qblox backend - Implementation of distortion correction (#285, !388)
- Qblox backend - Fix incompatibility of distortion_correction parameters as numpy arrays (!426)
- Qblox backend - Remove all references to the inactive `line_gain_db` param (!435)
- Qblox ICCs - Fix for setting `scope_acq_sequencer_select` for QRM and QRM-RF (!432, !441)
- Qblox ICCs - Fix `ClusterComponent.prepare` mutating the schedule (!443)
- Schedules - Revert rename of `trace_schedule` done in !432 and rename new schedule using gates to `trace_schedule_circuit_layer` (!442)
- Schedules - Make `AcquisitionMetadata` a serializable class (!446)

## 0.7.0 Support for qblox-instruments v0.6.0, new BasicTransmonElement, change for triggers in Zhinst backend (2022-04-11)

### Breaking changes

- Qblox ICCs - Updated Qblox components for using the new unified-style qblox driver (see <https://gitlab.com/quantify-os/quantify-scheduler/-/wikis/Qblox-ICCs:-Interface-changes-in-using-qblox-instruments-v0.6.0>) (!377).
- Qblox backend - Strictly requires v0.6.0 of the qblox-instruments package (!377).
- Zhinst backend - Hardware config for the devices. Replaced keyword "triggers" to "trigger", and the value type from `List[int]` to `int`. E.g. old style, `"triggers": [2]`, new style, `"trigger": 2` (#264, !372).

### Merged branches and closed issues

- QuantumDevice - The `DeviceElement` has been added as an abstract base class for elements to be added to a device (#148, !374).
- QuantumDevice - The `BasicTransmonElement` has been added that generates a device config in a more structured manner (#246, !374).
- QuantumDevice - Fixed a bug in the `BasicTransmonElement` where operations had clock-frequencies (`float`) specified instead of clocks (`str`) (!379).
- QuantumDevice - The `TransmonElement` will be deprecated after version 0.8 (!374).

## 0.6.0 Full support for multiplexed readout, transmon element update, fixes to backends (2022-03-10)

### Breaking changes

- Compilation - Deprecated `add_pulse_information_transmon` in favor of `compilation.backends.circuit_to_device.compile_circuit_to_device` (#64, #67, !339).
- Compilation - attempting compilation with missing values in the `DeviceCompilationConfig` configuration will now raise validation errors. Be sure to set initial values when generating a config using the `QuantumDevice` object (!339)
- Compilation - Device compile making use of `.compile_circuit_to_device` no longer modifies the input schedule (#249, !339).
- Compilation - When specifying multiple timing constraints for a schedulable, the constraint specifying the latest time determines the absolute time of the shedulable (!309)
- Gettables - `ScheduleGettableSingleChannel` renamed to `ScheduleGettable` as it now supports multiple acquisition channels (!299).
- Hardware config - Removed the need for a `ic_` prefix from the hardware config (!312).
- Instrument Coordinator - IC now adds a `GenericInstrumentCoordinatorComponent` to itself on instantiation by default (!350)
- Instrument Coordinator - IC stop function has an `allow_failure` parameter which allows IC components attached to it to fail to stop with warning instead of raising errors. Allows for situations when some components cannot have a stop instruction sent before the prepare stage. (!359)
- Operations - The internal behavior of how acquisition channels and acquisition indices are configured in the `Measure` operation has changed slightly. See #262 for details. (!339).
- Operations - Added "operation_type" key to the schema. (!345)
- Structure - `Schedule.timing_constraints` has been renamed to `Schedule.schedulables`. It now points to a dictionary of schedulables rather than a list of dicts. (!309)
- Structure - Pydantic-based model is now used for the data structures. (!341)
- Visualization - Deprecated `plot_circuit_diagram_mpl` and `plot_pulse_diagram_mpl` in `ScheduleBase` in favour of `plot_circuit_diagram` and `plot_pulse_diagram` (!313)
- Qblox backend - Strictly requires v0.5.4 of the qblox-instruments package (!314)
- Zhinst backend - Due to !312, the csv files used to upload the waveforms to the UHFQA no longer use the `ic_` prefix in their filenames. (!334)
- Zhinst backend - Fixes bug when doing SSRO experiments. No more duplicated shots. Adds support for BinMode.APPEND during compilation. (#276, !358)
- Zhinst backend - Removed `latency` and `line_trigger_delay` keys in the channels of the devices for the Zhinst hardware config. (!363)
- Zhinst backend - Added `latency_corrections` main entry in the Zhinst hardware config for latency corrections on a port-clock combination basis. (!363)

### Merged branches and closed issues

- Compilation - Added a new compilation backend `compilation.backends.circuit_to_device.compile_circuit_to_device` for the quantum-circuit to quantum-device layer (#64, #67, !339).
- Compilation - Fixed `add_pulse_information_transmon` when using "Trace" acquisition mode (!300)
- Compilation - Fixed the deprecation warnings from pandas `DataFrame.append`. (!347)
- Docs - Pinning qcodes package to \<0.32.0 due to Read the Docs API reference failure (!361)
- Gettables - `ScheduleGettable` now first stops all instruments in IC during initialization (!324)
- Schedules - Adds a multiplexing verification schedule. (!329)
- Operations - Sudden Net Zero from Negirneac 2021 added to the `pulse_library` (!339)
- Operations - Docstrings for the X90, X, Y90, Y, and Rxy gate unitary have been aligned with literature. (#261, !305)
- Operations - Adds an optional "data" argument to staircase pulse. (!335)
- Pulse library - Added `ShiftClockPhase` operation that can be used to shift the phase of a clock during execution of a `Schedule` (!346)
- Pulse library - Added a numerically defined pulse. (!157)
- QuantumDevice - Unknown values are initialized as `float('nan')` (#274, !356)
- TransmonElement - Corrected the motzoi parameter range validator. (!351)
- Visualization - Adds visualisation of acquisitions to plotly pulse diagrams (!304)
- Visualization - Add `plot_pulse_diagram` and `plot_circuit_diagram` to schedule for easier method names, and enable plotly visualization directly from `ScheduleBase` (!313)
- Utilities - Migrates the utilities from quantify-core. (!357)
- Generic ICC - Adds support for nested parameters. (!330)
- Qblox ICCs - Stop now disables sync on all sequencers to prevent hanging during next run, where it gets re-enabled if needed (!324)
- Qblox ICCs - `_QRMAcquisitionManager._get_scope_data` now has correct return type (#232, !300)
- Qblox ICCs - Fixed bug where QRM scope mode sequencer does not get set correctly (!342)
- Qblox ICCs - Fixed reference source cluster issue when it is not being set correctly. (!323)
- Qblox backend - NCO phase now gets reset every averaging loop (!337)
- Qblox backend - Enables RF output switch at the start of a program. (!344)
- Qblox backend - Added logic for changing the NCO phase during execution of a `Schedule` (!346)
- Qblox backend - Added ability to correct for latency by delaying program execution on a per sequencer basis (!325)
- Qblox backend - Compilation with local oscillators changed to work with generic instrument coordinator components (!306)
- Qblox backend - Refactored operation handling and greatly increased test coverage (!301).
- Qblox backend - Made max duration of wait instructions (!319).
- Qblox backend - Fixed an issue with the downconverter frequency correction. (!318)
- Qblox backend - Temporary fix for a floating point rounding error when calculating the length of pulses. (#284, !365)
- Zhinst backend - Fixed the ZI resolver return typehint. (!307)
- Zhinst backend - Fixed an issue when compiling seqc programs for multiple sequencers end up overwriting the first sequencer. (!340, #260)

## 0.5.2 Fixes to backends, and other incremental fixes  (2021-12-08)

### Breaking changes

- Dependency on `jsonschema` has been replaced with `fastjsonschema`. (!284, !293)
- Zhinst hardware config json schema has changed. See the example schema. (!283)
- In `hardware_compile` function, the `hardware_map` is changed to `hardware_cfg` parameter. (!279)
- Remove enum tools dependency (!270)

### Merged branches and closed issues

- Compilation - The `determine_absolute_scheduling` function now sorts the list of labels in the timing constraints, and then a binary search (via `np.searchsorted`) is applied. (!272, !274)
- Compilation - Make `device_cfg` an optional argument of qcompile(!281)
- Compilation - renamed the hardware_mapping argument of qcompile into hardware_cfg (#165, !279)
- Compilation - Introduced the hardware_compile function to perform the hardware compilation returning a CompiledSchedule (#224, !279)
- Docs - Updating user guide to mention correctly the QuantumDevice and ScheduleGettable(s) available. (!209)
- Infrastructure - Adds rich package in the requirements since tutorials use it. (!276)
- Operations - The `locate` function now uses the `functools.lru_cache` to cache the result (only for python >= 3.8). For python 3.7, behaviour remains the same.  (!273, !275)
- Operations - Resolved a minor issue where identical Rxy rotations (for angles >360) would be treated as separate operations in a schedule (!263)
- Visualization - Adds a function `plot_acquisition_operations` which together with the new `AcquisitionOperation` class will help highlight acquisition pulses in the pulse diagrams. (!271, !277)
- Zhinst backend - Large parts of the Zhinst backend have been rewritten. This should resolve a range of issues. (!263)
    - Calculation of the timelines for different operations now makes using of a timing table, improving code readability and debugability.
    - Timing issues related to triggering should be resolved (#218)
    - The backend can now always use the same hardware configuration file (#214)
    - Acquisition is now done using the StartQA instruction (#213)
    - error handling in the Zhinst backend has been improved catching several exceptions at compile time of the schedule instead of manifesting in unexpected results during runtime.
    - Local oscillators through the ZI backend uses the GenericInstrumentCoordinatorComponent. Configures other parameters other than frequency. (!283, #204)
- Qblox backend - only check major and minor version when checking compatibility with the qblox_instruments package (!290)
    - Added support for the Qblox Downconverter (!297)
    - Added workaround for staircase_amplitude. (!292)
    - Fix looped acquisition integration time, fix acquire index offset by one (!291)
    - Qblox instruments version == 0.5.3 (!289)
    - Fix sequencer_sync_en not being reset in the qblox instrument coordinator component. (!285)
    - Fix rounding of time to samples in qblox backend (!282)
    - Fix pulse stitching at zero amplitude. (!280)
    - Allow instruction generated staircase with modulation (!278)
- Utilities - Improve JSON validation speed (!284)
- Utilities - Improve operation deserialization speed (!273)
- Bugfix - For calculating the pulse area, the mathematical area is used instead of area of sampled pulse. (!242, !286)
- Bugfix - Fix for plot window operations (!294)

## 0.5.1 Incremental fixes, refactoring, and addition of convenience methods and classes (2021-11-11)

### Breaking changes

- InstrumentCoordinator - `last_schedule` is now a property (!252).
- Structure - We have refactored the Operation and Schedule classes out of the types module and moved the different operation libraries (acquisition_library, gate_library, and pulse_library) (#217, !256).
    - `quantify_scheduler.types.Operation` -> `quantify_scheduler.operations.operation.Operation`, the import `quantify_scheduler.Operation` still works.
    - `quantify_scheduler.types.Schedule` -> `quantify_scheduler.schedules.schedule.Schedule`, the import `quantify_scheduler.Schedule` still works.
    - `quantify_scheduler.types.CompiledSchedule` -> `quantify_scheduler.schedules.schedule.CompiledSchedule`
    - `quantify_scheduler.types.ScheduleBase` -> `quantify_scheduler.schedules.schedule.ScheduleBase`
    - `quantify_scheduler.types.AcquisitionMetadata` -> `quantify_scheduler.schedules.schedule.AcquisitionMetadata`
    - `quantify_scheduler.acquisition_library` -> `quantify_scheduler.operations.acquisition_library`
    - `quantify_scheduler.gate_library` -> `quantify_scheduler.operations.gate_library`
    - `quantify_scheduler.pulse_library` -> `quantify_scheduler.operations.pulse_library`

### Merged branches and closed issues

- Control - Add option to set output port in heterodyne_spec_sched (!262)
- Control - Expand SingleChannelScheduleGettable to support trace acquisitions (!248)
- Control - Update create_dc_compensation_pulse behaviour and docstring. (!244)
- Control - Refactor ScheduleGettableSingleChannel (!240, !249)
- Control - Reduce the default init_duration of spectroscopy schedules (!237)
- Generic ICC - Added a GenericInstrumentCoordinatorComponent. (!267)
- ICCs - InstrumentCoordinatorComponentBase now has a `force_set_parameter` as a ManualParameter to enable the user to switch the lazy_set behaviour when setting parameters of the instruments connected to the InstrumentCoordinatorComponent. (!267)
- Qblox ICCs - Adds a lazy_set behaviour by default when setting parameters with the same value to an instrument connected to the Qblox ICC. (!230)
- Visualization - made matplotlib schedule visualization methods accessible as methods `plot_circuit_diagram_mpl` and `plot_pulse_diagram_mpl` of the `Schedule` class (!253)
- Visualization - resolved a bug where a schedule was modified when drawing a circuit diagram (#197, !250)
- Visualization - Add support for window operation to transmon backend (!245)
- Infrastructure - Fix and enhance pre-commit + add to CI (!257, !265)
- Infrastructure - Added prospector config file for CI. (!261)
- Bugfix - Removed redundant `determine_absolute_timing` step in `qcompile`. (!259)
- Bugfix - Ramp pulse sampling utilizing `np.linspace` behaviour changed. (!258)
- Docs - Adds the new Quantify logo similar to quantify_core. (!266)
- Docs - Enhance documentation of public API for reimported modules \[imports aliases\] (!254)
- Docs - Fixes the funcparserlib error in rtd. (!251)
- Docs - Updated Qblox backend docs to include the new features. (!247)

## 0.5.0 Expanded feature sets hardware compilation backends (2021-10-25)

### Breaking changes

- The `schedules.timedomain_schedules.allxy_sched` function no longer accepts the string "All" as an argument to the `element_select_idx` keyword.
- The `QuantumDevice.cfg_nr_averages` parameter was renamed to `QuantumDevice.cfg_sched_repetitions`
- The call signature of `gettables.ScheduleVectorAcqGettable` has been renamed to `gettables.ScheduleGettableSingleChannel`, and the call signature has been updated according to #36 to no longer accept several keyword arguments.
- Qblox Backend - The NCO phase is now reset at the start of a program (!213).
- Qblox Backend - Compilation now requires qblox_instruments version 0.5.0, 0.5.1 or 0.5.2 (!214, !221).

### Merged branches and closed issues

- Compilation - Added the ability to specify the BinMode at the quantum-circuit layer (#183, !180).
- Compilation - qcompile no longer modifies schedules (#102, !178).
- Control - Added a first version of the QuantumDevice object (#148, !180).
- Control - A single-qubit ScheduleGettable has been added (#36, !180).
- Docs - Added bibliography with sphinxcontrib-bibtex extension (!171).
- Docs - Fixed missing files in API reference (!176).
- InstrumentCoordinator - CompiledSchedule class added to specify interfaces of InstrumentCoordinator and compilation functions (#174, !177).
- InstrumentCoordinator - CompiledSchedule.last_schedule method added to provide access to last executed schedule (#167, !177).
- Qblox Backend - Added support for qblox_instruments version 0.4.0 (new acquisition path) (!143).
- Qblox Backend - Added support for real time mixer corrections rather than pre-distorting the uploaded waveforms (!192).
- Qblox Backend - Waveforms are now compared using the normalized data array rather than the parameterized description (!182).
- Qblox Backend - Support for append bin mode (#184, !180).
- Qblox Backend - Support for using real value pulses on arbitrary outputs added (!142).
- Qblox Backend - Compilation now supports 6 sequencers for both the QCM as well as the QRM (!142).
- Qblox Backend - Support for a cluster, along with its QCM, QRM, QCM-RF and QRM-RF modules (!164)
- Qblox Backend - Registers are now dynamically allocated during compilation (!195)
- Zhinst backend - No exception is raised when an LO that is in the config is not part of a schedule. (#203, !223)
- Zhinst backend - Instrument coordinator components for ZI will only be configured when the settings used to configure it have changed (#196, !227)
- Zhinst backend - Solved a bug that caused single-sideband demodulation to not be configured correctly when using the UHFQA (!227)
- Zhinst backend - Warnings raised during compilation of seqc programs will no longer raise an exception but will use logging.warning (!227)
- Zhinst backend - resolved a bug where the instrument coordinator cannot write waveforms to the UHFQA if it has never been used before (!227)
- Zhinst backend - resolved a bug where multiple identical measurements in a schedule would result in multiple integration weights being uploaded to the UFHQA (#207, !234)
- Zhinst backend - resolved a bug where the UHFQA would not be triggered properly when executing a schedule with multiple samples (batched mode) (#205, !234)
- Qblox ICCs - Compensated integration time for Qblox QRM IC component (!199).
- Qblox ICCs - Added error handling for error flags given by `get_sequencer_state` (!215)
- QuantumDevice - Added docstrings to the TransmonElement parameters (!216, !218)
- Qblox ICCs - QCoDeS parameters are now only set if they differ from the value in the cache (!230)
- Visualization - Allow user defined axis for plotting circuit diagram (!206)
- Visualization - Adds schedule plotting using matplotlib and a WindowOperation to help visualize pulse diagrams (!225, !232)
- Other - Added method `sample_schedule` to sample a `Schedule` (!212)
- Other - The `RampPulse` has an extra (optional) parameter `offset` (!211)
- Other - Updated existing schedules to make use of the acquisition index (#180, !180).
- Other - Added a function to extract acquisition metadata from a schedule (#179, !180).
- Other - The soft square waveform can now be evaluated with only one datapoint without raising an exception (!235)
- Other - Added a function that generates a square pulse that compensates DC components of a sequence of pulses (!173)

## 0.4.0 InstrumentCoordinator and improvements to backends (2021-08-06)

### Breaking changes

- Change of namespace from quantify.scheduler.\* to quantify_scheduler.\*

### Merged branches and closed issues

- Changes the namespace from quantify.scheduler to quantify_scheduler (!124)
- InstrumentCoordinator - Add is_running property and wait_done method. Closes #133 (!140)
- InstrumentCoordinator - Add instrument coordinator reference parameter to transmon element (!152)
- InstrumentCoordinator - Prefix serialized settings for ZI ControlStack components. (!149)
- InstrumentCoordinator - Refactored ControlStack name to InstrumentCoordinator (!151)
- InstrumentCoordinator - Make use of InstrumentRefParameters (!144)
- InstrumentCoordinator - Add controlstack class (!70)
- InstrumentCoordinator - Add Zurich Instruments InstrumentCoordinatorComponent. (!99)
- InstrumentCoordinator - Add Qblox InstrumentCoordinatorComponent. (!112)
- InstrumentCoordinator - Avoid garbage collection for instrument coordinator components (!162)
- Qblox backend - Removed limit in Qblox backend that keeps the QCM sequencer count at 2 (!135)
- Qblox backend - Restructured compilation using external local oscillators. (!116)
- Qblox backend - Added Chirp and Staircase pulses; and efficient implementation for QD spin qubit experiments (!106)
- Qblox backend - Only run `start_sequencer` on pulsar instruments which have been armed (!156)
- Zhinst backend - Assert current with new sequence program to skip compilation (!131)
- Zhinst backend - Deserialize zhinst settings from JSON to ZISettingsBuilder (!130)
- Zhinst backend - Add waveform mixer skewness corrections (!103)
- Zhinst backend - Add backend option to enable Calibration mode (#103, !123)
- Zhinst backend - Replace weights string array with a numerical array in JSON format (!148)
- Zhinst backend - Add grouping of instrument settings (!133)
- Zhinst backend - Add qcompile tests for the zurich instruments backend (!118)
- Zhinst backend - Add repetitions parameter (!138)
- Zhinst backend - Fixes the bug where the seqc in the datadir is not copied to the webserver location. (!165)
- Fix for circuit diagram plotting failure after pulse scheduling (#157, !163)
- Fixed typo in the gate_info of the Y gate in the gate_library (!155)
- Add artificial detuning in Ramsey Schedule and bug fixes (!120)
- Use individual loggers per python file (!134)
- Recolour draw circuit diagram mpl (!96)
- Fix issues with timedomain schedules (!145)
- Renamed input parameters of quantify_scheduler.schedules.\* functions. (!136)
- Added acquisitions to circuit diagram (!93)
- Add string representations to acquisition protocols of the acquisitions library (!114)
- Transmon element and config generation (!75)
- Rename operation_hash to operation_repr (!122)
- Add types.Schedule from_json conversion (!119)
- Add missing return types (!121)
- Add serialization to Operations (!110)

## 0.3.0 Multiple backends support (2021-05-20)

- Added support for both Qblox and Zurich Instrument backends.
- Added convenience pylintrc configuration file.
- Added examples for timedomain and spectroscopy schedules.

### Breaking changes

- Major refactor of the Qblox backend. (For example, it's now `quantify_core.backends.qblox_backend` instead of the previous `quantify_core.backends.pulsar_backend`)
- Qblox backend requires strictly v0.3.2 of the qblox-instruments package.

### Merged branches and closed issues

- Add mixer skewness corrections helper function. (!102)
- Added Qblox backend support. (!81)
- Compile backend with ZISettingsBuilder. (!87)
- Add vscode IDE config files. (!100)
- Add ZISettingsBuilder class. (!86)
- Added representation to gates in gate library and defined equality operation. (!101)
- Fix/operation duration. Fixes #107. (!89)
- Feat/long pulses fix validators name. (!90)
- Implemented long square pulses unrolling (for waveform-memory-limited devices). (!83)
- Changed Qblox-Instruments version to 0.3.2. (!88)
- Feature: Improve overall zhinst backend timing. (!77)
- Plotly cleanup. (!69)
- Pulsar backend version bump. (!82)
- Added zhinst backend support. (!49)
- Added example timedomain programs. (!71)
- Added example spectroscopy programs. (!64)
- Added pylintrc configuration file. (!55)
- Added repetitions property to Schedule. (!56)
- Added Acquisition Protocols. (!51)
- Hotfix for filename sanitization pulsar backend. (!61)
- Pulsar backend function sanitization. (!60)
- Potential fix time-out pulsar. (!58)
- Updated Pulsar backend version to v0.2.3.. (!57)
- Fixed datadir related bugs. (!54)
- Added Station implementation. (!52)
- Pulsar backend v0.2.2 check. (!48)
- Fix for issue with acq delay. (!45)
- Fix for issue #52. (!44)
- Add artificial detuning to Ramsey schedule (!120)
- Added support for the Qblox Pulsar QCM-RF/QRM-RF devices (!158)

## 0.2.0 Hybrid pulse- gate-level control model (2021-01-14)

- Major refactor of the scheduler resource code enabling hybrid pulse- gate-level control.
- Moved quantify_scheduler.types.Resource class to a separate quantify_scheduler.resources module.
- Adds a BasebandClockResource class within the newly created quantify_scheduler.resources module.
- Moved QRM and QCM related classes to the quantify_scheduler.backends.pulsar_backend module.
- In quantify_scheduler.compilation, rename of function '\_determine_absolute_timing' to 'determine_absolute_timing'. Argument changed from clock_unit to time_unit.
- In quantify_scheduler.compilation, rename of function '\_add_pulse_information_transmon' to 'add_pulse_information_transmon'.
- Added ramp waveform in quantify_scheduler.waveforms.
- Added schemas for operation and transmon_cfg.
- Added a basic hybrid visualisation for pulses using new addressing scheme.
- Operations check whether an operation is a valid gate or pulse.
- Refactor of visualization module. Moved quantify_scheduler.backends.visualization to quantify_scheduler.visualization module. Expect code breaking reorganization and changes to function names.
- Pulsar backend version now checks for QCM and QRM drivers version 0.1.2.

### Merged branches and closed issues

- fix(pulse_scheme): Add tickformatstops for x-axis using SI-unit 'seconds'. Closes #39. (!39)
- Resolve "y-axis label is broken in plotly visualization after resources-refactor". Closes #45. (!38)
- Resources refactor (!28, !29, !30)
- Hybrid visualisation for pulses and circuit gate operations. Closes #22 and #6. (!27)
- Support Pulsar parameterisation from scheduler. Support feature for #29. (!2)
- Operation properties to check if an operation is a valid gate or pulse. Closes #28 (!25)
- Visualisation refactor. Closes #26. (!22)
- Windows job (!20)
- Changed Pulsar backend version check from 0.1.1 to 0.1.2. (!21)

## 0.1.0 (2020-10-21)

- Refactored scheduler functionality from quantify-core into quantify-scheduler
- Support for modifying Pulsar params via the sequencer #54 (!2)
- Simplification of compilation through `qcompile` (!1)
- Qubit resources can be parameters of gates #11 (!4)
- Circuit diagram visualization of operations without no pulse info raises exception #5 (!5)
- Pulsar backend verifies driver and firmware versions of hardware #14 (!6)
- Sequencer renamed to scheduler #15 (!7)
- Documentation update to reflect refactor #8 (!8)
- Refactor circuit diagram to be more usable !10 (relates to #6)
- Unify API docstrings to adhere to NumpyDocstring format !11
- Changes to addressing of where a pulse is played !9 (#10)
- Renamed doc -docs folder for consistency #18 (!12)
- Moved test folder outside of project #19 (!14)
- Add copyright notices and cleanup documenation #21 (!13)
- Add installation tip for plotly dependency in combination with jupyter #24 (!15)

```{note}
- \# denotes a closed issue.
- ! denotes a merge request.
```<|MERGE_RESOLUTION|>--- conflicted
+++ resolved
@@ -26,7 +26,6 @@
     - `HardwareCompilationConfig`: If you are already using the new-style `HardwareCompilationConfig`, change the `"backend"` key to `"config_type"`.
       - For Qblox: `"config_type": "quantify_scheduler.backends.qblox_backend.QbloxHardwareCompilationConfig"`,
       - For Zurich Instruments: `"config_type": "quantify_scheduler.backends.zhinst_backend.ZIHardwareCompilationConfig"`.
-<<<<<<< HEAD
 
 - Schedulables 
   - Rename `Schedulable["operation_repr"]` to `Schedulable["operation_id"]` (!775, #438)
@@ -37,6 +36,15 @@
 
 - Pulses 
   - The phase argument for `SquarePulse` has been removed. (!867)
+
+- Operations 
+  - Modify the parameters of the `VoltageOffset` operation (please also note below that this operation is moved). (!863)
+  - Deprecate the `duration` parameter. The duration of a `VoltageOffset` is always 0. (!863)
+  - Make the `port` parameter non-optional, and the `clock` parameter by default `BasebandClockResource.IDENTITY`. (!863)
+  - N.B., this changes the order of the arguments. The correct signature is now `VoltageOffset(offset_path_0, offset_path_1, port, clock=BasebandClockResource. IDENTITY, t0=0, reference_magnitude=None)`. Using the `duration` parameter reults in a `FutureWarning`. (!863)
+  - Move `VoltageOffset` from `quantify_scheduler.operations.pulse_library` to `quantify_scheduler.backends.qblox.operations.pulse_library`. (!863)
+  - Move `quantify_scheduler.operations.stitched_pulse` to `quantify_scheduler.backends.qblox.operations.stitched_pulse`. (!863)
+  - Move `staircase_pulse`, `long_square_pulse` and `long_ramp_pulse` from `quantify_scheduler.operations.pulse_factories` to `quantify_scheduler.backends.qblox.operations.pulse_factories`. (!863)
 
 ### Merged branches and closed issues
 
@@ -97,55 +105,6 @@
 
 **Zurich Instruments**
 - `zhinst==21.8.20515`, `zhinst-qcodes==0.1.4`, `zhinst-toolkit==0.1.5`
-=======
-- Schedulables - Rename `Schedulable["operation_repr"]` to `Schedulable["operation_id"]` (!775, #438)
-- Qblox ICCs - Fix to allow running `ScheduleGettable` with option `always_initialize=False`. (!868)
-  - Arming the sequencers is now done via `InstrumentCoordinator.start()` instead of `InstrumentCoordinator.prepare()`.
-- Pulses - The phase argument for `SquarePulse` has been removed. (!867)
-- Operations - Modify the parameters of the `VoltageOffset` operation (please also note below that this operation is moved). (!863)
-  - Deprecate the `duration` parameter. The duration of a `VoltageOffset` is always 0.
-  - Make the `port` parameter non-optional, and the `clock` parameter by default `BasebandClockResource.IDENTITY`.
-  - N.B., this changes the order of the arguments. The correct signature is now `VoltageOffset(offset_path_0, offset_path_1, port, clock=BasebandClockResource.IDENTITY, t0=0, reference_magnitude=None)`. Using the `duration` parameter reults in a `FutureWarning`.
-- Operations - Move `VoltageOffset`, `StitchedPulse` and related classes and functions to the Qblox backend. (!863)
-  - Move `VoltageOffset` from `quantify_scheduler.operations.pulse_library` to `quantify_scheduler.backends.qblox.operations.pulse_library`.
-  - Move `quantify_scheduler.operations.stitched_pulse` to `quantify_scheduler.backends.qblox.operations.stitched_pulse`.
-  - Move `staircase_pulse`, `long_square_pulse` and `long_ramp_pulse` from `quantify_scheduler.operations.pulse_factories` to `quantify_scheduler.backends.qblox.operations.pulse_factories`.
-
-### Merged branches and closed issues
-
-- Qblox backend - Refactor (no functional changes) of I/O related logic. (!759)
-  - Move to/rename helpers in `StaticHardwareProperties`:
-    - `get_io_info` => `_get_io_mode`,
-    - `output_name_to_output_indices` + `input_name_to_input_indices` => `io_name_to_connected_io_indices`,
-    - `output_map` => `io_name_to_digital_marker`.
-  - Rename properties in `Sequencer`:
-    - `connected_outputs` => `connected_output_indices`,
-    - `connected_inputs` => `connected_input_indices`.
-  - Substitute `io_mode` string literals by `ChannelMode` enums.
-- Qblox backend - Fix `MarkerPulse` playback on QRM-RF and QCM-RF. (!828)
-  - Marker bit index values for addressing outputs need to be swapped on QCM-RF, not QRM-RF (done via `MarkerPulseStrategy._fix_marker_bit_output_addressing_qcm_rf`).
-- Compilation - Implement Connectivity datastructure for specifying connections between ports on the quantum device and on the control hardware in the `HardwareCompilationConfig`. (!734)
-- Compilation - Allow additional third-party instruments with custom compilation nodes in hardware backends. (!837)
-- Compilation - Allow specifying one-to-many, many-to-one, and many-to-many connections in the `Connectivity`. (!841)
-- Compilation - Improve errors and warnings when compiling subschedules and/or loops. (!847)
-- Compilation - Add helper functions and validators to convert old-style hardware config dicts to new-style `HardwareCompilationConfig` datastructures. (!843)
-- Schedules - Prevent FutureWarning when creating `Schedule.timing_table` and sort by `abs_time`. (!852) 
-- Documentation - Moved all `__init__` docstrings to class description and minor docstring changes. (!785)
-- QuantumDevice - Store element and edge instrument references in quantum device. (!855, #442)
-- Infrastructure - Performance profiling: ability to run profiling via the CI pipeline and manually in a notebook. (!854)
-- Operations - Make `staircase_pulse`, `long_square_pulse` and `long_ramp_pulse` compatible with use in control flow on Qblox hardware. (!857)
-  - End on a pulse with 0 voltage offset, to remove 4ns timing mismatch when they are used in control flow.
-- Qblox backend - Fixes for waveform gain/offset instructions and optimization with waveform uploading. (!860)
-- Documentation - Add a warning banner to documentation when on an old or development version of quantify. (!864)
-- Documentation - Improve formatting by replacing single backticks with double backticks where needed. (!866)
-- Qblox backend - Temporary fix for reshaping of acquisition data of looped measurements in `BinMode.APPEND`. (!850)
-- Compilation - Allow `MarkerPulse`s to be appended to other operations. (!867)
-- Infrastructure - New test notebook for performance tests. (!862)
-- Testing - Silence some warnings when running pytest. (!872)
-- Qblox backend - Remove "imag" sequencer mode from qblox backend, rename `io_name` to `channel_name` and `path0`/`path1` to `path_I`/`path_Q`. (!870)
-- Subscheduling - Fix missing resources in nested schedule. (!877)
-- Acquisition - Add `acq_channel` argument to `Measure` operation and make `acq_channel` device element accept hashable types. (!869)
->>>>>>> 0d940256
 
 ## 0.17.1 (2023-11-02)
 
