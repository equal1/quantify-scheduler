# Changelog

## 0.10.0 (2022-12-15)

### Breaking changes

- Deprecation - `add_pulse_information_transmon` is removed and `device_config` must now be of type `DeviceCompilationConfig` (!526)
- Qblox backend - Strictly requires v0.8.x of the `qblox-instruments` package (!512)
- Qblox backend, Operations - The phase of the measurement clock is set to zero at the start of each measurement by default (!434, #296)
- Qblox backend - `QRMAcquisitionManager` now truncates returned acquisitions to actual lengths (!478)
- Qblox backend - `mix_lo` flag now specifies if IQ mixing should be applied to LO (!482)
- Operations - ShiftClockPhase now uses `phase_shift` as keyword instead of `phase` (!434)

### Merged branches and closed issues
- Deprecation - Removed dependencies on deprecated code from tests and production code (!526)
- Deprecation - Replaced `DeprecationWarning`s with `FutureWarning`s so they are shown to end-users by default (!536, counterpart to quantify-core!411)
- Documentation - Instrument naming requirements in qblox hardware config (!531)
- Documentation - Make class `__init__` docstring visible on Sphinx (!541, #314)
- Documentation - Improve parameter documentation for DeviceElements (!493)
- Documentation - Building sphinx documentation will now raise an error if one of the code cells fails to run (!514)
- Gate Library - Added Deprecation Warning for `acq_channel` Keyword in Measure (!491)
- Git - Changed git merge strategy to "union" for CHANGELOG.md and AUTHORS.md to reduce amount of merge conflicts (!495)
- Instrument Coordinator - Check if a parameter cache is valid before lazy setting (!505, #351)
- Instrument Coordinator - Changed argument of `GenericInstrumentCoordinatorComponent` from `name` to `instrument_reference`. (!497)
- NV centers - First operation `SpectroscopyOperation` with compilation for Qblox hardware (!471)
- NV centers - `Reset` operation with compilation for Qblox hardware (!485)
- NV centers - `Measure` operation using TriggerCount acquisition; only device compilation so far (!490)
- NV centers - `ChargeReset` operation only device compilation so far (!496)
- NV centers - `CRCount` operation using TriggerCount acquisition; only device compilation so far (!502)
<<<<<<< HEAD
- NV centers - Dark ESR schedule combining all prior operations (!527)
- QBlox backend, Operations - The phase of the measurement clock is set to zero at the start of each measurement by default (!434, #296)
- Operations - ShiftClockPhase now uses `phase_shift` as keyword instead of `phase` (!434)
=======
>>>>>>> 8cc8d2d8
- Qblox backend - Introduce `"sequence_to_file"` param in qblox hardware config to allow skipping writing sequence json files to disk (#108, !438)
- Qblox backend - Minor adjustments to `NcoPhaseShiftStrategy` to make compilation of `ShiftClockPhase` compatible with qblox-instruments==0.8.0 (!481)
- Qblox backend - `QbloxInstrumentCoordinatorComponentBase` accepts both `InstrumentModule` and `InstrumentChannel` as instrument reference to cluster module (!508)
- Qblox backend - Explicit error message when trying to do acquisitions on a QCM (!519)
- Qblox backend - Renamed `output_mode` to `io_mode` in `get_operation_strategy` (!497)
- Instrument Coordinator - Changed argument of `GenericInstrumentCoordinatorComponent` from `name` to `instrument_reference`. (!497)
- Deprecation - Removed dependencies on deprecated code from tests and production code (!526)
- Deprecation - Replaced `DeprecationWarning`s with `FutureWarning`s so they are shown to end-users by default (!536, counterpart to quantify-core!411)
- Documentation - Make class `__init__` docstring visible on Sphinx (!541, #314)
- Deprecation - Remove code and test dependencies on deprecated `data` keyword in `Operations` (!545, #381)
- Tests - Refactored tests to remove duplicated `temp_dir` setup, and only use `tmp_test_data_dir` fixture (#370,  !525)
- Tests - Update tests to use `mock_setup_basic_transmon_with_standard_params` where needed (#369, !522)
- Tests - Tests refactoring, move to `mock_setup_basic_transmon_with_standard_params` and replace `qcompile` by `SerialCompiler` (!516)
- Updated pulse_diagram_matplotlib to be compatible with future quantify-core release (!517) 
- Validation - Replaced most of the asserts with raising proper exceptions so that they are raised in production environment too (#342, !499)

## 0.9.0 (2022-10-06)

### Breaking changes

- Deprecated methods removed:
  - `QuantumDevice`
    - `components` -> `elements`
    - `get_component` -> `get_element`
    - `add_component` -> `add_element`
    - `remove_component` -> `remove_element`
  - `ScheduleBase`
    - `plot_circuit_diagram_mpl` -> `plot_circuit_diagram`
    - `plot_pulse_diagram_mpl` -> `plot_pulse_diagram`  
- Compilation - Compilation is now a graph. (#305, !407)
- Operations - Allow moving to `qcodes` >=0.34 (#300, !473)
    - Disallow `"_"` in `DeviceElement` names to comply with qcodes version 0.34
    - Enforces `"_"` as the separator between device elements in `Edge` names
    - Note: We are still on `qcodes` 0.33 due to pin in `quantify-core` package requirements
- Operations, Resources, and Schedulables - Deprecate the use of the `data` argument (!455)
- Qblox ICCs - Hotfix for storing scope acquisition (broken by !432) (!470)
- Qblox ICCs - Only activate markers and LOs of used outputs to prevent noise (!474)

### Merged branches and closed issues

- Docs - Support for `myst-nb` added (#301, !407)
- Docs - Sources are converted from restructured text format to MyST markdown. (!452)
- Docs - Add pin on `nbclient<0.6` for Read-the-Docs to build; Remove various old temp requirement pins (!477)
- Docs - Added documentation and unit tests for the Rxy, X, X90, Y and Y90 unitaries (#349)
- Gettables - Added a `ProfiledScheduleGettable` for profiling execution times of schedule steps. (!420, !469)
  - Please note: Setup in need of refactoring so interface is subject to change (see #320)
- Instrument Coordinator - Small fix for `search_settable_param` when scheduler is searching for qcodes parameters (!461)
- JSON utilities - Remove `repr` based serialization/deserialization methods (!445, #248)
- JSON utilities - Extend the capabilities of the ``__getstate__/__setstate__`` json serializer (!445, #248)
- Qblox ICCs - Added input/output gain/attenuation configurable hardware parameter (!458)
- Structure - Pydantic-based model is now used to validate latency corrections. (!467, #333)
- Zhinst backend - Raise a more understandable exception when compiling an acquisition with larger than allowed duration (!407).

## 0.8.0 Support for two qubit operations and basic CZ-gate implementation (2022-08-10)

### Breaking changes

- Operations - Pin `qcodes` package to \<0.34.0 due to breaking `Edge` naming (#300, !409)
- Qblox backend - Sequencers are now dynamically allocated. The hardware config file schema was changed. (!328)
    - For each instrument, the config now contains a `portclock_configs` entry, a list with a dictionary of settings per port-clock combination
    - See <https://quantify-quantify-scheduler.readthedocs-hosted.com/en/0.8.0/tutorials/qblox/recent.html>
- Qblox backend - Strictly requires v0.7.x of the `qblox-instruments` package (!449)
- Zhinst backend - Strictly requires v21.8.20515 of the `zhinst` package (!387)

### Merged branches and closed issues

- Compilation - Added `acq_protocol` optional parameter to the `Measure` gate. (!386)
- Compilation - Call `determine_absolute_timing` in `qcompile` when no `device_cfg` supplied. (!436)
- Compilation - Decrease test usage of deprecated transmon_test_config.json / add_pulse_information_transmon (!450)
- DRAG Pulse - Removed an extra G_amp factor from the Q component (derivative pulse). (#298, !406)
- Docs - Fix API reference pages on read-the-docs (#303, !413)
- Docs - Pin sphinx to 5.0.2 due to crash in napoleon (!437)
- Docs - Unpin sphinx >=5.1.1 (!445)
- Docs - Fix jsonschemas not rendered on read-the-docs (!448)
- Docs - Clarify port and clock concepts (!431)
- Docs - New scheduler tutorials: Schedules and Pulses; Compiling to Hardware; Operations and Qubits (!336, !439)
- Gettables - Added `generate_diagnostics_report` method to save the internal state of `ScheduleGettable` to a zip-file. (!408)
- Helpers - Moved `MockLocalOscillator` definition from tests to `helpers.mock_instruments.MockLocalOscillator` (!392, !336).
- JSON utilities - Add JSON serialization/deserialization methods based on `__getstate__`/`__setstate__` (!444)
- Operations - Added a `symmetric` key in the `gate_info` to flag symmetric operations. (!389)
- Operations - Introduce basic CZ-gate via `CompositeSquareEdge` (utilizing `quantify_scheduler.operations.pulse_factories.composite_square_pulse`) (!411)
    - Replaces the incomplete `SuddenNetZeroEdge` basic CZ-gate implementation
- Operations - Rxy theta rotations now fall into the domain of \[-180 to 180) degrees. (!433)
- QuantumDevice - Added implementation for `edges` in the quantum device config in order to support two qubit operations. (!389)
    - The `Edge` has been added as an abstract base class for edges to be added to a device.
- Qblox backend - Only add clocks to the schedule that are actually being used, avoids trying to assign frequencies for unused clocks (#278, !371)
- Qblox backend - Fix for supplying negative NCO phase (!393)
- Qblox backend - Fix compilation of ShiftClockPhase (!404, broken by merge of !328)
- Qblox backend - Fix for outputting signals on even output paths of qblox hardware in real_output_x mode (!397)
- Qblox backend - Make Qblox backend compatible with generic downconverter values in hardware_config (!418)
- Qblox backend - Fix for 90 degree phase shift on even output paths as a result of the !397 hotfix. (!412)
- Qblox backend - Fix cluster compatibility when converting old hwconfig to new specs (!419)
- Qblox backend - Latency corrections must now be defined in top layer of hw config (!400)
- Qblox backend - Fix combination of cluster and latency corrections when converting hw_configs to new specs  (!417)
- Qblox backend - Fix handling of composite pulses (#299, !411)
- Qblox backend - Implementation of distortion correction (#285, !388)
- Qblox backend - Fix incompatibility of distortion_correction parameters as numpy arrays (!426)
- Qblox backend - Remove all references to the inactive `line_gain_db` param (!435)
- Qblox ICCs - Fix for setting `scope_acq_sequencer_select` for QRM and QRM-RF (!432, !441)
- Qblox ICCs - Fix `ClusterComponent.prepare` mutating the schedule (!443)
- Schedules - Revert rename of `trace_schedule` done in !432 and rename new schedule using gates to `trace_schedule_circuit_layer` (!442)
- Schedules - Make `AcquisitionMetadata` a serializable class (!446)

## 0.7.0 Support for qblox-instruments v0.6.0, new BasicTransmonElement, change for triggers in Zhinst backend (2022-04-11)

### Breaking changes

- Qblox ICCs - Updated Qblox components for using the new unified-style qblox driver (see <https://gitlab.com/quantify-os/quantify-scheduler/-/wikis/Qblox-ICCs:-Interface-changes-in-using-qblox-instruments-v0.6.0>) (!377).
- Qblox backend - Strictly requires v0.6.0 of the qblox-instruments package (!377).
- Zhinst backend - Hardware config for the devices. Replaced keyword "triggers" to "trigger", and the value type from `List[int]` to `int`. E.g. old style, `"triggers": [2]`, new style, `"trigger": 2` (#264, !372).

### Merged branches and closed issues

- QuantumDevice - The `DeviceElement` has been added as an abstract base class for elements to be added to a device (#148, !374).
- QuantumDevice - The `BasicTransmonElement` has been added that generates a device config in a more structured manner (#246, !374).
- QuantumDevice - Fixed a bug in the `BasicTransmonElement` where operations had clock-frequencies (`float`) specified instead of clocks (`str`) (!379).
- QuantumDevice - The `TransmonElement` will be deprecated after version 0.8 (!374).

## 0.6.0 Full support for multiplexed readout, transmon element update, fixes to backends (2022-03-10)

### Breaking changes

- Compilation - Deprecated `add_pulse_information_transmon` in favor of `compilation.backends.circuit_to_device.compile_circuit_to_device` (#64, #67, !339).
- Compilation - attempting compilation with missing values in the `DeviceCompilationConfig` configuration will now raise validation errors. Be sure to set initial values when generating a config using the `QuantumDevice` object (!339)
- Compilation - Device compile making use of `.compile_circuit_to_device` no longer modifies the input schedule (#249, !339).
- Compilation - When specifying multiple timing constraints for a schedulable, the constraint specifying the latest time determines the absolute time of the shedulable (!309)
- Gettables - `ScheduleGettableSingleChannel` renamed to `ScheduleGettable` as it now supports multiple acquisition channels (!299).
- Hardware config - Removed the need for a `ic_` prefix from the hardware config (!312).
- Instrument Coordinator - IC now adds a `GenericInstrumentCoordinatorComponent` to itself on instantiation by default (!350)
- Instrument Coordinator - IC stop function has an `allow_failure` parameter which allows IC components attached to it to fail to stop with warning instead of raising errors. Allows for situations when some components cannot have a stop instruction sent before the prepare stage. (!359)
- Operations - The internal behavior of how acquisition channels and acquisition indices are configured in the `Measure` operation has changed slightly. See #262 for details. (!339).
- Operations - Added "operation_type" key to the schema. (!345)
- Structure - `Schedule.timing_constraints` has been renamed to `Schedule.schedulables`. It now points to a dictionary of schedulables rather than a list of dicts. (!309)
- Structure - Pydantic-based model is now used for the data structures. (!341)
- Visualization - Deprecated `plot_circuit_diagram_mpl` and `plot_pulse_diagram_mpl` in `ScheduleBase` in favour of `plot_circuit_diagram` and `plot_pulse_diagram` (!313)
- Qblox backend - Strictly requires v0.5.4 of the qblox-instruments package (!314)
- Zhinst backend - Due to !312, the csv files used to upload the waveforms to the UHFQA no longer use the `ic_` prefix in their filenames. (!334)
- Zhinst backend - Fixes bug when doing SSRO experiments. No more duplicated shots. Adds support for BinMode.APPEND during compilation. (#276, !358)
- Zhinst backend - Removed `latency` and `line_trigger_delay` keys in the channels of the devices for the Zhinst hardware config. (!363)
- Zhinst backend - Added `latency_corrections` main entry in the Zhinst hardware config for latency corrections on a port-clock combination basis. (!363)

### Merged branches and closed issues

- Compilation - Added a new compilation backend `compilation.backends.circuit_to_device.compile_circuit_to_device` for the quantum-circuit to quantum-device layer (#64, #67, !339).
- Compilation - Fixed `add_pulse_information_transmon` when using "Trace" acquisition mode (!300)
- Compilation - Fixed the deprecation warnings from pandas `DataFrame.append`. (!347)
- Docs - Pinning qcodes package to \<0.32.0 due to Read the Docs API reference failure (!361)
- Gettables - `ScheduleGettable` now first stops all instruments in IC during initialization (!324)
- Schedules - Adds a multiplexing verification schedule. (!329)
- Operations - Sudden Net Zero from Negirneac 2021 added to the `pulse_library` (!339)
- Operations - Docstrings for the X90, X, Y90, Y, and Rxy gate unitary have been aligned with literature. (#261, !305)
- Operations - Adds an optional "data" argument to staircase pulse. (!335)
- Pulse library - Added `ShiftClockPhase` operation that can be used to shift the phase of a clock during execution of a `Schedule` (!346)
- Pulse library - Added a numerically defined pulse. (!157)
- QuantumDevice - Unknown values are initialized as `float('nan')` (#274, !356)
- TransmonElement - Corrected the motzoi parameter range validator. (!351)
- Visualization - Adds visualisation of acquisitions to plotly pulse diagrams (!304)
- Visualization - Add `plot_pulse_diagram` and `plot_circuit_diagram` to schedule for easier method names, and enable plotly visualization directly from `ScheduleBase` (!313)
- Utilities - Migrates the utilities from quantify-core. (!357)
- Generic ICC - Adds support for nested parameters. (!330)
- Qblox ICCs - Stop now disables sync on all sequencers to prevent hanging during next run, where it gets re-enabled if needed (!324)
- Qblox ICCs - `_QRMAcquisitionManager._get_scope_data` now has correct return type (#232, !300)
- Qblox ICCs - Fixed bug where QRM scope mode sequencer does not get set correctly (!342)
- Qblox ICCs - Fixed reference source cluster issue when it is not being set correctly. (!323)
- Qblox backend - NCO phase now gets reset every averaging loop (!337)
- Qblox backend - Enables RF output switch at the start of a program. (!344)
- Qblox backend - Added logic for changing the NCO phase during execution of a `Schedule` (!346)
- Qblox backend - Added ability to correct for latency by delaying program execution on a per sequencer basis (!325)
- Qblox backend - Compilation with local oscillators changed to work with generic instrument coordinator components (!306)
- Qblox backend - Refactored operation handling and greatly increased test coverage (!301).
- Qblox backend - Made max duration of wait instructions (!319).
- Qblox backend - Fixed an issue with the downconverter frequency correction. (!318)
- Qblox backend - Temporary fix for a floating point rounding error when calculating the length of pulses. (#284, !365)
- Zhinst backend - Fixed the ZI resolver return typehint. (!307)
- Zhinst backend - Fixed an issue when compiling seqc programs for multiple sequencers end up overwriting the first sequencer. (!340, #260)

## 0.5.2 Fixes to backends, and other incremental fixes  (2021-12-08)

### Breaking changes

- Dependency on `jsonschema` has been replaced with `fastjsonschema`. (!284, !293)
- Zhinst hardware config json schema has changed. See the example schema. (!283)
- In `hardware_compile` function, the `hardware_map` is changed to `hardware_cfg` parameter. (!279)
- Remove enum tools dependency (!270)

### Merged branches and closed issues

- Compilation - The `determine_absolute_scheduling` function now sorts the list of labels in the timing constraints, and then a binary search (via `np.searchsorted`) is applied. (!272, !274)
- Compilation - Make `device_cfg` an optional argument of qcompile(!281)
- Compilation - renamed the hardware_mapping argument of qcompile into hardware_cfg (#165, !279)
- Compilation - Introduced the hardware_compile function to perform the hardware compilation returning a CompiledSchedule (#224, !279)
- Docs - Updating user guide to mention correctly the QuantumDevice and ScheduleGettable(s) available. (!209)
- Infrastructure - Adds rich package in the requirements since tutorials use it. (!276)
- Operations - The `locate` function now uses the `functools.lru_cache` to cache the result (only for python >= 3.8). For python 3.7, behaviour remains the same.  (!273, !275)
- Operations - Resolved a minor issue where identical Rxy rotations (for angles >360) would be treated as separate operations in a schedule (!263)
- Visualization - Adds a function `plot_acquisition_operations` which together with the new `AcquisitionOperation` class will help highlight acquisition pulses in the pulse diagrams. (!271, !277)
- Zhinst backend - Large parts of the Zhinst backend have been rewritten. This should resolve a range of issues. (!263)
    - Calculation of the timelines for different operations now makes using of a timing table, improving code readability and debugability.
    - Timing issues related to triggering should be resolved (#218)
    - The backend can now always use the same hardware configuration file (#214)
    - Acquisition is now done using the StartQA instruction (#213)
    - error handling in the Zhinst backend has been improved catching several exceptions at compile time of the schedule instead of manifesting in unexpected results during runtime.
    - Local oscillators through the ZI backend uses the GenericInstrumentCoordinatorComponent. Configures other parameters other than frequency. (!283, #204)
- Qblox backend - only check major and minor version when checking compatibility with the qblox_instruments package (!290)
    - Added support for the Qblox Downconverter (!297)
    - Added workaround for staircase_amplitude. (!292)
    - Fix looped acquisition integration time, fix acquire index offset by one (!291)
    - Qblox instruments version == 0.5.3 (!289)
    - Fix sequencer_sync_en not being reset in the qblox instrument coordinator component. (!285)
    - Fix rounding of time to samples in qblox backend (!282)
    - Fix pulse stitching at zero amplitude. (!280)
    - Allow instruction generated staircase with modulation (!278)
- Utilities - Improve JSON validation speed (!284)
- Utilities - Improve operation deserialization speed (!273)
- Bugfix - For calculating the pulse area, the mathematical area is used instead of area of sampled pulse. (!242, !286)
- Bugfix - Fix for plot window operations (!294)

## 0.5.1 Incremental fixes, refactoring, and addition of convenience methods and classes (2021-11-11)

### Breaking changes

- InstrumentCoordinator - `last_schedule` is now a property (!252).
- Structure - We have refactored the Operation and Schedule classes out of the types module and moved the different operation libraries (acquisition_library, gate_library, and pulse_library) (#217, !256).
    - `quantify_scheduler.types.Operation` -> `quantify_scheduler.operations.operation.Operation`, the import `quantify_scheduler.Operation` still works.
    - `quantify_scheduler.types.Schedule` -> `quantify_scheduler.schedules.schedule.Schedule`, the import `quantify_scheduler.Schedule` still works.
    - `quantify_scheduler.types.CompiledSchedule` -> `quantify_scheduler.schedules.schedule.CompiledSchedule`
    - `quantify_scheduler.types.ScheduleBase` -> `quantify_scheduler.schedules.schedule.ScheduleBase`
    - `quantify_scheduler.types.AcquisitionMetadata` -> `quantify_scheduler.schedules.schedule.AcquisitionMetadata`
    - `quantify_scheduler.acquisition_library` -> `quantify_scheduler.operations.acquisition_library`
    - `quantify_scheduler.gate_library` -> `quantify_scheduler.operations.gate_library`
    - `quantify_scheduler.pulse_library` -> `quantify_scheduler.operations.pulse_library`

### Merged branches and closed issues

- Control - Add option to set output port in heterodyne_spec_sched (!262)
- Control - Expand SingleChannelScheduleGettable to support trace acquisitions (!248)
- Control - Update create_dc_compensation_pulse behaviour and docstring. (!244)
- Control - Refactor ScheduleGettableSingleChannel (!240, !249)
- Control - Reduce the default init_duration of spectroscopy schedules (!237)
- Generic ICC - Added a GenericInstrumentCoordinatorComponent. (!267)
- ICCs - InstrumentCoordinatorComponentBase now has a `force_set_parameter` as a ManualParameter to enable the user to switch the lazy_set behaviour when setting parameters of the instruments connected to the InstrumentCoordinatorComponent. (!267)
- Qblox ICCs - Adds a lazy_set behaviour by default when setting parameters with the same value to an instrument connected to the Qblox ICC. (!230)
- Visualization - made matplotlib schedule visualization methods accessible as methods `plot_circuit_diagram_mpl` and `plot_pulse_diagram_mpl` of the `Schedule` class (!253)
- Visualization - resolved a bug where a schedule was modified when drawing a circuit diagram (#197, !250)
- Visualization - Add support for window operation to transmon backend (!245)
- Infrastructure - Fix and enhance pre-commit + add to CI (!257, !265)
- Infrastructure - Added prospector config file for CI. (!261)
- Bugfix - Removed redundant `determine_absolute_timing` step in `qcompile`. (!259)
- Bugfix - Ramp pulse sampling utilizing `np.linspace` behaviour changed. (!258)
- Docs - Adds the new Quantify logo similar to quantify_core. (!266)
- Docs - Enhance documentation of public API for reimported modules \[imports aliases\] (!254)
- Docs - Fixes the funcparserlib error in rtd. (!251)
- Docs - Updated Qblox backend docs to include the new features. (!247)

## 0.5.0 Expanded feature sets hardware compilation backends (2021-10-25)

### Breaking changes

- The `schedules.timedomain_schedules.allxy_sched` function no longer accepts the string "All" as an argument to the `element_select_idx` keyword.
- The `QuantumDevice.cfg_nr_averages` parameter was renamed to `QuantumDevice.cfg_sched_repetitions`
- The call signature of `gettables.ScheduleVectorAcqGettable` has been renamed to `gettables.ScheduleGettableSingleChannel`, and the call signature has been updated according to #36 to no longer accept several keyword arguments.
- Qblox Backend - The NCO phase is now reset at the start of a program (!213).
- Qblox Backend - Compilation now requires qblox_instruments version 0.5.0, 0.5.1 or 0.5.2 (!214, !221).

### Merged branches and closed issues

- Compilation - Added the ability to specify the BinMode at the quantum-circuit layer (#183, !180).
- Compilation - qcompile no longer modifies schedules (#102, !178).
- Control - Added a first version of the QuantumDevice object (#148, !180).
- Control - A single-qubit ScheduleGettable has been added (#36, !180).
- Docs - Added bibliography with sphinxcontrib-bibtex extension (!171).
- Docs - Fixed missing files in API reference (!176).
- InstrumentCoordinator - CompiledSchedule class added to specify interfaces of InstrumentCoordinator and compilation functions (#174, !177).
- InstrumentCoordinator - CompiledSchedule.last_schedule method added to provide access to last executed schedule (#167, !177).
- Qblox Backend - Added support for qblox_instruments version 0.4.0 (new acquisition path) (!143).
- Qblox Backend - Added support for real time mixer corrections rather than pre-distorting the uploaded waveforms (!192).
- Qblox Backend - Waveforms are now compared using the normalized data array rather than the parameterized description (!182).
- Qblox Backend - Support for append bin mode (#184, !180).
- Qblox Backend - Support for using real value pulses on arbitrary outputs added (!142).
- Qblox Backend - Compilation now supports 6 sequencers for both the QCM as well as the QRM (!142).
- Qblox Backend - Support for a cluster, along with its QCM, QRM, QCM-RF and QRM-RF modules (!164)
- Qblox Backend - Registers are now dynamically allocated during compilation (!195)
- Zhinst backend - No exception is raised when an LO that is in the config is not part of a schedule. (#203, !223)
- Zhinst backend - Instrument coordinator components for ZI will only be configured when the settings used to configure it have changed (#196, !227)
- Zhinst backend - Solved a bug that caused single-sideband demodulation to not be configured correctly when using the UHFQA (!227)
- Zhinst backend - Warnings raised during compilation of seqc programs will no longer raise an exception but will use logging.warning (!227)
- Zhinst backend - resolved a bug where the instrument coordinator cannot write waveforms to the UHFQA if it has never been used before (!227)
- Zhinst backend - resolved a bug where multiple identical measurements in a schedule would result in multiple integration weights being uploaded to the UFHQA (#207, !234)
- Zhinst backend - resolved a bug where the UHFQA would not be triggered properly when executing a schedule with multiple samples (batched mode) (#205, !234)
- Qblox ICCs - Compensated integration time for Qblox QRM IC component (!199).
- Qblox ICCs - Added error handling for error flags given by `get_sequencer_state` (!215)
- QuantumDevice - Added docstrings to the TransmonElement parameters (!216, !218)
- Qblox ICCs - QCoDeS parameters are now only set if they differ from the value in the cache (!230)
- Visualization - Allow user defined axis for plotting circuit diagram (!206)
- Visualization - Adds schedule plotting using matplotlib and a WindowOperation to help visualize pulse diagrams (!225, !232)
- Other - Added method `sample_schedule` to sample a `Schedule` (!212)
- Other - The `RampPulse` has an extra (optional) parameter `offset` (!211)
- Other - Updated existing schedules to make use of the acquisition index (#180, !180).
- Other - Added a function to extract acquisition metadata from a schedule (#179, !180).
- Other - The soft square waveform can now be evaluated with only one datapoint without raising an exception (!235)
- Other - Added a function that generates a square pulse that compensates DC components of a sequence of pulses (!173)

## 0.4.0 InstrumentCoordinator and improvements to backends (2021-08-06)

### Breaking changes

- Change of namespace from quantify.scheduler.\* to quantify_scheduler.\*

### Merged branches and closed issues

- Changes the namespace from quantify.scheduler to quantify_scheduler (!124)
- InstrumentCoordinator - Add is_running property and wait_done method. Closes #133 (!140)
- InstrumentCoordinator - Add instrument coordinator reference parameter to transmon element (!152)
- InstrumentCoordinator - Prefix serialized settings for ZI ControlStack components. (!149)
- InstrumentCoordinator - Refactored ControlStack name to InstrumentCoordinator (!151)
- InstrumentCoordinator - Make use of InstrumentRefParameters (!144)
- InstrumentCoordinator - Add controlstack class (!70)
- InstrumentCoordinator - Add Zurich Instruments InstrumentCoordinatorComponent. (!99)
- InstrumentCoordinator - Add Qblox InstrumentCoordinatorComponent. (!112)
- InstrumentCoordinator - Avoid garbage collection for instrument coordinator components (!162)
- Qblox backend - Removed limit in Qblox backend that keeps the QCM sequencer count at 2 (!135)
- Qblox backend - Restructured compilation using external local oscillators. (!116)
- Qblox backend - Added Chirp and Staircase pulses; and efficient implementation for QD spin qubit experiments (!106)
- Qblox backend - Only run `start_sequencer` on pulsar instruments which have been armed (!156)
- Zhinst backend - Assert current with new sequence program to skip compilation (!131)
- Zhinst backend - Deserialize zhinst settings from JSON to ZISettingsBuilder (!130)
- Zhinst backend - Add waveform mixer skewness corrections (!103)
- Zhinst backend - Add backend option to enable Calibration mode (#103, !123)
- Zhinst backend - Replace weights string array with a numerical array in JSON format (!148)
- Zhinst backend - Add grouping of instrument settings (!133)
- Zhinst backend - Add qcompile tests for the zurich instruments backend (!118)
- Zhinst backend - Add repetitions parameter (!138)
- Zhinst backend - Fixes the bug where the seqc in the datadir is not copied to the webserver location. (!165)
- Fix for circuit diagram plotting failure after pulse scheduling (#157, !163)
- Fixed typo in the gate_info of the Y gate in the gate_library (!155)
- Add artificial detuning in Ramsey Schedule and bug fixes (!120)
- Use individual loggers per python file (!134)
- Recolour draw circuit diagram mpl (!96)
- Fix issues with timedomain schedules (!145)
- Renamed input parameters of quantify_scheduler.schedules.\* functions. (!136)
- Added acquisitions to circuit diagram (!93)
- Add string representations to acquisition protocols of the acquisitions library (!114)
- Transmon element and config generation (!75)
- Rename operation_hash to operation_repr (!122)
- Add types.Schedule from_json conversion (!119)
- Add missing return types (!121)
- Add serialization to Operations (!110)

## 0.3.0 Multiple backends support (2021-05-20)

- Added support for both Qblox and Zurich Instrument backends.
- Added convenience pylintrc configuration file.
- Added examples for timedomain and spectroscopy schedules.

### Breaking changes

- Major refactor of the Qblox backend. (For example, it's now `quantify_core.backends.qblox_backend` instead of the previous `quantify_core.backends.pulsar_backend`)
- Qblox backend requires strictly v0.3.2 of the qblox-instruments package.

### Merged branches and closed issues

- Add mixer skewness corrections helper function. (!102)
- Added Qblox backend support. (!81)
- Compile backend with ZISettingsBuilder. (!87)
- Add vscode IDE config files. (!100)
- Add ZISettingsBuilder class. (!86)
- Added representation to gates in gate library and defined equality operation. (!101)
- Fix/operation duration. Fixes #107. (!89)
- Feat/long pulses fix validators name. (!90)
- Implemented long square pulses unrolling (for waveform-memory-limited devices). (!83)
- Changed Qblox-Instruments version to 0.3.2. (!88)
- Feature: Improve overall zhinst backend timing. (!77)
- Plotly cleanup. (!69)
- Pulsar backend version bump. (!82)
- Added zhinst backend support. (!49)
- Added example timedomain programs. (!71)
- Added example spectroscopy programs. (!64)
- Added pylintrc configuration file. (!55)
- Added repetitions property to Schedule. (!56)
- Added Acquisition Protocols. (!51)
- Hotfix for filename sanitization pulsar backend. (!61)
- Pulsar backend function sanitization. (!60)
- Potential fix time-out pulsar. (!58)
- Updated Pulsar backend version to v0.2.3.. (!57)
- Fixed datadir related bugs. (!54)
- Added Station implementation. (!52)
- Pulsar backend v0.2.2 check. (!48)
- Fix for issue with acq delay. (!45)
- Fix for issue #52. (!44)
- Add artificial detuning to Ramsey schedule (!120)
- Added support for the Qblox Pulsar QCM-RF/QRM-RF devices (!158)

## 0.2.0 Hybrid pulse- gate-level control model (2021-01-14)

- Major refactor of the scheduler resource code enabling hybrid pulse- gate-level control.
- Moved quantify_scheduler.types.Resource class to a separate quantify_scheduler.resources module.
- Adds a BasebandClockResource class within the newly created quantify_scheduler.resources module.
- Moved QRM and QCM related classes to the quantify_scheduler.backends.pulsar_backend module.
- In quantify_scheduler.compilation, rename of function '\_determine_absolute_timing' to 'determine_absolute_timing'. Argument changed from clock_unit to time_unit.
- In quantify_scheduler.compilation, rename of function '\_add_pulse_information_transmon' to 'add_pulse_information_transmon'.
- Added ramp waveform in quantify_scheduler.waveforms.
- Added schemas for operation and transmon_cfg.
- Added a basic hybrid visualisation for pulses using new addressing scheme.
- Operations check whether an operation is a valid gate or pulse.
- Refactor of visualization module. Moved quantify_scheduler.backends.visualization to quantify_scheduler.visualization module. Expect code breaking reorganization and changes to function names.
- Pulsar backend version now checks for QCM and QRM drivers version 0.1.2.

### Merged branches and closed issues

- fix(pulse_scheme): Add tickformatstops for x-axis using SI-unit 'seconds'. Closes #39. (!39)
- Resolve "y-axis label is broken in plotly visualization after resources-refactor". Closes #45. (!38)
- Resources refactor (!28, !29, !30)
- Hybrid visualisation for pulses and circuit gate operations. Closes #22 and #6. (!27)
- Support Pulsar parameterisation from scheduler. Support feature for #29. (!2)
- Operation properties to check if an operation is a valid gate or pulse. Closes #28 (!25)
- Visualisation refactor. Closes #26. (!22)
- Windows job (!20)
- Changed Pulsar backend version check from 0.1.1 to 0.1.2. (!21)

## 0.1.0 (2020-10-21)

- Refactored scheduler functionality from quantify-core into quantify-scheduler
- Support for modifying Pulsar params via the sequencer #54 (!2)
- Simplification of compilation through `qcompile` (!1)
- Qubit resources can be parameters of gates #11 (!4)
- Circuit diagram visualization of operations without no pulse info raises exception #5 (!5)
- Pulsar backend verifies driver and firmware versions of hardware #14 (!6)
- Sequencer renamed to scheduler #15 (!7)
- Documentation update to reflect refactor #8 (!8)
- Refactor circuit diagram to be more usable !10 (relates to #6)
- Unify API docstrings to adhere to NumpyDocstring format !11
- Changes to addressing of where a pulse is played !9 (#10)
- Renamed doc -docs folder for consistency #18 (!12)
- Moved test folder outside of project #19 (!14)
- Add copyright notices and cleanup documenation #21 (!13)
- Add installation tip for plotly dependency in combination with jupyter #24 (!15)

```{note}
- \# denotes a closed issue.
- ! denotes a merge request.
```<|MERGE_RESOLUTION|>--- conflicted
+++ resolved
@@ -27,12 +27,9 @@
 - NV centers - `Measure` operation using TriggerCount acquisition; only device compilation so far (!490)
 - NV centers - `ChargeReset` operation only device compilation so far (!496)
 - NV centers - `CRCount` operation using TriggerCount acquisition; only device compilation so far (!502)
-<<<<<<< HEAD
 - NV centers - Dark ESR schedule combining all prior operations (!527)
 - QBlox backend, Operations - The phase of the measurement clock is set to zero at the start of each measurement by default (!434, #296)
 - Operations - ShiftClockPhase now uses `phase_shift` as keyword instead of `phase` (!434)
-=======
->>>>>>> 8cc8d2d8
 - Qblox backend - Introduce `"sequence_to_file"` param in qblox hardware config to allow skipping writing sequence json files to disk (#108, !438)
 - Qblox backend - Minor adjustments to `NcoPhaseShiftStrategy` to make compilation of `ShiftClockPhase` compatible with qblox-instruments==0.8.0 (!481)
 - Qblox backend - `QbloxInstrumentCoordinatorComponentBase` accepts both `InstrumentModule` and `InstrumentChannel` as instrument reference to cluster module (!508)
