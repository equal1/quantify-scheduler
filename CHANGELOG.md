# Changelog

## Unreleased

### Breaking changes

### Merged branches and closed issues
- Acquisition - Data obtained with TriggerCount acquisition is formatted correctly (!530).
- NV centers - Dark ESR schedule combining all prior operations (!527)
- NV centers - `BasicElectronicNVElement` parameters accept physics-motivated values (!551)
- Documentation - Sphinx build now compatible with qcodes==0.36.0 (!552)
- Compilation - Can optionally provide a `QuantumDevice` to `QuantifyCompiler`. This will be used as default `CompilationConfig` in `QuantifyCompiler.compile()` (!535)
<<<<<<< HEAD
- NV centers - Avoid python warning when parsing docstring in nv_element (!562)
=======
- QuantumDevice - `BasicTransmonElement` can now be serialized to json string and deserialized via ``__getstate__/__init__`` (!510)
>>>>>>> f19ebd71

## 0.10.1 (2022-12-20)

For help in migrating from deprecated methods, see [Quantify Deprecated Code Suggestions](examples/deprecated.md).

### Merged branches and closed issues

- Compilation - Reinstate `add_pulse_information_transmon` device compilation backend (removed in !526) (!557)
- Qblox backend - Drop no key `"distortion_corrections"` supplied log message level to debug (!560)

## 0.10.0 (2022-12-15)

### Breaking changes

- Deprecation - `add_pulse_information_transmon` is removed and `device_config` must now be of type `DeviceCompilationConfig` (!526)
- Qblox backend - Strictly requires v0.8.x of the `qblox-instruments` package (!512)
- Qblox backend, Operations - The phase of the measurement clock is set to zero at the start of each measurement by default (!434, #296)
- Qblox backend - `QRMAcquisitionManager` now truncates returned acquisitions to actual lengths (!478)
- Qblox backend - `mix_lo` flag now specifies if IQ mixing should be applied to LO (!482)
- Operations - ShiftClockPhase now uses `phase_shift` as keyword instead of `phase` (!434)

### Merged branches and closed issues
- Deprecation - Removed dependencies on deprecated code from tests and production code (!526)
- Deprecation - Replaced `DeprecationWarning`s with `FutureWarning`s so they are shown to end-users by default (!536, counterpart to quantify-core!411)
- Visualization - Show clock name in plotly pulse diagram (!547)
- Documentation - Instrument naming requirements in qblox hardware config (!531)
- Documentation - Make class `__init__` docstring visible on Sphinx (!541, #314)
- Documentation - Improve parameter documentation for DeviceElements (!493)
- Documentation - Building sphinx documentation will now raise an error if one of the code cells fails to run (!514)
- Gate Library - Added Deprecation Warning for `acq_channel` Keyword in Measure (!491)
- Git - Changed git merge strategy to "union" for CHANGELOG.md and AUTHORS.md to reduce amount of merge conflicts (!495)
- Instrument Coordinator - Check if a parameter cache is valid before lazy setting (!505, #351)
- Instrument Coordinator - Changed argument of `GenericInstrumentCoordinatorComponent` from `name` to `instrument_reference`. (!497)
- NV centers - First operation `SpectroscopyOperation` with compilation for Qblox hardware (!471)
- NV centers - `Reset` operation with compilation for Qblox hardware (!485)
- NV centers - `Measure` operation using TriggerCount acquisition; only device compilation so far (!490)
- NV centers - `ChargeReset` operation only device compilation so far (!496)
- NV centers - `CRCount` operation using TriggerCount acquisition; only device compilation so far (!502)
- Qblox backend - Introduce `"sequence_to_file"` param in qblox hardware config to allow skipping writing sequence json files to disk (#108, !438)
- Qblox backend - Minor adjustments to `NcoPhaseShiftStrategy` to make compilation of `ShiftClockPhase` compatible with qblox-instruments==0.8.0 (!481)
- Qblox backend - `QbloxInstrumentCoordinatorComponentBase` accepts both `InstrumentModule` and `InstrumentChannel` as instrument reference to cluster module (!508)
- Qblox backend - Explicit error message when trying to do acquisitions on a QCM (!519)
- Qblox backend - Renamed `output_mode` to `io_mode` in `get_operation_strategy` (!497)
- Instrument Coordinator - Changed argument of `GenericInstrumentCoordinatorComponent` from `name` to `instrument_reference`. (!497)
- Deprecation - Removed dependencies on deprecated code from tests and production code (!526)
- Deprecation - Replaced `DeprecationWarning`s with `FutureWarning`s so they are shown to end-users by default (!536, counterpart to quantify-core!411)
- Qblox backend - Added `TriggerCountAcquisitionStrategy` to acquisitions, generating the Q1ASM commands. (!540)
- Documentation - Make class `__init__` docstring visible on Sphinx (!541, #314)
- Deprecation - Remove code and test dependencies on deprecated `data` keyword in `Operations` (!545, #381)
- Tests - Refactored tests to remove duplicated `temp_dir` setup, and only use `tmp_test_data_dir` fixture (#370,  !525)
- Tests - Update tests to use `mock_setup_basic_transmon_with_standard_params` where needed (#369, !522)
- Tests - Tests refactoring, move to `mock_setup_basic_transmon_with_standard_params` and replace `qcompile` by `SerialCompiler` (!516)
- Updated pulse_diagram_matplotlib to be compatible with future quantify-core release (!517) 
- Validation - Replaced most of the asserts with raising proper exceptions so that they are raised in production environment too (#342, !499)

## 0.9.0 (2022-10-06)

### Breaking changes

- Deprecated methods removed:
  - `QuantumDevice`
    - `components` -> `elements`
    - `get_component` -> `get_element`
    - `add_component` -> `add_element`
    - `remove_component` -> `remove_element`
  - `ScheduleBase`
    - `plot_circuit_diagram_mpl` -> `plot_circuit_diagram`
    - `plot_pulse_diagram_mpl` -> `plot_pulse_diagram`  
- Compilation - Compilation is now a graph. (#305, !407)
- Operations - Allow moving to `qcodes` >=0.34 (#300, !473)
    - Disallow `"_"` in `DeviceElement` names to comply with qcodes version 0.34
    - Enforces `"_"` as the separator between device elements in `Edge` names
    - Note: We are still on `qcodes` 0.33 due to pin in `quantify-core` package requirements
- Operations, Resources, and Schedulables - Deprecate the use of the `data` argument (!455)
- Qblox ICCs - Hotfix for storing scope acquisition (broken by !432) (!470)
- Qblox ICCs - Only activate markers and LOs of used outputs to prevent noise (!474)

### Merged branches and closed issues

- Docs - Support for `myst-nb` added (#301, !407)
- Docs - Sources are converted from restructured text format to MyST markdown. (!452)
- Docs - Add pin on `nbclient<0.6` for Read-the-Docs to build; Remove various old temp requirement pins (!477)
- Docs - Added documentation and unit tests for the Rxy, X, X90, Y and Y90 unitaries (#349)
- Gettables - Added a `ProfiledScheduleGettable` for profiling execution times of schedule steps. (!420, !469)
  - Please note: Setup in need of refactoring so interface is subject to change (see #320)
- Instrument Coordinator - Small fix for `search_settable_param` when scheduler is searching for qcodes parameters (!461)
- JSON utilities - Remove `repr` based serialization/deserialization methods (!445, #248)
- JSON utilities - Extend the capabilities of the ``__getstate__/__setstate__`` json serializer (!445, #248)
- Qblox ICCs - Added input/output gain/attenuation configurable hardware parameter (!458)
- Structure - Pydantic-based model is now used to validate latency corrections. (!467, #333)
- Zhinst backend - Raise a more understandable exception when compiling an acquisition with larger than allowed duration (!407).

## 0.8.0 Support for two qubit operations and basic CZ-gate implementation (2022-08-10)

### Breaking changes

- Operations - Pin `qcodes` package to \<0.34.0 due to breaking `Edge` naming (#300, !409)
- Qblox backend - Sequencers are now dynamically allocated. The hardware config file schema was changed. (!328)
    - For each instrument, the config now contains a `portclock_configs` entry, a list with a dictionary of settings per port-clock combination
    - See <https://quantify-quantify-scheduler.readthedocs-hosted.com/en/0.8.0/tutorials/qblox/recent.html>
- Qblox backend - Strictly requires v0.7.x of the `qblox-instruments` package (!449)
- Zhinst backend - Strictly requires v21.8.20515 of the `zhinst` package (!387)

### Merged branches and closed issues

- Compilation - Added `acq_protocol` optional parameter to the `Measure` gate. (!386)
- Compilation - Call `determine_absolute_timing` in `qcompile` when no `device_cfg` supplied. (!436)
- Compilation - Decrease test usage of deprecated transmon_test_config.json / add_pulse_information_transmon (!450)
- DRAG Pulse - Removed an extra G_amp factor from the Q component (derivative pulse). (#298, !406)
- Docs - Fix API reference pages on read-the-docs (#303, !413)
- Docs - Pin sphinx to 5.0.2 due to crash in napoleon (!437)
- Docs - Unpin sphinx >=5.1.1 (!445)
- Docs - Fix jsonschemas not rendered on read-the-docs (!448)
- Docs - Clarify port and clock concepts (!431)
- Docs - New scheduler tutorials: Schedules and Pulses; Compiling to Hardware; Operations and Qubits (!336, !439)
- Gettables - Added `generate_diagnostics_report` method to save the internal state of `ScheduleGettable` to a zip-file. (!408)
- Helpers - Moved `MockLocalOscillator` definition from tests to `helpers.mock_instruments.MockLocalOscillator` (!392, !336).
- JSON utilities - Add JSON serialization/deserialization methods based on `__getstate__`/`__setstate__` (!444)
- Operations - Added a `symmetric` key in the `gate_info` to flag symmetric operations. (!389)
- Operations - Introduce basic CZ-gate via `CompositeSquareEdge` (utilizing `quantify_scheduler.operations.pulse_factories.composite_square_pulse`) (!411)
    - Replaces the incomplete `SuddenNetZeroEdge` basic CZ-gate implementation
- Operations - Rxy theta rotations now fall into the domain of \[-180 to 180) degrees. (!433)
- QuantumDevice - Added implementation for `edges` in the quantum device config in order to support two qubit operations. (!389)
    - The `Edge` has been added as an abstract base class for edges to be added to a device.
- Qblox backend - Only add clocks to the schedule that are actually being used, avoids trying to assign frequencies for unused clocks (#278, !371)
- Qblox backend - Fix for supplying negative NCO phase (!393)
- Qblox backend - Fix compilation of ShiftClockPhase (!404, broken by merge of !328)
- Qblox backend - Fix for outputting signals on even output paths of qblox hardware in real_output_x mode (!397)
- Qblox backend - Make Qblox backend compatible with generic downconverter values in hardware_config (!418)
- Qblox backend - Fix for 90 degree phase shift on even output paths as a result of the !397 hotfix. (!412)
- Qblox backend - Fix cluster compatibility when converting old hwconfig to new specs (!419)
- Qblox backend - Latency corrections must now be defined in top layer of hw config (!400)
- Qblox backend - Fix combination of cluster and latency corrections when converting hw_configs to new specs  (!417)
- Qblox backend - Fix handling of composite pulses (#299, !411)
- Qblox backend - Implementation of distortion correction (#285, !388)
- Qblox backend - Fix incompatibility of distortion_correction parameters as numpy arrays (!426)
- Qblox backend - Remove all references to the inactive `line_gain_db` param (!435)
- Qblox ICCs - Fix for setting `scope_acq_sequencer_select` for QRM and QRM-RF (!432, !441)
- Qblox ICCs - Fix `ClusterComponent.prepare` mutating the schedule (!443)
- Schedules - Revert rename of `trace_schedule` done in !432 and rename new schedule using gates to `trace_schedule_circuit_layer` (!442)
- Schedules - Make `AcquisitionMetadata` a serializable class (!446)

## 0.7.0 Support for qblox-instruments v0.6.0, new BasicTransmonElement, change for triggers in Zhinst backend (2022-04-11)

### Breaking changes

- Qblox ICCs - Updated Qblox components for using the new unified-style qblox driver (see <https://gitlab.com/quantify-os/quantify-scheduler/-/wikis/Qblox-ICCs:-Interface-changes-in-using-qblox-instruments-v0.6.0>) (!377).
- Qblox backend - Strictly requires v0.6.0 of the qblox-instruments package (!377).
- Zhinst backend - Hardware config for the devices. Replaced keyword "triggers" to "trigger", and the value type from `List[int]` to `int`. E.g. old style, `"triggers": [2]`, new style, `"trigger": 2` (#264, !372).

### Merged branches and closed issues

- QuantumDevice - The `DeviceElement` has been added as an abstract base class for elements to be added to a device (#148, !374).
- QuantumDevice - The `BasicTransmonElement` has been added that generates a device config in a more structured manner (#246, !374).
- QuantumDevice - Fixed a bug in the `BasicTransmonElement` where operations had clock-frequencies (`float`) specified instead of clocks (`str`) (!379).
- QuantumDevice - The `TransmonElement` will be deprecated after version 0.8 (!374).

## 0.6.0 Full support for multiplexed readout, transmon element update, fixes to backends (2022-03-10)

### Breaking changes

- Compilation - Deprecated `add_pulse_information_transmon` in favor of `compilation.backends.circuit_to_device.compile_circuit_to_device` (#64, #67, !339).
- Compilation - attempting compilation with missing values in the `DeviceCompilationConfig` configuration will now raise validation errors. Be sure to set initial values when generating a config using the `QuantumDevice` object (!339)
- Compilation - Device compile making use of `.compile_circuit_to_device` no longer modifies the input schedule (#249, !339).
- Compilation - When specifying multiple timing constraints for a schedulable, the constraint specifying the latest time determines the absolute time of the shedulable (!309)
- Gettables - `ScheduleGettableSingleChannel` renamed to `ScheduleGettable` as it now supports multiple acquisition channels (!299).
- Hardware config - Removed the need for a `ic_` prefix from the hardware config (!312).
- Instrument Coordinator - IC now adds a `GenericInstrumentCoordinatorComponent` to itself on instantiation by default (!350)
- Instrument Coordinator - IC stop function has an `allow_failure` parameter which allows IC components attached to it to fail to stop with warning instead of raising errors. Allows for situations when some components cannot have a stop instruction sent before the prepare stage. (!359)
- Operations - The internal behavior of how acquisition channels and acquisition indices are configured in the `Measure` operation has changed slightly. See #262 for details. (!339).
- Operations - Added "operation_type" key to the schema. (!345)
- Structure - `Schedule.timing_constraints` has been renamed to `Schedule.schedulables`. It now points to a dictionary of schedulables rather than a list of dicts. (!309)
- Structure - Pydantic-based model is now used for the data structures. (!341)
- Visualization - Deprecated `plot_circuit_diagram_mpl` and `plot_pulse_diagram_mpl` in `ScheduleBase` in favour of `plot_circuit_diagram` and `plot_pulse_diagram` (!313)
- Qblox backend - Strictly requires v0.5.4 of the qblox-instruments package (!314)
- Zhinst backend - Due to !312, the csv files used to upload the waveforms to the UHFQA no longer use the `ic_` prefix in their filenames. (!334)
- Zhinst backend - Fixes bug when doing SSRO experiments. No more duplicated shots. Adds support for BinMode.APPEND during compilation. (#276, !358)
- Zhinst backend - Removed `latency` and `line_trigger_delay` keys in the channels of the devices for the Zhinst hardware config. (!363)
- Zhinst backend - Added `latency_corrections` main entry in the Zhinst hardware config for latency corrections on a port-clock combination basis. (!363)

### Merged branches and closed issues

- Compilation - Added a new compilation backend `compilation.backends.circuit_to_device.compile_circuit_to_device` for the quantum-circuit to quantum-device layer (#64, #67, !339).
- Compilation - Fixed `add_pulse_information_transmon` when using "Trace" acquisition mode (!300)
- Compilation - Fixed the deprecation warnings from pandas `DataFrame.append`. (!347)
- Docs - Pinning qcodes package to \<0.32.0 due to Read the Docs API reference failure (!361)
- Gettables - `ScheduleGettable` now first stops all instruments in IC during initialization (!324)
- Schedules - Adds a multiplexing verification schedule. (!329)
- Operations - Sudden Net Zero from Negirneac 2021 added to the `pulse_library` (!339)
- Operations - Docstrings for the X90, X, Y90, Y, and Rxy gate unitary have been aligned with literature. (#261, !305)
- Operations - Adds an optional "data" argument to staircase pulse. (!335)
- Pulse library - Added `ShiftClockPhase` operation that can be used to shift the phase of a clock during execution of a `Schedule` (!346)
- Pulse library - Added a numerically defined pulse. (!157)
- QuantumDevice - Unknown values are initialized as `float('nan')` (#274, !356)
- TransmonElement - Corrected the motzoi parameter range validator. (!351)
- Visualization - Adds visualisation of acquisitions to plotly pulse diagrams (!304)
- Visualization - Add `plot_pulse_diagram` and `plot_circuit_diagram` to schedule for easier method names, and enable plotly visualization directly from `ScheduleBase` (!313)
- Utilities - Migrates the utilities from quantify-core. (!357)
- Generic ICC - Adds support for nested parameters. (!330)
- Qblox ICCs - Stop now disables sync on all sequencers to prevent hanging during next run, where it gets re-enabled if needed (!324)
- Qblox ICCs - `_QRMAcquisitionManager._get_scope_data` now has correct return type (#232, !300)
- Qblox ICCs - Fixed bug where QRM scope mode sequencer does not get set correctly (!342)
- Qblox ICCs - Fixed reference source cluster issue when it is not being set correctly. (!323)
- Qblox backend - NCO phase now gets reset every averaging loop (!337)
- Qblox backend - Enables RF output switch at the start of a program. (!344)
- Qblox backend - Added logic for changing the NCO phase during execution of a `Schedule` (!346)
- Qblox backend - Added ability to correct for latency by delaying program execution on a per sequencer basis (!325)
- Qblox backend - Compilation with local oscillators changed to work with generic instrument coordinator components (!306)
- Qblox backend - Refactored operation handling and greatly increased test coverage (!301).
- Qblox backend - Made max duration of wait instructions (!319).
- Qblox backend - Fixed an issue with the downconverter frequency correction. (!318)
- Qblox backend - Temporary fix for a floating point rounding error when calculating the length of pulses. (#284, !365)
- Zhinst backend - Fixed the ZI resolver return typehint. (!307)
- Zhinst backend - Fixed an issue when compiling seqc programs for multiple sequencers end up overwriting the first sequencer. (!340, #260)

## 0.5.2 Fixes to backends, and other incremental fixes  (2021-12-08)

### Breaking changes

- Dependency on `jsonschema` has been replaced with `fastjsonschema`. (!284, !293)
- Zhinst hardware config json schema has changed. See the example schema. (!283)
- In `hardware_compile` function, the `hardware_map` is changed to `hardware_cfg` parameter. (!279)
- Remove enum tools dependency (!270)

### Merged branches and closed issues

- Compilation - The `determine_absolute_scheduling` function now sorts the list of labels in the timing constraints, and then a binary search (via `np.searchsorted`) is applied. (!272, !274)
- Compilation - Make `device_cfg` an optional argument of qcompile(!281)
- Compilation - renamed the hardware_mapping argument of qcompile into hardware_cfg (#165, !279)
- Compilation - Introduced the hardware_compile function to perform the hardware compilation returning a CompiledSchedule (#224, !279)
- Docs - Updating user guide to mention correctly the QuantumDevice and ScheduleGettable(s) available. (!209)
- Infrastructure - Adds rich package in the requirements since tutorials use it. (!276)
- Operations - The `locate` function now uses the `functools.lru_cache` to cache the result (only for python >= 3.8). For python 3.7, behaviour remains the same.  (!273, !275)
- Operations - Resolved a minor issue where identical Rxy rotations (for angles >360) would be treated as separate operations in a schedule (!263)
- Visualization - Adds a function `plot_acquisition_operations` which together with the new `AcquisitionOperation` class will help highlight acquisition pulses in the pulse diagrams. (!271, !277)
- Zhinst backend - Large parts of the Zhinst backend have been rewritten. This should resolve a range of issues. (!263)
    - Calculation of the timelines for different operations now makes using of a timing table, improving code readability and debugability.
    - Timing issues related to triggering should be resolved (#218)
    - The backend can now always use the same hardware configuration file (#214)
    - Acquisition is now done using the StartQA instruction (#213)
    - error handling in the Zhinst backend has been improved catching several exceptions at compile time of the schedule instead of manifesting in unexpected results during runtime.
    - Local oscillators through the ZI backend uses the GenericInstrumentCoordinatorComponent. Configures other parameters other than frequency. (!283, #204)
- Qblox backend - only check major and minor version when checking compatibility with the qblox_instruments package (!290)
    - Added support for the Qblox Downconverter (!297)
    - Added workaround for staircase_amplitude. (!292)
    - Fix looped acquisition integration time, fix acquire index offset by one (!291)
    - Qblox instruments version == 0.5.3 (!289)
    - Fix sequencer_sync_en not being reset in the qblox instrument coordinator component. (!285)
    - Fix rounding of time to samples in qblox backend (!282)
    - Fix pulse stitching at zero amplitude. (!280)
    - Allow instruction generated staircase with modulation (!278)
- Utilities - Improve JSON validation speed (!284)
- Utilities - Improve operation deserialization speed (!273)
- Bugfix - For calculating the pulse area, the mathematical area is used instead of area of sampled pulse. (!242, !286)
- Bugfix - Fix for plot window operations (!294)

## 0.5.1 Incremental fixes, refactoring, and addition of convenience methods and classes (2021-11-11)

### Breaking changes

- InstrumentCoordinator - `last_schedule` is now a property (!252).
- Structure - We have refactored the Operation and Schedule classes out of the types module and moved the different operation libraries (acquisition_library, gate_library, and pulse_library) (#217, !256).
    - `quantify_scheduler.types.Operation` -> `quantify_scheduler.operations.operation.Operation`, the import `quantify_scheduler.Operation` still works.
    - `quantify_scheduler.types.Schedule` -> `quantify_scheduler.schedules.schedule.Schedule`, the import `quantify_scheduler.Schedule` still works.
    - `quantify_scheduler.types.CompiledSchedule` -> `quantify_scheduler.schedules.schedule.CompiledSchedule`
    - `quantify_scheduler.types.ScheduleBase` -> `quantify_scheduler.schedules.schedule.ScheduleBase`
    - `quantify_scheduler.types.AcquisitionMetadata` -> `quantify_scheduler.schedules.schedule.AcquisitionMetadata`
    - `quantify_scheduler.acquisition_library` -> `quantify_scheduler.operations.acquisition_library`
    - `quantify_scheduler.gate_library` -> `quantify_scheduler.operations.gate_library`
    - `quantify_scheduler.pulse_library` -> `quantify_scheduler.operations.pulse_library`

### Merged branches and closed issues

- Control - Add option to set output port in heterodyne_spec_sched (!262)
- Control - Expand SingleChannelScheduleGettable to support trace acquisitions (!248)
- Control - Update create_dc_compensation_pulse behaviour and docstring. (!244)
- Control - Refactor ScheduleGettableSingleChannel (!240, !249)
- Control - Reduce the default init_duration of spectroscopy schedules (!237)
- Generic ICC - Added a GenericInstrumentCoordinatorComponent. (!267)
- ICCs - InstrumentCoordinatorComponentBase now has a `force_set_parameter` as a ManualParameter to enable the user to switch the lazy_set behaviour when setting parameters of the instruments connected to the InstrumentCoordinatorComponent. (!267)
- Qblox ICCs - Adds a lazy_set behaviour by default when setting parameters with the same value to an instrument connected to the Qblox ICC. (!230)
- Visualization - made matplotlib schedule visualization methods accessible as methods `plot_circuit_diagram_mpl` and `plot_pulse_diagram_mpl` of the `Schedule` class (!253)
- Visualization - resolved a bug where a schedule was modified when drawing a circuit diagram (#197, !250)
- Visualization - Add support for window operation to transmon backend (!245)
- Infrastructure - Fix and enhance pre-commit + add to CI (!257, !265)
- Infrastructure - Added prospector config file for CI. (!261)
- Bugfix - Removed redundant `determine_absolute_timing` step in `qcompile`. (!259)
- Bugfix - Ramp pulse sampling utilizing `np.linspace` behaviour changed. (!258)
- Docs - Adds the new Quantify logo similar to quantify_core. (!266)
- Docs - Enhance documentation of public API for reimported modules \[imports aliases\] (!254)
- Docs - Fixes the funcparserlib error in rtd. (!251)
- Docs - Updated Qblox backend docs to include the new features. (!247)

## 0.5.0 Expanded feature sets hardware compilation backends (2021-10-25)

### Breaking changes

- The `schedules.timedomain_schedules.allxy_sched` function no longer accepts the string "All" as an argument to the `element_select_idx` keyword.
- The `QuantumDevice.cfg_nr_averages` parameter was renamed to `QuantumDevice.cfg_sched_repetitions`
- The call signature of `gettables.ScheduleVectorAcqGettable` has been renamed to `gettables.ScheduleGettableSingleChannel`, and the call signature has been updated according to #36 to no longer accept several keyword arguments.
- Qblox Backend - The NCO phase is now reset at the start of a program (!213).
- Qblox Backend - Compilation now requires qblox_instruments version 0.5.0, 0.5.1 or 0.5.2 (!214, !221).

### Merged branches and closed issues

- Compilation - Added the ability to specify the BinMode at the quantum-circuit layer (#183, !180).
- Compilation - qcompile no longer modifies schedules (#102, !178).
- Control - Added a first version of the QuantumDevice object (#148, !180).
- Control - A single-qubit ScheduleGettable has been added (#36, !180).
- Docs - Added bibliography with sphinxcontrib-bibtex extension (!171).
- Docs - Fixed missing files in API reference (!176).
- InstrumentCoordinator - CompiledSchedule class added to specify interfaces of InstrumentCoordinator and compilation functions (#174, !177).
- InstrumentCoordinator - CompiledSchedule.last_schedule method added to provide access to last executed schedule (#167, !177).
- Qblox Backend - Added support for qblox_instruments version 0.4.0 (new acquisition path) (!143).
- Qblox Backend - Added support for real time mixer corrections rather than pre-distorting the uploaded waveforms (!192).
- Qblox Backend - Waveforms are now compared using the normalized data array rather than the parameterized description (!182).
- Qblox Backend - Support for append bin mode (#184, !180).
- Qblox Backend - Support for using real value pulses on arbitrary outputs added (!142).
- Qblox Backend - Compilation now supports 6 sequencers for both the QCM as well as the QRM (!142).
- Qblox Backend - Support for a cluster, along with its QCM, QRM, QCM-RF and QRM-RF modules (!164)
- Qblox Backend - Registers are now dynamically allocated during compilation (!195)
- Zhinst backend - No exception is raised when an LO that is in the config is not part of a schedule. (#203, !223)
- Zhinst backend - Instrument coordinator components for ZI will only be configured when the settings used to configure it have changed (#196, !227)
- Zhinst backend - Solved a bug that caused single-sideband demodulation to not be configured correctly when using the UHFQA (!227)
- Zhinst backend - Warnings raised during compilation of seqc programs will no longer raise an exception but will use logging.warning (!227)
- Zhinst backend - resolved a bug where the instrument coordinator cannot write waveforms to the UHFQA if it has never been used before (!227)
- Zhinst backend - resolved a bug where multiple identical measurements in a schedule would result in multiple integration weights being uploaded to the UFHQA (#207, !234)
- Zhinst backend - resolved a bug where the UHFQA would not be triggered properly when executing a schedule with multiple samples (batched mode) (#205, !234)
- Qblox ICCs - Compensated integration time for Qblox QRM IC component (!199).
- Qblox ICCs - Added error handling for error flags given by `get_sequencer_state` (!215)
- QuantumDevice - Added docstrings to the TransmonElement parameters (!216, !218)
- Qblox ICCs - QCoDeS parameters are now only set if they differ from the value in the cache (!230)
- Visualization - Allow user defined axis for plotting circuit diagram (!206)
- Visualization - Adds schedule plotting using matplotlib and a WindowOperation to help visualize pulse diagrams (!225, !232)
- Other - Added method `sample_schedule` to sample a `Schedule` (!212)
- Other - The `RampPulse` has an extra (optional) parameter `offset` (!211)
- Other - Updated existing schedules to make use of the acquisition index (#180, !180).
- Other - Added a function to extract acquisition metadata from a schedule (#179, !180).
- Other - The soft square waveform can now be evaluated with only one datapoint without raising an exception (!235)
- Other - Added a function that generates a square pulse that compensates DC components of a sequence of pulses (!173)

## 0.4.0 InstrumentCoordinator and improvements to backends (2021-08-06)

### Breaking changes

- Change of namespace from quantify.scheduler.\* to quantify_scheduler.\*

### Merged branches and closed issues

- Changes the namespace from quantify.scheduler to quantify_scheduler (!124)
- InstrumentCoordinator - Add is_running property and wait_done method. Closes #133 (!140)
- InstrumentCoordinator - Add instrument coordinator reference parameter to transmon element (!152)
- InstrumentCoordinator - Prefix serialized settings for ZI ControlStack components. (!149)
- InstrumentCoordinator - Refactored ControlStack name to InstrumentCoordinator (!151)
- InstrumentCoordinator - Make use of InstrumentRefParameters (!144)
- InstrumentCoordinator - Add controlstack class (!70)
- InstrumentCoordinator - Add Zurich Instruments InstrumentCoordinatorComponent. (!99)
- InstrumentCoordinator - Add Qblox InstrumentCoordinatorComponent. (!112)
- InstrumentCoordinator - Avoid garbage collection for instrument coordinator components (!162)
- Qblox backend - Removed limit in Qblox backend that keeps the QCM sequencer count at 2 (!135)
- Qblox backend - Restructured compilation using external local oscillators. (!116)
- Qblox backend - Added Chirp and Staircase pulses; and efficient implementation for QD spin qubit experiments (!106)
- Qblox backend - Only run `start_sequencer` on pulsar instruments which have been armed (!156)
- Zhinst backend - Assert current with new sequence program to skip compilation (!131)
- Zhinst backend - Deserialize zhinst settings from JSON to ZISettingsBuilder (!130)
- Zhinst backend - Add waveform mixer skewness corrections (!103)
- Zhinst backend - Add backend option to enable Calibration mode (#103, !123)
- Zhinst backend - Replace weights string array with a numerical array in JSON format (!148)
- Zhinst backend - Add grouping of instrument settings (!133)
- Zhinst backend - Add qcompile tests for the zurich instruments backend (!118)
- Zhinst backend - Add repetitions parameter (!138)
- Zhinst backend - Fixes the bug where the seqc in the datadir is not copied to the webserver location. (!165)
- Fix for circuit diagram plotting failure after pulse scheduling (#157, !163)
- Fixed typo in the gate_info of the Y gate in the gate_library (!155)
- Add artificial detuning in Ramsey Schedule and bug fixes (!120)
- Use individual loggers per python file (!134)
- Recolour draw circuit diagram mpl (!96)
- Fix issues with timedomain schedules (!145)
- Renamed input parameters of quantify_scheduler.schedules.\* functions. (!136)
- Added acquisitions to circuit diagram (!93)
- Add string representations to acquisition protocols of the acquisitions library (!114)
- Transmon element and config generation (!75)
- Rename operation_hash to operation_repr (!122)
- Add types.Schedule from_json conversion (!119)
- Add missing return types (!121)
- Add serialization to Operations (!110)

## 0.3.0 Multiple backends support (2021-05-20)

- Added support for both Qblox and Zurich Instrument backends.
- Added convenience pylintrc configuration file.
- Added examples for timedomain and spectroscopy schedules.

### Breaking changes

- Major refactor of the Qblox backend. (For example, it's now `quantify_core.backends.qblox_backend` instead of the previous `quantify_core.backends.pulsar_backend`)
- Qblox backend requires strictly v0.3.2 of the qblox-instruments package.

### Merged branches and closed issues

- Add mixer skewness corrections helper function. (!102)
- Added Qblox backend support. (!81)
- Compile backend with ZISettingsBuilder. (!87)
- Add vscode IDE config files. (!100)
- Add ZISettingsBuilder class. (!86)
- Added representation to gates in gate library and defined equality operation. (!101)
- Fix/operation duration. Fixes #107. (!89)
- Feat/long pulses fix validators name. (!90)
- Implemented long square pulses unrolling (for waveform-memory-limited devices). (!83)
- Changed Qblox-Instruments version to 0.3.2. (!88)
- Feature: Improve overall zhinst backend timing. (!77)
- Plotly cleanup. (!69)
- Pulsar backend version bump. (!82)
- Added zhinst backend support. (!49)
- Added example timedomain programs. (!71)
- Added example spectroscopy programs. (!64)
- Added pylintrc configuration file. (!55)
- Added repetitions property to Schedule. (!56)
- Added Acquisition Protocols. (!51)
- Hotfix for filename sanitization pulsar backend. (!61)
- Pulsar backend function sanitization. (!60)
- Potential fix time-out pulsar. (!58)
- Updated Pulsar backend version to v0.2.3.. (!57)
- Fixed datadir related bugs. (!54)
- Added Station implementation. (!52)
- Pulsar backend v0.2.2 check. (!48)
- Fix for issue with acq delay. (!45)
- Fix for issue #52. (!44)
- Add artificial detuning to Ramsey schedule (!120)
- Added support for the Qblox Pulsar QCM-RF/QRM-RF devices (!158)

## 0.2.0 Hybrid pulse- gate-level control model (2021-01-14)

- Major refactor of the scheduler resource code enabling hybrid pulse- gate-level control.
- Moved quantify_scheduler.types.Resource class to a separate quantify_scheduler.resources module.
- Adds a BasebandClockResource class within the newly created quantify_scheduler.resources module.
- Moved QRM and QCM related classes to the quantify_scheduler.backends.pulsar_backend module.
- In quantify_scheduler.compilation, rename of function '\_determine_absolute_timing' to 'determine_absolute_timing'. Argument changed from clock_unit to time_unit.
- In quantify_scheduler.compilation, rename of function '\_add_pulse_information_transmon' to 'add_pulse_information_transmon'.
- Added ramp waveform in quantify_scheduler.waveforms.
- Added schemas for operation and transmon_cfg.
- Added a basic hybrid visualisation for pulses using new addressing scheme.
- Operations check whether an operation is a valid gate or pulse.
- Refactor of visualization module. Moved quantify_scheduler.backends.visualization to quantify_scheduler.visualization module. Expect code breaking reorganization and changes to function names.
- Pulsar backend version now checks for QCM and QRM drivers version 0.1.2.

### Merged branches and closed issues

- fix(pulse_scheme): Add tickformatstops for x-axis using SI-unit 'seconds'. Closes #39. (!39)
- Resolve "y-axis label is broken in plotly visualization after resources-refactor". Closes #45. (!38)
- Resources refactor (!28, !29, !30)
- Hybrid visualisation for pulses and circuit gate operations. Closes #22 and #6. (!27)
- Support Pulsar parameterisation from scheduler. Support feature for #29. (!2)
- Operation properties to check if an operation is a valid gate or pulse. Closes #28 (!25)
- Visualisation refactor. Closes #26. (!22)
- Windows job (!20)
- Changed Pulsar backend version check from 0.1.1 to 0.1.2. (!21)

## 0.1.0 (2020-10-21)

- Refactored scheduler functionality from quantify-core into quantify-scheduler
- Support for modifying Pulsar params via the sequencer #54 (!2)
- Simplification of compilation through `qcompile` (!1)
- Qubit resources can be parameters of gates #11 (!4)
- Circuit diagram visualization of operations without no pulse info raises exception #5 (!5)
- Pulsar backend verifies driver and firmware versions of hardware #14 (!6)
- Sequencer renamed to scheduler #15 (!7)
- Documentation update to reflect refactor #8 (!8)
- Refactor circuit diagram to be more usable !10 (relates to #6)
- Unify API docstrings to adhere to NumpyDocstring format !11
- Changes to addressing of where a pulse is played !9 (#10)
- Renamed doc -docs folder for consistency #18 (!12)
- Moved test folder outside of project #19 (!14)
- Add copyright notices and cleanup documenation #21 (!13)
- Add installation tip for plotly dependency in combination with jupyter #24 (!15)

```{note}
- \# denotes a closed issue.
- ! denotes a merge request.
```<|MERGE_RESOLUTION|>--- conflicted
+++ resolved
@@ -10,11 +10,8 @@
 - NV centers - `BasicElectronicNVElement` parameters accept physics-motivated values (!551)
 - Documentation - Sphinx build now compatible with qcodes==0.36.0 (!552)
 - Compilation - Can optionally provide a `QuantumDevice` to `QuantifyCompiler`. This will be used as default `CompilationConfig` in `QuantifyCompiler.compile()` (!535)
-<<<<<<< HEAD
 - NV centers - Avoid python warning when parsing docstring in nv_element (!562)
-=======
 - QuantumDevice - `BasicTransmonElement` can now be serialized to json string and deserialized via ``__getstate__/__init__`` (!510)
->>>>>>> f19ebd71
 
 ## 0.10.1 (2022-12-20)
 
