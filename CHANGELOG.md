# Changelog

## Unreleased

### Breaking changes

- Acquisition - `InstrumentCoordinator.retrieve_acquisition` returns an `xarray.Dataset` (!550, #362)
- Qblox backend - Set the `marker_ovr_en` QCoDeS parameter by default to `False` before schedule execution, so that the markers are always controlled using the `MarkerConfiguration` (!576)
<<<<<<< HEAD
- Qblox backend - Set `"downconverter_freq"` to `null` (json) or `None` to deactivate (`0` no longer deactivates it) (!574)
- Qblox backend - The NCO is enabled when setting `sequencer.frequency` to `0` (`0` no longer disables it) (!574)
  - For baseband + no external LO, NCO is still permanently disabled by setting `"interm_freq"` to `0` in the hardware config
=======
- Visualization - Deprecate `visualization` module and its functions `circuit_diagram_matplotlib`, `pulse_diagram_matplotlib`, and `pulse_diagram_plotly`. Create `_visualization` submodule within `schedules`. Make plots via `ScheduleBase` methods (!599). Move visualization tests to `schedules` directory, and make tests for `ScheduleBase` plotting methods
>>>>>>> e289a3ee

### Merged branches and closed issues

- Zhinst backend - Added distortion corrections (!600)
- Compilation - Add `determine_relative_latencies` that determines latencies for all port-clock combinations in the hardware config relative to the minimum latency (!566, #379)
<<<<<<< HEAD
- Qblox backend - Introduce `qblox.helpers.determine_clock_lo_interm_freqs` and use in `QbloxBasebandModule.assign_frequencies` and `QbloxRFModule.assign_frequencies` (!574) 
=======
- Documentation - Qblox backend reference guide overhaul and fix docs generation warnings (!587)
- JSON utilities - Introduce serialization of python objects to a dotted import string, next to the already existing deserialization (`import_python_object_from_string`). Serialization now happens automatically in `DataStructure`s, deserialization is implemented using Pydantic validators in the configuration models.
>>>>>>> e289a3ee

## 0.11.1 (2023-02-07)

### Breaking changes

- Qblox backend - `"input_att"` can be the property of `"complex_input_0"` and `"complex_output_0"`, but not both at the same time for QRM-RF (!596, !597)

## 0.11.0 (2023-02-03)

For help in migrating from deprecated methods, see [Quantify Deprecated Code Suggestions](examples/deprecated.md).

### Breaking changes

- Installation - Instead of `requirements.txt` and `requirements_dev.txt` `quantify-scheduler` uses optional requirements. Use `pip install "quantify-scheduler[dev]"` to install all of them. (!592)
- Compilation - Raise error upon clock being used in operation that was not added as resource to the schedule or device configuration (!538)
- Qblox ICCs - Replace `"acq_mapping"` by `"trace_acq_channel"` in the compiled schedule (!515)
- Qblox backend - Replace `"input_gain<n>"` by `"input_gain_<n>"` and `"input_att"` is the property of `"complex_input"` (!585)

### Merged branches and closed issues

- Acquisition - Data obtained with TriggerCount acquisition is formatted correctly (!530).
- Acquisition - Fix wrong assumption in input format (!564, follow-up for !530).
- Acquisition - Raise an exception if user tries to use same acquisition index and channel for different operations, and only extract data from used modules (!573)
- Compilation - Can optionally provide a `QuantumDevice` to `QuantifyCompiler`. This will be used as default `CompilationConfig` in `QuantifyCompiler.compile()` (!535)
- Compilation - Fix clock not being added to schedule from quantum device layer via new graph node `set_pulse_and_acquisition_clock` that verifies and sets clock frequency (!538, #371)
- Deprecation - Refactored tests to remove deprecated `qcompile`, refactored to `SerialCompiler` (!529, #368)
- Documentation - Sphinx build now compatible with qcodes==0.36.0 (!552)
- Documentation - Removed deprecated code from the Compiling to Hardware Tutorial (!582)
- NV centers - Avoid python warning when parsing docstring in `nv_element.py` (!562)
- NV centers - Dark ESR schedule combining all prior operations (!527)
- NV centers - `BasicElectronicNVElement` parameters accept physics-motivated values (!551)
- Qblox backend - Add preparation of acquisition settings and accompanying datastructures for NV centers (!567)
- Qblox backend - Add TriggerCount to `QRMAcquisitionManager` (!556)
- Qblox backend - Added method for gain configuration, overriding gain now raises ValueError (!533)
- Qblox backend - Provide sequencer setting to reset AWG offset and AWG gain to a known value (default 0 for offset and 1 for gain) before starting experiment (!544, #377)
- Qblox backend - Remove `mix_lo` from `SequencerSettings` (!896)
- Qblox backend - Typecast attenuations to `int`s before assigning them (!570)
- QuantumDevice - `BasicTransmonElement` can now be serialized to json string and deserialized via ``__getstate__/__init__`` (!510)
- Schedule Functions - Make experiment-related schedule functions available in `quantify_scheduler.schedules` (!572)
- Tests - Removed unused `lo0` and added `ttl_acq_threshold` in `qblox_test_mapping_nv_centers.json` so that `TestNVDarkESRSched` suite passes (!579, follow-up to !571)
- Visualization - Make box separation in circuit_diagram_matplotlib always equal to one (!589)
- Waveforms - Fix `sudden_net_zero` waveform generation function misunderstands `amp_B` (!549, #390)

## 0.10.1 (2022-12-20)

### Merged branches and closed issues

- Compilation - Reinstate `add_pulse_information_transmon` device compilation backend (removed in !526) (!557)
- Qblox backend - Drop no key `"distortion_corrections"` supplied log message level to debug (!560)

## 0.10.0 (2022-12-15)

### Breaking changes

- Deprecation - `add_pulse_information_transmon` is removed and `device_config` must now be of type `DeviceCompilationConfig` (!526)
- Qblox backend - Strictly requires v0.8.x of the `qblox-instruments` package (!512)
- Qblox backend, Operations - The phase of the measurement clock is set to zero at the start of each measurement by default (!434, #296)
- Qblox backend - `QRMAcquisitionManager` now truncates returned acquisitions to actual lengths (!478)
- Qblox backend - `mix_lo` flag now specifies if IQ mixing should be applied to LO (!482)
- Operations - ShiftClockPhase now uses `phase_shift` as keyword instead of `phase` (!434)

### Merged branches and closed issues

- Deprecation - Replaced `DeprecationWarning`s with `FutureWarning`s so they are shown to end-users by default (!536, counterpart to quantify-core!411)
- Deprecation - Remove code and test dependencies on deprecated `data` keyword in `Operations` (!545, #381)
- Documentation - Instrument naming requirements in qblox hardware config (!531)
- Documentation - Make class `__init__` docstring visible on Sphinx (!541, #314)
- Documentation - Improve parameter documentation for DeviceElements (!493)
- Documentation - Building sphinx documentation will now raise an error if one of the code cells fails to run (!514)
- Gate Library - Added Deprecation Warning for `acq_channel` Keyword in Measure (!491)
- Git - Changed git merge strategy to "union" for CHANGELOG.md and AUTHORS.md to reduce amount of merge conflicts (!495)
- Instrument Coordinator - Check if a parameter cache is valid before lazy setting (!505, #351)
- Instrument Coordinator - Changed argument of `GenericInstrumentCoordinatorComponent` from `name` to `instrument_reference`. (!497)
- NV centers - First operation `SpectroscopyOperation` with compilation for Qblox hardware (!471)
- NV centers - `Reset` operation with compilation for Qblox hardware (!485)
- NV centers - `Measure` operation using TriggerCount acquisition; only device compilation so far (!490)
- NV centers - `ChargeReset` operation only device compilation so far (!496)
- NV centers - `CRCount` operation using TriggerCount acquisition; only device compilation so far (!502)
- Qblox backend - Introduce `"sequence_to_file"` param in qblox hardware config to allow skipping writing sequence json files to disk (#108, !438)
- Qblox backend - Minor adjustments to `NcoPhaseShiftStrategy` to make compilation of `ShiftClockPhase` compatible with qblox-instruments==0.8.0 (!481)
- Qblox backend - `QbloxInstrumentCoordinatorComponentBase` accepts both `InstrumentModule` and `InstrumentChannel` as instrument reference to cluster module (!508)
- Qblox backend - Explicit error message when trying to do acquisitions on a QCM (!519)
- Qblox backend - Renamed `output_mode` to `io_mode` in `get_operation_strategy` (!497)
- Qblox backend - Added `TriggerCountAcquisitionStrategy` to acquisitions, generating the Q1ASM commands. (!540) 
- Tests - Refactored tests to remove duplicated `temp_dir` setup, and only use `tmp_test_data_dir` fixture (#370,  !525)
- Tests - Update tests to use `mock_setup_basic_transmon_with_standard_params` where needed (#369, !522)
- Tests - Tests refactoring, move to `mock_setup_basic_transmon_with_standard_params` and replace `qcompile` by `SerialCompiler` (!516)
- Validation - Replaced most of the asserts with raising proper exceptions so that they are raised in production environment too (#342, !499)
- Visualization - Updated `pulse_diagram_matplotlib` to be compatible with future quantify-core release (!517)
- Visualization - Show clock name in plotly pulse diagram (!547)

## 0.9.0 (2022-10-06)

### Breaking changes

- Deprecated methods removed:
  - `QuantumDevice`
    - `components` -> `elements`
    - `get_component` -> `get_element`
    - `add_component` -> `add_element`
    - `remove_component` -> `remove_element`
  - `ScheduleBase`
    - `plot_circuit_diagram_mpl` -> `plot_circuit_diagram`
    - `plot_pulse_diagram_mpl` -> `plot_pulse_diagram`
- Compilation - Compilation is now a graph. (#305, !407)
- Operations - Allow moving to `qcodes` >=0.34 (#300, !473)
    - Disallow `"_"` in `DeviceElement` names to comply with qcodes version 0.34
    - Enforces `"_"` as the separator between device elements in `Edge` names
    - Note: We are still on `qcodes` 0.33 due to pin in `quantify-core` package requirements
- Operations, Resources, and Schedulables - Deprecate the use of the `data` argument (!455)
- Qblox ICCs - Hotfix for storing scope acquisition (broken by !432) (!470)
- Qblox ICCs - Only activate markers and LOs of used outputs to prevent noise (!474)

### Merged branches and closed issues

- Docs - Support for `myst-nb` added (#301, !407)
- Docs - Sources are converted from restructured text format to MyST markdown. (!452)
- Docs - Add pin on `nbclient<0.6` for Read-the-Docs to build; Remove various old temp requirement pins (!477)
- Docs - Added documentation and unit tests for the Rxy, X, X90, Y and Y90 unitaries (#349)
- Gettables - Added a `ProfiledScheduleGettable` for profiling execution times of schedule steps. (!420, !469)
  - Please note: Setup in need of refactoring so interface is subject to change (see #320)
- Instrument Coordinator - Small fix for `search_settable_param` when scheduler is searching for qcodes parameters (!461)
- JSON utilities - Remove `repr` based serialization/deserialization methods (!445, #248)
- JSON utilities - Extend the capabilities of the ``__getstate__/__setstate__`` json serializer (!445, #248)
- Qblox ICCs - Added input/output gain/attenuation configurable hardware parameter (!458)
- Structure - Pydantic-based model is now used to validate latency corrections. (!467, #333)
- Zhinst backend - Raise a more understandable exception when compiling an acquisition with larger than allowed duration (!407).

## 0.8.0 Support for two qubit operations and basic CZ-gate implementation (2022-08-10)

### Breaking changes

- Operations - Pin `qcodes` package to \<0.34.0 due to breaking `Edge` naming (#300, !409)
- Qblox backend - Sequencers are now dynamically allocated. The hardware config file schema was changed. (!328)
    - For each instrument, the config now contains a `portclock_configs` entry, a list with a dictionary of settings per port-clock combination
    - See <https://quantify-quantify-scheduler.readthedocs-hosted.com/en/0.8.0/tutorials/qblox/recent.html>
- Qblox backend - Strictly requires v0.7.x of the `qblox-instruments` package (!449)
- Zhinst backend - Strictly requires v21.8.20515 of the `zhinst` package (!387)

### Merged branches and closed issues

- Compilation - Added `acq_protocol` optional parameter to the `Measure` gate. (!386)
- Compilation - Call `determine_absolute_timing` in `qcompile` when no `device_cfg` supplied. (!436)
- Compilation - Decrease test usage of deprecated transmon_test_config.json / add_pulse_information_transmon (!450)
- DRAG Pulse - Removed an extra G_amp factor from the Q component (derivative pulse). (#298, !406)
- Docs - Fix API reference pages on read-the-docs (#303, !413)
- Docs - Pin sphinx to 5.0.2 due to crash in napoleon (!437)
- Docs - Unpin sphinx >=5.1.1 (!445)
- Docs - Fix jsonschemas not rendered on read-the-docs (!448)
- Docs - Clarify port and clock concepts (!431)
- Docs - New scheduler tutorials: Schedules and Pulses; Compiling to Hardware; Operations and Qubits (!336, !439)
- Gettables - Added `generate_diagnostics_report` method to save the internal state of `ScheduleGettable` to a zip-file. (!408)
- Helpers - Moved `MockLocalOscillator` definition from tests to `helpers.mock_instruments.MockLocalOscillator` (!392, !336).
- JSON utilities - Add JSON serialization/deserialization methods based on `__getstate__`/`__setstate__` (!444)
- Operations - Added a `symmetric` key in the `gate_info` to flag symmetric operations. (!389)
- Operations - Introduce basic CZ-gate via `CompositeSquareEdge` (utilizing `quantify_scheduler.operations.pulse_factories.composite_square_pulse`) (!411)
    - Replaces the incomplete `SuddenNetZeroEdge` basic CZ-gate implementation
- Operations - Rxy theta rotations now fall into the domain of \[-180 to 180) degrees. (!433)
- QuantumDevice - Added implementation for `edges` in the quantum device config in order to support two qubit operations. (!389)
    - The `Edge` has been added as an abstract base class for edges to be added to a device.
- Qblox backend - Only add clocks to the schedule that are actually being used, avoids trying to assign frequencies for unused clocks (#278, !371)
- Qblox backend - Fix for supplying negative NCO phase (!393)
- Qblox backend - Fix compilation of ShiftClockPhase (!404, broken by merge of !328)
- Qblox backend - Fix for outputting signals on even output paths of qblox hardware in real_output_x mode (!397)
- Qblox backend - Make Qblox backend compatible with generic downconverter values in hardware_config (!418)
- Qblox backend - Fix for 90 degree phase shift on even output paths as a result of the !397 hotfix. (!412)
- Qblox backend - Fix cluster compatibility when converting old hwconfig to new specs (!419)
- Qblox backend - Latency corrections must now be defined in top layer of hw config (!400)
- Qblox backend - Fix combination of cluster and latency corrections when converting hw_configs to new specs  (!417)
- Qblox backend - Fix handling of composite pulses (#299, !411)
- Qblox backend - Implementation of distortion correction (#285, !388)
- Qblox backend - Fix incompatibility of distortion_correction parameters as numpy arrays (!426)
- Qblox backend - Remove all references to the inactive `line_gain_db` param (!435)
- Qblox ICCs - Fix for setting `scope_acq_sequencer_select` for QRM and QRM-RF (!432, !441)
- Qblox ICCs - Fix `ClusterComponent.prepare` mutating the schedule (!443)
- Schedules - Revert rename of `trace_schedule` done in !432 and rename new schedule using gates to `trace_schedule_circuit_layer` (!442)
- Schedules - Make `AcquisitionMetadata` a serializable class (!446)

## 0.7.0 Support for qblox-instruments v0.6.0, new BasicTransmonElement, change for triggers in Zhinst backend (2022-04-11)

### Breaking changes

- Qblox ICCs - Updated Qblox components for using the new unified-style qblox driver (see <https://gitlab.com/quantify-os/quantify-scheduler/-/wikis/Qblox-ICCs:-Interface-changes-in-using-qblox-instruments-v0.6.0>) (!377).
- Qblox backend - Strictly requires v0.6.0 of the qblox-instruments package (!377).
- Zhinst backend - Hardware config for the devices. Replaced keyword "triggers" to "trigger", and the value type from `List[int]` to `int`. E.g. old style, `"triggers": [2]`, new style, `"trigger": 2` (#264, !372).

### Merged branches and closed issues

- QuantumDevice - The `DeviceElement` has been added as an abstract base class for elements to be added to a device (#148, !374).
- QuantumDevice - The `BasicTransmonElement` has been added that generates a device config in a more structured manner (#246, !374).
- QuantumDevice - Fixed a bug in the `BasicTransmonElement` where operations had clock-frequencies (`float`) specified instead of clocks (`str`) (!379).
- QuantumDevice - The `TransmonElement` will be deprecated after version 0.8 (!374).

## 0.6.0 Full support for multiplexed readout, transmon element update, fixes to backends (2022-03-10)

### Breaking changes

- Compilation - Deprecated `add_pulse_information_transmon` in favor of `compilation.backends.circuit_to_device.compile_circuit_to_device` (#64, #67, !339).
- Compilation - attempting compilation with missing values in the `DeviceCompilationConfig` configuration will now raise validation errors. Be sure to set initial values when generating a config using the `QuantumDevice` object (!339)
- Compilation - Device compile making use of `.compile_circuit_to_device` no longer modifies the input schedule (#249, !339).
- Compilation - When specifying multiple timing constraints for a schedulable, the constraint specifying the latest time determines the absolute time of the shedulable (!309)
- Gettables - `ScheduleGettableSingleChannel` renamed to `ScheduleGettable` as it now supports multiple acquisition channels (!299).
- Hardware config - Removed the need for a `ic_` prefix from the hardware config (!312).
- Instrument Coordinator - IC now adds a `GenericInstrumentCoordinatorComponent` to itself on instantiation by default (!350)
- Instrument Coordinator - IC stop function has an `allow_failure` parameter which allows IC components attached to it to fail to stop with warning instead of raising errors. Allows for situations when some components cannot have a stop instruction sent before the prepare stage. (!359)
- Operations - The internal behavior of how acquisition channels and acquisition indices are configured in the `Measure` operation has changed slightly. See #262 for details. (!339).
- Operations - Added "operation_type" key to the schema. (!345)
- Structure - `Schedule.timing_constraints` has been renamed to `Schedule.schedulables`. It now points to a dictionary of schedulables rather than a list of dicts. (!309)
- Structure - Pydantic-based model is now used for the data structures. (!341)
- Visualization - Deprecated `plot_circuit_diagram_mpl` and `plot_pulse_diagram_mpl` in `ScheduleBase` in favour of `plot_circuit_diagram` and `plot_pulse_diagram` (!313)
- Qblox backend - Strictly requires v0.5.4 of the qblox-instruments package (!314)
- Zhinst backend - Due to !312, the csv files used to upload the waveforms to the UHFQA no longer use the `ic_` prefix in their filenames. (!334)
- Zhinst backend - Fixes bug when doing SSRO experiments. No more duplicated shots. Adds support for BinMode.APPEND during compilation. (#276, !358)
- Zhinst backend - Removed `latency` and `line_trigger_delay` keys in the channels of the devices for the Zhinst hardware config. (!363)
- Zhinst backend - Added `latency_corrections` main entry in the Zhinst hardware config for latency corrections on a port-clock combination basis. (!363)

### Merged branches and closed issues

- Compilation - Added a new compilation backend `compilation.backends.circuit_to_device.compile_circuit_to_device` for the quantum-circuit to quantum-device layer (#64, #67, !339).
- Compilation - Fixed `add_pulse_information_transmon` when using "Trace" acquisition mode (!300)
- Compilation - Fixed the deprecation warnings from pandas `DataFrame.append`. (!347)
- Docs - Pinning qcodes package to \<0.32.0 due to Read the Docs API reference failure (!361)
- Gettables - `ScheduleGettable` now first stops all instruments in IC during initialization (!324)
- Schedules - Adds a multiplexing verification schedule. (!329)
- Operations - Sudden Net Zero from Negirneac 2021 added to the `pulse_library` (!339)
- Operations - Docstrings for the X90, X, Y90, Y, and Rxy gate unitary have been aligned with literature. (#261, !305)
- Operations - Adds an optional "data" argument to staircase pulse. (!335)
- Pulse library - Added `ShiftClockPhase` operation that can be used to shift the phase of a clock during execution of a `Schedule` (!346)
- Pulse library - Added a numerically defined pulse. (!157)
- QuantumDevice - Unknown values are initialized as `float('nan')` (#274, !356)
- TransmonElement - Corrected the motzoi parameter range validator. (!351)
- Visualization - Adds visualisation of acquisitions to plotly pulse diagrams (!304)
- Visualization - Add `plot_pulse_diagram` and `plot_circuit_diagram` to schedule for easier method names, and enable plotly visualization directly from `ScheduleBase` (!313)
- Utilities - Migrates the utilities from quantify-core. (!357)
- Generic ICC - Adds support for nested parameters. (!330)
- Qblox ICCs - Stop now disables sync on all sequencers to prevent hanging during next run, where it gets re-enabled if needed (!324)
- Qblox ICCs - `_QRMAcquisitionManager._get_scope_data` now has correct return type (#232, !300)
- Qblox ICCs - Fixed bug where QRM scope mode sequencer does not get set correctly (!342)
- Qblox ICCs - Fixed reference source cluster issue when it is not being set correctly. (!323)
- Qblox backend - NCO phase now gets reset every averaging loop (!337)
- Qblox backend - Enables RF output switch at the start of a program. (!344)
- Qblox backend - Added logic for changing the NCO phase during execution of a `Schedule` (!346)
- Qblox backend - Added ability to correct for latency by delaying program execution on a per sequencer basis (!325)
- Qblox backend - Compilation with local oscillators changed to work with generic instrument coordinator components (!306)
- Qblox backend - Refactored operation handling and greatly increased test coverage (!301).
- Qblox backend - Made max duration of wait instructions (!319).
- Qblox backend - Fixed an issue with the downconverter frequency correction. (!318)
- Qblox backend - Temporary fix for a floating point rounding error when calculating the length of pulses. (#284, !365)
- Zhinst backend - Fixed the ZI resolver return typehint. (!307)
- Zhinst backend - Fixed an issue when compiling seqc programs for multiple sequencers end up overwriting the first sequencer. (!340, #260)

## 0.5.2 Fixes to backends, and other incremental fixes  (2021-12-08)

### Breaking changes

- Dependency on `jsonschema` has been replaced with `fastjsonschema`. (!284, !293)
- Zhinst hardware config json schema has changed. See the example schema. (!283)
- In `hardware_compile` function, the `hardware_map` is changed to `hardware_cfg` parameter. (!279)
- Remove enum tools dependency (!270)

### Merged branches and closed issues

- Compilation - The `determine_absolute_scheduling` function now sorts the list of labels in the timing constraints, and then a binary search (via `np.searchsorted`) is applied. (!272, !274)
- Compilation - Make `device_cfg` an optional argument of qcompile(!281)
- Compilation - renamed the hardware_mapping argument of qcompile into hardware_cfg (#165, !279)
- Compilation - Introduced the hardware_compile function to perform the hardware compilation returning a CompiledSchedule (#224, !279)
- Docs - Updating user guide to mention correctly the QuantumDevice and ScheduleGettable(s) available. (!209)
- Infrastructure - Adds rich package in the requirements since tutorials use it. (!276)
- Operations - The `locate` function now uses the `functools.lru_cache` to cache the result (only for python >= 3.8). For python 3.7, behaviour remains the same.  (!273, !275)
- Operations - Resolved a minor issue where identical Rxy rotations (for angles >360) would be treated as separate operations in a schedule (!263)
- Visualization - Adds a function `plot_acquisition_operations` which together with the new `AcquisitionOperation` class will help highlight acquisition pulses in the pulse diagrams. (!271, !277)
- Zhinst backend - Large parts of the Zhinst backend have been rewritten. This should resolve a range of issues. (!263)
    - Calculation of the timelines for different operations now makes using of a timing table, improving code readability and debugability.
    - Timing issues related to triggering should be resolved (#218)
    - The backend can now always use the same hardware configuration file (#214)
    - Acquisition is now done using the StartQA instruction (#213)
    - error handling in the Zhinst backend has been improved catching several exceptions at compile time of the schedule instead of manifesting in unexpected results during runtime.
    - Local oscillators through the ZI backend uses the GenericInstrumentCoordinatorComponent. Configures other parameters other than frequency. (!283, #204)
- Qblox backend - only check major and minor version when checking compatibility with the qblox_instruments package (!290)
    - Added support for the Qblox Downconverter (!297)
    - Added workaround for staircase_amplitude. (!292)
    - Fix looped acquisition integration time, fix acquire index offset by one (!291)
    - Qblox instruments version == 0.5.3 (!289)
    - Fix sequencer_sync_en not being reset in the qblox instrument coordinator component. (!285)
    - Fix rounding of time to samples in qblox backend (!282)
    - Fix pulse stitching at zero amplitude. (!280)
    - Allow instruction generated staircase with modulation (!278)
- Utilities - Improve JSON validation speed (!284)
- Utilities - Improve operation deserialization speed (!273)
- Bugfix - For calculating the pulse area, the mathematical area is used instead of area of sampled pulse. (!242, !286)
- Bugfix - Fix for plot window operations (!294)

## 0.5.1 Incremental fixes, refactoring, and addition of convenience methods and classes (2021-11-11)

### Breaking changes

- InstrumentCoordinator - `last_schedule` is now a property (!252).
- Structure - We have refactored the Operation and Schedule classes out of the types module and moved the different operation libraries (acquisition_library, gate_library, and pulse_library) (#217, !256).
    - `quantify_scheduler.types.Operation` -> `quantify_scheduler.operations.operation.Operation`, the import `quantify_scheduler.Operation` still works.
    - `quantify_scheduler.types.Schedule` -> `quantify_scheduler.schedules.schedule.Schedule`, the import `quantify_scheduler.Schedule` still works.
    - `quantify_scheduler.types.CompiledSchedule` -> `quantify_scheduler.schedules.schedule.CompiledSchedule`
    - `quantify_scheduler.types.ScheduleBase` -> `quantify_scheduler.schedules.schedule.ScheduleBase`
    - `quantify_scheduler.types.AcquisitionMetadata` -> `quantify_scheduler.schedules.schedule.AcquisitionMetadata`
    - `quantify_scheduler.acquisition_library` -> `quantify_scheduler.operations.acquisition_library`
    - `quantify_scheduler.gate_library` -> `quantify_scheduler.operations.gate_library`
    - `quantify_scheduler.pulse_library` -> `quantify_scheduler.operations.pulse_library`

### Merged branches and closed issues

- Control - Add option to set output port in heterodyne_spec_sched (!262)
- Control - Expand SingleChannelScheduleGettable to support trace acquisitions (!248)
- Control - Update create_dc_compensation_pulse behaviour and docstring. (!244)
- Control - Refactor ScheduleGettableSingleChannel (!240, !249)
- Control - Reduce the default init_duration of spectroscopy schedules (!237)
- Generic ICC - Added a GenericInstrumentCoordinatorComponent. (!267)
- ICCs - InstrumentCoordinatorComponentBase now has a `force_set_parameter` as a ManualParameter to enable the user to switch the lazy_set behaviour when setting parameters of the instruments connected to the InstrumentCoordinatorComponent. (!267)
- Qblox ICCs - Adds a lazy_set behaviour by default when setting parameters with the same value to an instrument connected to the Qblox ICC. (!230)
- Visualization - made matplotlib schedule visualization methods accessible as methods `plot_circuit_diagram_mpl` and `plot_pulse_diagram_mpl` of the `Schedule` class (!253)
- Visualization - resolved a bug where a schedule was modified when drawing a circuit diagram (#197, !250)
- Visualization - Add support for window operation to transmon backend (!245)
- Infrastructure - Fix and enhance pre-commit + add to CI (!257, !265)
- Infrastructure - Added prospector config file for CI. (!261)
- Bugfix - Removed redundant `determine_absolute_timing` step in `qcompile`. (!259)
- Bugfix - Ramp pulse sampling utilizing `np.linspace` behaviour changed. (!258)
- Docs - Adds the new Quantify logo similar to quantify_core. (!266)
- Docs - Enhance documentation of public API for reimported modules \[imports aliases\] (!254)
- Docs - Fixes the funcparserlib error in rtd. (!251)
- Docs - Updated Qblox backend docs to include the new features. (!247)

## 0.5.0 Expanded feature sets hardware compilation backends (2021-10-25)

### Breaking changes

- The `schedules.timedomain_schedules.allxy_sched` function no longer accepts the string "All" as an argument to the `element_select_idx` keyword.
- The `QuantumDevice.cfg_nr_averages` parameter was renamed to `QuantumDevice.cfg_sched_repetitions`
- The call signature of `gettables.ScheduleVectorAcqGettable` has been renamed to `gettables.ScheduleGettableSingleChannel`, and the call signature has been updated according to #36 to no longer accept several keyword arguments.
- Qblox Backend - The NCO phase is now reset at the start of a program (!213).
- Qblox Backend - Compilation now requires qblox_instruments version 0.5.0, 0.5.1 or 0.5.2 (!214, !221).

### Merged branches and closed issues

- Compilation - Added the ability to specify the BinMode at the quantum-circuit layer (#183, !180).
- Compilation - qcompile no longer modifies schedules (#102, !178).
- Control - Added a first version of the QuantumDevice object (#148, !180).
- Control - A single-qubit ScheduleGettable has been added (#36, !180).
- Docs - Added bibliography with sphinxcontrib-bibtex extension (!171).
- Docs - Fixed missing files in API reference (!176).
- InstrumentCoordinator - CompiledSchedule class added to specify interfaces of InstrumentCoordinator and compilation functions (#174, !177).
- InstrumentCoordinator - CompiledSchedule.last_schedule method added to provide access to last executed schedule (#167, !177).
- Qblox Backend - Added support for qblox_instruments version 0.4.0 (new acquisition path) (!143).
- Qblox Backend - Added support for real time mixer corrections rather than pre-distorting the uploaded waveforms (!192).
- Qblox Backend - Waveforms are now compared using the normalized data array rather than the parameterized description (!182).
- Qblox Backend - Support for append bin mode (#184, !180).
- Qblox Backend - Support for using real value pulses on arbitrary outputs added (!142).
- Qblox Backend - Compilation now supports 6 sequencers for both the QCM as well as the QRM (!142).
- Qblox Backend - Support for a cluster, along with its QCM, QRM, QCM-RF and QRM-RF modules (!164)
- Qblox Backend - Registers are now dynamically allocated during compilation (!195)
- Zhinst backend - No exception is raised when an LO that is in the config is not part of a schedule. (#203, !223)
- Zhinst backend - Instrument coordinator components for ZI will only be configured when the settings used to configure it have changed (#196, !227)
- Zhinst backend - Solved a bug that caused single-sideband demodulation to not be configured correctly when using the UHFQA (!227)
- Zhinst backend - Warnings raised during compilation of seqc programs will no longer raise an exception but will use logging.warning (!227)
- Zhinst backend - resolved a bug where the instrument coordinator cannot write waveforms to the UHFQA if it has never been used before (!227)
- Zhinst backend - resolved a bug where multiple identical measurements in a schedule would result in multiple integration weights being uploaded to the UFHQA (#207, !234)
- Zhinst backend - resolved a bug where the UHFQA would not be triggered properly when executing a schedule with multiple samples (batched mode) (#205, !234)
- Qblox ICCs - Compensated integration time for Qblox QRM IC component (!199).
- Qblox ICCs - Added error handling for error flags given by `get_sequencer_state` (!215)
- QuantumDevice - Added docstrings to the TransmonElement parameters (!216, !218)
- Qblox ICCs - QCoDeS parameters are now only set if they differ from the value in the cache (!230)
- Visualization - Allow user defined axis for plotting circuit diagram (!206)
- Visualization - Adds schedule plotting using matplotlib and a WindowOperation to help visualize pulse diagrams (!225, !232)
- Other - Added method `sample_schedule` to sample a `Schedule` (!212)
- Other - The `RampPulse` has an extra (optional) parameter `offset` (!211)
- Other - Updated existing schedules to make use of the acquisition index (#180, !180).
- Other - Added a function to extract acquisition metadata from a schedule (#179, !180).
- Other - The soft square waveform can now be evaluated with only one datapoint without raising an exception (!235)
- Other - Added a function that generates a square pulse that compensates DC components of a sequence of pulses (!173)

## 0.4.0 InstrumentCoordinator and improvements to backends (2021-08-06)

### Breaking changes

- Change of namespace from quantify.scheduler.\* to quantify_scheduler.\*

### Merged branches and closed issues

- Changes the namespace from quantify.scheduler to quantify_scheduler (!124)
- InstrumentCoordinator - Add is_running property and wait_done method. Closes #133 (!140)
- InstrumentCoordinator - Add instrument coordinator reference parameter to transmon element (!152)
- InstrumentCoordinator - Prefix serialized settings for ZI ControlStack components. (!149)
- InstrumentCoordinator - Refactored ControlStack name to InstrumentCoordinator (!151)
- InstrumentCoordinator - Make use of InstrumentRefParameters (!144)
- InstrumentCoordinator - Add controlstack class (!70)
- InstrumentCoordinator - Add Zurich Instruments InstrumentCoordinatorComponent. (!99)
- InstrumentCoordinator - Add Qblox InstrumentCoordinatorComponent. (!112)
- InstrumentCoordinator - Avoid garbage collection for instrument coordinator components (!162)
- Qblox backend - Removed limit in Qblox backend that keeps the QCM sequencer count at 2 (!135)
- Qblox backend - Restructured compilation using external local oscillators. (!116)
- Qblox backend - Added Chirp and Staircase pulses; and efficient implementation for QD spin qubit experiments (!106)
- Qblox backend - Only run `start_sequencer` on pulsar instruments which have been armed (!156)
- Zhinst backend - Assert current with new sequence program to skip compilation (!131)
- Zhinst backend - Deserialize zhinst settings from JSON to ZISettingsBuilder (!130)
- Zhinst backend - Add waveform mixer skewness corrections (!103)
- Zhinst backend - Add backend option to enable Calibration mode (#103, !123)
- Zhinst backend - Replace weights string array with a numerical array in JSON format (!148)
- Zhinst backend - Add grouping of instrument settings (!133)
- Zhinst backend - Add qcompile tests for the zurich instruments backend (!118)
- Zhinst backend - Add repetitions parameter (!138)
- Zhinst backend - Fixes the bug where the seqc in the datadir is not copied to the webserver location. (!165)
- Fix for circuit diagram plotting failure after pulse scheduling (#157, !163)
- Fixed typo in the gate_info of the Y gate in the gate_library (!155)
- Add artificial detuning in Ramsey Schedule and bug fixes (!120)
- Use individual loggers per python file (!134)
- Recolour draw circuit diagram mpl (!96)
- Fix issues with timedomain schedules (!145)
- Renamed input parameters of quantify_scheduler.schedules.\* functions. (!136)
- Added acquisitions to circuit diagram (!93)
- Add string representations to acquisition protocols of the acquisitions library (!114)
- Transmon element and config generation (!75)
- Rename operation_hash to operation_repr (!122)
- Add types.Schedule from_json conversion (!119)
- Add missing return types (!121)
- Add serialization to Operations (!110)

## 0.3.0 Multiple backends support (2021-05-20)

- Added support for both Qblox and Zurich Instrument backends.
- Added convenience pylintrc configuration file.
- Added examples for timedomain and spectroscopy schedules.

### Breaking changes

- Major refactor of the Qblox backend. (For example, it's now `quantify_core.backends.qblox_backend` instead of the previous `quantify_core.backends.pulsar_backend`)
- Qblox backend requires strictly v0.3.2 of the qblox-instruments package.

### Merged branches and closed issues

- Add mixer skewness corrections helper function. (!102)
- Added Qblox backend support. (!81)
- Compile backend with ZISettingsBuilder. (!87)
- Add vscode IDE config files. (!100)
- Add ZISettingsBuilder class. (!86)
- Added representation to gates in gate library and defined equality operation. (!101)
- Fix/operation duration. Fixes #107. (!89)
- Feat/long pulses fix validators name. (!90)
- Implemented long square pulses unrolling (for waveform-memory-limited devices). (!83)
- Changed Qblox-Instruments version to 0.3.2. (!88)
- Feature: Improve overall zhinst backend timing. (!77)
- Plotly cleanup. (!69)
- Pulsar backend version bump. (!82)
- Added zhinst backend support. (!49)
- Added example timedomain programs. (!71)
- Added example spectroscopy programs. (!64)
- Added pylintrc configuration file. (!55)
- Added repetitions property to Schedule. (!56)
- Added Acquisition Protocols. (!51)
- Hotfix for filename sanitization pulsar backend. (!61)
- Pulsar backend function sanitization. (!60)
- Potential fix time-out pulsar. (!58)
- Updated Pulsar backend version to v0.2.3.. (!57)
- Fixed datadir related bugs. (!54)
- Added Station implementation. (!52)
- Pulsar backend v0.2.2 check. (!48)
- Fix for issue with acq delay. (!45)
- Fix for issue #52. (!44)
- Add artificial detuning to Ramsey schedule (!120)
- Added support for the Qblox Pulsar QCM-RF/QRM-RF devices (!158)

## 0.2.0 Hybrid pulse- gate-level control model (2021-01-14)

- Major refactor of the scheduler resource code enabling hybrid pulse- gate-level control.
- Moved quantify_scheduler.types.Resource class to a separate quantify_scheduler.resources module.
- Adds a BasebandClockResource class within the newly created quantify_scheduler.resources module.
- Moved QRM and QCM related classes to the quantify_scheduler.backends.pulsar_backend module.
- In quantify_scheduler.compilation, rename of function '\_determine_absolute_timing' to 'determine_absolute_timing'. Argument changed from clock_unit to time_unit.
- In quantify_scheduler.compilation, rename of function '\_add_pulse_information_transmon' to 'add_pulse_information_transmon'.
- Added ramp waveform in quantify_scheduler.waveforms.
- Added schemas for operation and transmon_cfg.
- Added a basic hybrid visualisation for pulses using new addressing scheme.
- Operations check whether an operation is a valid gate or pulse.
- Refactor of visualization module. Moved quantify_scheduler.backends.visualization to quantify_scheduler.visualization module. Expect code breaking reorganization and changes to function names.
- Pulsar backend version now checks for QCM and QRM drivers version 0.1.2.

### Merged branches and closed issues

- fix(pulse_scheme): Add tickformatstops for x-axis using SI-unit 'seconds'. Closes #39. (!39)
- Resolve "y-axis label is broken in plotly visualization after resources-refactor". Closes #45. (!38)
- Resources refactor (!28, !29, !30)
- Hybrid visualisation for pulses and circuit gate operations. Closes #22 and #6. (!27)
- Support Pulsar parameterisation from scheduler. Support feature for #29. (!2)
- Operation properties to check if an operation is a valid gate or pulse. Closes #28 (!25)
- Visualisation refactor. Closes #26. (!22)
- Windows job (!20)
- Changed Pulsar backend version check from 0.1.1 to 0.1.2. (!21)

## 0.1.0 (2020-10-21)

- Refactored scheduler functionality from quantify-core into quantify-scheduler
- Support for modifying Pulsar params via the sequencer #54 (!2)
- Simplification of compilation through `qcompile` (!1)
- Qubit resources can be parameters of gates #11 (!4)
- Circuit diagram visualization of operations without no pulse info raises exception #5 (!5)
- Pulsar backend verifies driver and firmware versions of hardware #14 (!6)
- Sequencer renamed to scheduler #15 (!7)
- Documentation update to reflect refactor #8 (!8)
- Refactor circuit diagram to be more usable !10 (relates to #6)
- Unify API docstrings to adhere to NumpyDocstring format !11
- Changes to addressing of where a pulse is played !9 (#10)
- Renamed doc -docs folder for consistency #18 (!12)
- Moved test folder outside of project #19 (!14)
- Add copyright notices and cleanup documenation #21 (!13)
- Add installation tip for plotly dependency in combination with jupyter #24 (!15)

```{note}
- \# denotes a closed issue.
- ! denotes a merge request.
```<|MERGE_RESOLUTION|>--- conflicted
+++ resolved
@@ -6,24 +6,18 @@
 
 - Acquisition - `InstrumentCoordinator.retrieve_acquisition` returns an `xarray.Dataset` (!550, #362)
 - Qblox backend - Set the `marker_ovr_en` QCoDeS parameter by default to `False` before schedule execution, so that the markers are always controlled using the `MarkerConfiguration` (!576)
-<<<<<<< HEAD
 - Qblox backend - Set `"downconverter_freq"` to `null` (json) or `None` to deactivate (`0` no longer deactivates it) (!574)
 - Qblox backend - The NCO is enabled when setting `sequencer.frequency` to `0` (`0` no longer disables it) (!574)
   - For baseband + no external LO, NCO is still permanently disabled by setting `"interm_freq"` to `0` in the hardware config
-=======
 - Visualization - Deprecate `visualization` module and its functions `circuit_diagram_matplotlib`, `pulse_diagram_matplotlib`, and `pulse_diagram_plotly`. Create `_visualization` submodule within `schedules`. Make plots via `ScheduleBase` methods (!599). Move visualization tests to `schedules` directory, and make tests for `ScheduleBase` plotting methods
->>>>>>> e289a3ee
 
 ### Merged branches and closed issues
 
 - Zhinst backend - Added distortion corrections (!600)
 - Compilation - Add `determine_relative_latencies` that determines latencies for all port-clock combinations in the hardware config relative to the minimum latency (!566, #379)
-<<<<<<< HEAD
 - Qblox backend - Introduce `qblox.helpers.determine_clock_lo_interm_freqs` and use in `QbloxBasebandModule.assign_frequencies` and `QbloxRFModule.assign_frequencies` (!574) 
-=======
 - Documentation - Qblox backend reference guide overhaul and fix docs generation warnings (!587)
 - JSON utilities - Introduce serialization of python objects to a dotted import string, next to the already existing deserialization (`import_python_object_from_string`). Serialization now happens automatically in `DataStructure`s, deserialization is implemented using Pydantic validators in the configuration models.
->>>>>>> e289a3ee
 
 ## 0.11.1 (2023-02-07)
 
