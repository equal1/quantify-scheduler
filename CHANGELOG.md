--- conflicted
+++ resolved
@@ -1,4 +1,13 @@
 # Changelog
+
+## Unreleased
+
+### Breaking changes
+
+
+### Merged branches and closed issues
+
+- NV centers - First operation `SpectroscopyOperation` with compilation for Qblox hardware (!471)
 
 ## 0.9.0 (2022-10-06)
 
@@ -24,14 +33,8 @@
 
 ### Merged branches and closed issues
 
-<<<<<<< HEAD
-- NV centers - First operation `SpectroscopyOperation` with compilation for Qblox hardware (!471)
-- Structure - Pydantic-based model is now used to validate latency corrections. (!467, #333)
-- Qblox ICCs - Added input/output gain/attenuation configurable hardware parameter (!458)
-- Docs - Support for myst-nb added (#301, !407)
-=======
+
 - Docs - Support for `myst-nb` added (#301, !407)
->>>>>>> 2f1c9345
 - Docs - Sources are converted from restructured text format to MyST markdown. (!452)
 - Docs - Add pin on `nbclient<0.6` for Read-the-Docs to build; Remove various old temp requirement pins (!477)
 - Docs - Added documentation and unit tests for the Rxy, X, X90, Y and Y90 unitaries (#349)
