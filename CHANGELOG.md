--- conflicted
+++ resolved
@@ -22,12 +22,9 @@
 - Deprecation - Refactored tests to remove deprecated `qcompile`, refactored to `SerialCompiler` (!529, #368)
 - Qblox backend - Add preparation of acquisition settings and accompanying datastructures for NV centers (!567)
 - Waveforms - Fix `sudden_net_zero` waveform generation function misunderstands `amp_B` (!549, #390)
-<<<<<<< HEAD
 - Qblox backend - Introduce `SetClockFrequency` operation, made possible by qblox-instruments==0.8 (!575, follow-up to !539 and !543)
-=======
 - Acquisition - Raise an exception if user tries to use same acquisition index and channel for different operations, and only extract data from used modules (!573)
 - Compilation - Fix clock not being added to schedule from quantum device layer via new graph node `set_pulse_and_acquisition_clock` that verifies and sets clock frequency (!538,#371)
->>>>>>> b8006bf1
 - Schedule Functions - make experiment-related schedule functions available in `quantify_scheduler.schedules` (!572)
 - Tests - Removed unused `lo0` and added `ttl_acq_threshold` in `qblox_test_mapping_nv_centers.json` so that `TestNVDarkESRSched` suite passes (!579)
 - Documentation - Removed deprecated code from the Compiling to Hardware Tutorial (!582)
