# Repository: https://gitlab.com/quantify-os/quantify-scheduler
# Licensed according to the LICENCE file on the master branch
"""Python dataclasses for compilation to Qblox hardware."""

from __future__ import annotations

from typing import Optional, Dict, Any, Union
from dataclasses import dataclass
from dataclasses_json import DataClassJsonMixin
from quantify_scheduler.backends.qblox import constants


@dataclass(frozen=True)
class BoundedParameter:
    """Specifies a certain parameter with a fixed max and min in a certain unit."""

    min_val: float
    """Min value allowed."""
    max_val: float
    """Max value allowed."""
    units: str
    """Units in which the parameter is specified."""


@dataclass(frozen=True)
class MarkerConfiguration:
    """Specifies the marker configuration set during the execution of the sequencer
    program."""

    start: int
    """The setting set in the header at the start of the program."""
    end: int
    """Setting set in the footer at the end of the program."""


@dataclass(frozen=True)
class StaticHardwareProperties:
    """
    Specifies the fixed hardware properties needed in the backend.
    """

    max_sequencers: int
    """The amount of sequencers available."""
    awg_output_volt: float
    """Maximum output voltage of the awg."""
    marker_configuration: MarkerConfiguration
    """The marker configuration to use."""
    mixer_dc_offset_range: BoundedParameter
    """Specifies the range over which the dc offsets can be set that are used for mixer
    calibration."""


@dataclass
class QASMRuntimeSettings:
    """
    Settings that can be changed dynamically by the sequencer during execution of the
    schedule. This is in contrast to the relatively static :class:`~.SequencerSettings`.
    """

    awg_gain_0: float
    """Gain set to the AWG output path 0. Value should be in the range -1.0 < param <
    1.0. Else an exception will be raised during compilation."""
    awg_gain_1: float
    """Gain set to the AWG output path 1. Value should be in the range -1.0 < param <
    1.0. Else an exception will be raised during compilation."""
    awg_offset_0: float = 0.0
    """Offset applied to the AWG output path 0. Value should be in the range -1.0 <
    param < 1.0. Else an exception will be raised during compilation."""
    awg_offset_1: float = 0.0
    """Offset applied to the AWG output path 1. Value should be in the range -1.0 <
    param < 1.0. Else an exception will be raised during compilation."""


@dataclass
class OpInfo(DataClassJsonMixin):
    """
    Data structure containing all the information describing a pulse or acquisition
    needed to play it.
    """

    name: str
    """Name of the operation that this pulse/acquisition is part of."""
    data: dict
    """The pulse/acquisition info taken from the `data` property of the
    pulse/acquisition in the schedule."""
    timing: float
    """The start time of this pulse/acquisition.
    Note that this is a combination of the start time "t_abs" of the schedule
    operation, and the t0 of the pulse/acquisition which specifies a time relative
    to "t_abs"."""
    uuid: Optional[str] = None
    """A unique identifier for this pulse/acquisition."""
    pulse_settings: Optional[QASMRuntimeSettings] = None
    """Settings that are to be set by the sequencer before playing this
    pulse/acquisition. This is used for parameterized behavior e.g. setting a gain
    parameter to change the pulse amplitude, instead of changing the waveform. This
    allows to reuse the same waveform multiple times despite a difference in
    amplitude."""
    bin_idx_register: Optional[str] = None
    """The register used to keep track of the bin index, only not None for append mode
    acquisitions."""

    @property
    def duration(self) -> float:
        """
        The duration of the pulse/acquisition.

        Returns
        -------
        :
            The duration of the pulse/acquisition.
        """
        return self.data["duration"]

    @property
    def is_acquisition(self):
        """
        Returns true if this is an acquisition, false if it's a pulse.

        Returns
        -------
        :
            Is this an acquisition?
        """
        return "acq_index" in self.data

    def __repr__(self):
        repr_string = 'Acquisition "' if self.is_acquisition else 'Pulse "'
        repr_string += f"{str(self.name)} - {str(self.uuid)}"
        repr_string += f'" (t={self.timing} to {self.timing+self.duration})'
        repr_string += f" data={self.data}"
        return repr_string


@dataclass
class LOSettings(DataClassJsonMixin):
    """
    Dataclass containing all the settings for a generic LO instrument.
    """

    power: float
    """Power of the LO source."""
    lo_freq: Optional[float]
    """The frequency to set the LO to."""

    @classmethod
    def from_mapping(cls, mapping: Dict[str, Any]) -> LOSettings:
        """
        Factory method for the LOSettings from a mapping dict.

        Parameters
        ----------
        mapping
            The part of the mapping dict relevant for this instrument.

        Returns
        -------
        :
            Instantiated LOSettings from the mapping dict.
        """
        return cls(power=mapping["power"], lo_freq=mapping["lo_freq"])


@dataclass
class BaseModuleSettings(DataClassJsonMixin):
    """Shared settings between all the Qblox modules."""

    scope_mode_sequencer: Optional[str] = None
    """The name of the sequencer that triggers scope mode Acquisitions. Only a single
    sequencer can perform trace acquisition. This setting gets set as a QCoDeS parameter
    on the driver as well as used for internal checks. Having multiple sequencers
    perform trace acquisition will result in an exception being raised."""
    offset_ch0_path0: Union[float, None] = None
    """The DC offset on the path 0 of channel 0."""
    offset_ch0_path1: Union[float, None] = None
    """The DC offset on the path 1 of channel 0."""
    offset_ch1_path0: Union[float, None] = None
    """The DC offset on path 0 of channel 1."""
    offset_ch1_path1: Union[float, None] = None
    """The DC offset on path 1 of channel 1."""


@dataclass
class BasebandModuleSettings(BaseModuleSettings):
    """
    Settings for a baseband module.

    Class exists to ensure that the cluster baseband modules don't need special
    treatment in the rest of the code.
    """

    @classmethod
    def extract_settings_from_mapping(
        cls, mapping: Dict[str, Any], **kwargs
    ) -> BasebandModuleSettings:
        """
        Factory method that takes all the settings defined in the mapping and generates
        a :class:`~.BasebandModuleSettings` object from it.

        Parameters
        ----------
        mapping
        """
        del mapping  # not used
        return cls(**kwargs)


@dataclass
class PulsarSettings(BaseModuleSettings):
    """
    Global settings for the Pulsar to be set in the InstrumentCoordinator component.
    This is kept separate from the settings that can be set on a per sequencer basis,
    which are specified in :class:`~.SequencerSettings`.
    """

    ref: str = "internal"
    """The reference source. Should either be ``"internal"`` or ``"external"``, will
    raise an exception in the instrument coordinator component otherwise."""

    @classmethod
    def extract_settings_from_mapping(
        cls, mapping: Dict[str, Any], **kwargs
    ) -> PulsarSettings:
        """
        Factory method that takes all the settings defined in the mapping and generates
        a :class:`~.PulsarSettings` object from it.

        Parameters
        ----------
        mapping
        """
        ref: str = mapping["ref"]
        assert ref in ("internal", "external")
        return cls(ref=ref, **kwargs)


@dataclass
class RFModuleSettings(BaseModuleSettings):
    """
    Global settings for the Pulsar to be set in the InstrumentCoordinator component.
    This is kept separate from the settings that can be set on a per sequencer basis,
    which are specified in :class:`~.SequencerSettings`.
    """

    lo0_freq: Union[float, None] = None
    """The frequency of Output 0 (O0) LO."""
    lo1_freq: Union[float, None] = None
    """The frequency of Output 1 (O1) LO."""

    @classmethod
    def extract_settings_from_mapping(
        cls, mapping: Dict[str, Any], **kwargs
    ) -> RFModuleSettings:
        """
        Factory method that takes all the settings defined in the mapping and generates
        an :class:`~.RFModuleSettings` object from it.

        Parameters
        ----------
        mapping
        """
<<<<<<< HEAD
        rf_settings = dict()
=======
        kwargs = {}
>>>>>>> ee74332b

        complex_output_0 = mapping.get("complex_output_0")
        complex_output_1 = mapping.get("complex_output_1")
        if complex_output_0:
            rf_settings["lo0_freq"] = complex_output_0.get("lo_freq")
        if complex_output_1:
            rf_settings["lo1_freq"] = complex_output_1.get("lo_freq")

        combined_settings = {**rf_settings, **kwargs}
        return cls(**combined_settings)


@dataclass
class PulsarRFSettings(RFModuleSettings, PulsarSettings):
    """
    Settings specific for a Pulsar RF. Effectively, combines the Pulsar specific
    settings with the RF specific settings.
    """

    @classmethod
    def extract_settings_from_mapping(
        cls, mapping: Dict[str, Any], **kwargs
    ) -> PulsarRFSettings:
        """
        Factory method that takes all the settings defined in the mapping and generates
        a :class:`~.PulsarRFSettings` object from it.

        Parameters
        ----------
        mapping
        """
        rf_settings = RFModuleSettings.extract_settings_from_mapping(mapping)
        pulsar_settings = PulsarSettings.extract_settings_from_mapping(mapping)
        combined_settings = {
            **rf_settings.to_dict(),
            **pulsar_settings.to_dict(),
            **kwargs,
        }
        return cls(**combined_settings)


@dataclass
class SequencerSettings(DataClassJsonMixin):
    """
    Sequencer level settings.

    In the drivers these settings are typically recognized by parameter names of the
    form ``"sequencer_{index}_{setting}"``. These settings are set
    once at the start and will remain unchanged after. Meaning that these correspond to
    the "slow" QCoDeS parameters and not settings that are changed dynamically by the
    sequencer.
    """

    nco_en: bool
    """Specifies whether the NCO will be used or not."""
    sync_en: bool
    """Enables party-line synchronization."""
    modulation_freq: float = None
    """Specifies the frequency of the modulation."""
    mixer_corr_phase_offset_degree: float = 0.0
    """The phase shift to apply between the I and Q channels, to correct for quadrature
    errors."""
    mixer_corr_gain_ratio: float = 1.0
    """The gain ratio to apply in order to correct for imbalances in the two mixer
    paths."""
    integration_length_acq: Optional[int] = None
    """Integration length for acquisitions. Must be a multiple of 4 ns."""

<<<<<<< HEAD
    @classmethod
    def initialize_from_config_dict(
        cls, seq_settings: Dict[str, Any]
    ) -> SequencerSettings:
        """
        Instantiates an instance of this class, with initial parameters determined from
        the sequencer configuration dictionary.

        Parameters
        ----------
        seq_settings:
            The sequencer configuration dict.
=======

@dataclass
class MixerCorrections(DataClassJsonMixin):
    """
    Data structure that holds all the mixer correction parameters to compensate for
    skewness/lo feed-through. This class is used to correct the waveforms to compensate
    for skewness and to set the :class:`~.SequencerSettings`.
    """

    amp_ratio: float = 1.0
    """Amplitude ratio between the I and Q paths to correct for the imbalance in the
    two path in the IQ mixer."""
    phase_error: float = 0.0
    """Phase shift used to compensate for quadrature errors."""
    offset_I: float = 0.0  # pylint: disable=invalid-name
    """DC offset on the I path used to compensate for lo feed-through."""
    offset_Q: float = 0.0  # pylint: disable=invalid-name
    """DC offset on the Q path used to compensate for lo feed-through."""

    def correct_skewness(self, waveform: np.ndarray) -> np.ndarray:
        """
        Applies the pre-distortion needed to compensate for amplitude and phase errors
        in the IQ mixer. In practice this is simply a wrapper around the
        :func:`~quantify_scheduler.helpers.waveforms.apply_mixer_skewness_corrections`
        function, that uses the attributes specified here.

        Parameters
        ----------
        waveform
            The (complex-valued) waveform before correction.
>>>>>>> ee74332b

        Returns
        -------
        :
            The class with initial values.
        """

        def extract_and_verify_range(
            param_name: str,
            settings: Dict[str, Any],
            default_value: float,
            min_value: float,
            max_value: float,
        ) -> float:
            val: float = settings.get(param_name, default_value)
            if val < min_value or val > max_value:
                raise ValueError(
                    f"Attempting to configure {param_name} to {val} for the sequencer "
                    f"specified with port {settings.get('port', '[port invalid!]')} and"
                    f" clock {settings.get('clock', '[clock invalid!]')}, while the "
                    f"hardware requires it to be between {min_value} and {max_value}."
                )
            return val

        modulation_freq: Union[float, None] = seq_settings.get("interm_freq", None)
        nco_en: bool = not (modulation_freq == 0 or modulation_freq is None)

        mixer_amp_ratio = extract_and_verify_range(
            "mixer_amp_ratio",
            seq_settings,
            1.0,
            constants.MIN_MIXER_AMP_RATIO,
            constants.MAX_MIXER_AMP_RATIO,
        )
        mixer_phase_error = extract_and_verify_range(
            "mixer_phase_error",
            seq_settings,
            0.0,
            constants.MIN_MIXER_PHASE_ERROR,
            constants.MAX_MIXER_PHASE_ERROR,
        )

        settings = cls(
            nco_en=nco_en,
            sync_en=True,
            modulation_freq=modulation_freq,
            mixer_corr_gain_ratio=mixer_amp_ratio,
            mixer_corr_phase_offset_degree=mixer_phase_error,
        )
        return settings<|MERGE_RESOLUTION|>--- conflicted
+++ resolved
@@ -259,11 +259,7 @@
         ----------
         mapping
         """
-<<<<<<< HEAD
         rf_settings = dict()
-=======
-        kwargs = {}
->>>>>>> ee74332b
 
         complex_output_0 = mapping.get("complex_output_0")
         complex_output_1 = mapping.get("complex_output_1")
@@ -332,7 +328,6 @@
     integration_length_acq: Optional[int] = None
     """Integration length for acquisitions. Must be a multiple of 4 ns."""
 
-<<<<<<< HEAD
     @classmethod
     def initialize_from_config_dict(
         cls, seq_settings: Dict[str, Any]
@@ -345,38 +340,6 @@
         ----------
         seq_settings:
             The sequencer configuration dict.
-=======
-
-@dataclass
-class MixerCorrections(DataClassJsonMixin):
-    """
-    Data structure that holds all the mixer correction parameters to compensate for
-    skewness/lo feed-through. This class is used to correct the waveforms to compensate
-    for skewness and to set the :class:`~.SequencerSettings`.
-    """
-
-    amp_ratio: float = 1.0
-    """Amplitude ratio between the I and Q paths to correct for the imbalance in the
-    two path in the IQ mixer."""
-    phase_error: float = 0.0
-    """Phase shift used to compensate for quadrature errors."""
-    offset_I: float = 0.0  # pylint: disable=invalid-name
-    """DC offset on the I path used to compensate for lo feed-through."""
-    offset_Q: float = 0.0  # pylint: disable=invalid-name
-    """DC offset on the Q path used to compensate for lo feed-through."""
-
-    def correct_skewness(self, waveform: np.ndarray) -> np.ndarray:
-        """
-        Applies the pre-distortion needed to compensate for amplitude and phase errors
-        in the IQ mixer. In practice this is simply a wrapper around the
-        :func:`~quantify_scheduler.helpers.waveforms.apply_mixer_skewness_corrections`
-        function, that uses the attributes specified here.
-
-        Parameters
-        ----------
-        waveform
-            The (complex-valued) waveform before correction.
->>>>>>> ee74332b
 
         Returns
         -------
