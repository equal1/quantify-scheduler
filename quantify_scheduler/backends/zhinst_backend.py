# Repository: https://gitlab.com/quantify-os/quantify-scheduler
# Licensed according to the LICENCE file on the main branch
"""Backend for Zurich Instruments."""
# pylint: disable=too-many-lines
from __future__ import annotations

import logging
import re
import warnings
from collections import defaultdict
from copy import deepcopy
from dataclasses import dataclass
from functools import partial
from typing import (
    TYPE_CHECKING,
    Any,
    Callable,
    Dict,
    List,
    Literal,
    Type,
    Union,
    get_args,
)

import numpy as np
<<<<<<< HEAD
from pydantic import TypeAdapter
from .zhinst.waveform import Waveform
=======
from pydantic import Field, TypeAdapter, model_validator
from zhinst.toolkit.helpers import Waveform
>>>>>>> 9d690874

from quantify_scheduler import enums
from quantify_scheduler.backends.corrections import (
    apply_distortion_corrections,
    determine_relative_latency_corrections,
)
from quantify_scheduler.backends.graph_compilation import (
    CompilationConfig,
    SimpleNodeConfig,
)
from quantify_scheduler.backends.types import common, zhinst
from quantify_scheduler.backends.zhinst import helpers as zi_helpers
from quantify_scheduler.backends.zhinst import resolvers, seqc_il_generator
from quantify_scheduler.backends.zhinst import settings as zi_settings
from quantify_scheduler.helpers import schedule as schedule_helpers
from quantify_scheduler.helpers import waveforms as waveform_helpers
from quantify_scheduler.helpers.collections import (
    find_all_port_clock_combinations,
    find_port_clock_path,
)
from quantify_scheduler.helpers.schedule import _extract_port_clocks_used
from quantify_scheduler.instrument_coordinator.components.generic import (
    DEFAULT_NAME as GENERIC_ICC_DEFAULT_NAME,
)
from quantify_scheduler.operations.control_flow_library import Loop
from quantify_scheduler.schedules.schedule import CompiledSchedule, Schedule

if TYPE_CHECKING:
    import pandas

    from quantify_scheduler.operations.operation import Operation
    from quantify_scheduler.resources import Resource

logger = logging.getLogger(__name__)
handler = logging.StreamHandler()
formatter = logging.Formatter(
    # "%(levelname)-8s | %(module)s | %(funcName)s::%(lineno)s. %(message)s"
)
handler.setFormatter(formatter)
logger.addHandler(handler)


# List of supported zhinst devices
SUPPORTED_DEVICE_TYPES: list[str] = ["HDAWG", "UHFQA"]
SUPPORTED_ACQ_PROTOCOLS = Literal["Trace", "SSBIntegrationComplex"]

# https://www.zhinst.com/sites/default/files/documents/2020-09/ziHDAWG_UserManual_20.07.1.pdf
# Section: 3.4. Basic Qubit Characterization, page 83
# All waveform lengths need to be multiples of 16 sample-clock cycles to comply
# with the waveform granularity specification.
WAVEFORM_GRANULARITY: dict[zhinst.DeviceType, int] = {
    zhinst.DeviceType.HDAWG: 16,
    zhinst.DeviceType.UHFQA: 16,
}

# https://www.zhinst.com/sites/default/files/documents/2020-09/ziHDAWG_UserManual_20.07.2.pdf
# page: 262
HDAWG_DEVICE_TYPE_CHANNEL_GROUPS: dict[str, dict[int, int]] = {
    "HDAWG8": {
        # Use the outputs in groups of 2. One sequencer program controls 2 outputs.
        0: 2,
        # Use the outputs in groups of 4. One sequencer program controls 4 outputs.
        1: 4,
        # Use the outputs in groups of 8. One sequencer program controls 8 outputs.
        2: 8,
    },
    "HDAWG4": {
        # Use the outputs in groups of 2. One sequencer program controls 2 outputs.
        0: 2,
        # Use the outputs in groups of 4. One sequencer program controls 4 outputs.
        1: 4,
    },
}

DEVICE_SAMPLING_RATES: dict[zhinst.DeviceType, dict[int, int]] = {
    zhinst.DeviceType.HDAWG: zi_helpers.get_sampling_rates(2.4e9),
    zhinst.DeviceType.UHFQA: zi_helpers.get_sampling_rates(1.8e9),
}

# The sequencer clock rate always is 1/8 of the sampling rate
# (Same for UHFQA and HDAWG as of 2 Nov 2021)
CLOCK_SAMPLE_FACTOR = 8

NUM_UHFQA_READOUT_CHANNELS = 10
MAX_QAS_INTEGRATION_LENGTH = 4096


def ensure_no_operations_overlap(timing_table: pandas.DataFrame) -> None:
    """
    Iterates over all hardware_channels in a schedule to determine if any of the pulses
    have overlap.

    Parameters
    ----------
    timing_table:
        a timing table containing the absolute time and duration as well as the hardware
        channels on which these pulses are to be applied.

    Raises
    ------
    ValueError
        If there is overlap between operations.
    """
    for output_ch in timing_table.hardware_channel.unique():
        if output_ch is None:
            continue

        tt_output_ch = timing_table[timing_table["hardware_channel"] == output_ch]
        tt_output_ch = tt_output_ch[tt_output_ch.is_acquisition != False]  # noqa: E712

        end_time = tt_output_ch["abs_time"] + tt_output_ch["duration"]
        # if any have overlap
        if (end_time.shift(1) > tt_output_ch["abs_time"]).any():
            clashing_ops = tt_output_ch[(end_time.shift(1) > tt_output_ch["abs_time"])]
            clashing_op = clashing_ops.iloc[0]
            preceding_op = tt_output_ch.loc[clashing_op.name - 1]

            raise ValueError(
                f"Operation {clashing_op.operation} at time"
                f" {clashing_op.abs_time*1e9:.1f} ns "
                f"overlaps with {preceding_op.operation} at "
                f"time {preceding_op.abs_time*1e9:.1f} ns "
                f"on output channel {clashing_op.hardware_channel}."
            )


def _extract_port_clock_channelmapping(hardware_cfg: dict[str, Any]) -> dict[str, str]:
    """
    Take the hardware configuration file and return a dictionary that maps port-clock
    pairs to instrument output channels.

    e.g.: {'q0:mw-q0.01': 'ic_hdawg0.channel_0',
           'q0:res-q0.ro': 'ic_uhfqa0.channel_0'}

    """
    port_clock_dict = {}
    for device in hardware_cfg["devices"]:
        instr_name = device["name"]
        for key, value in device.items():
            if "channel_" in key:
                channel_name = key
                channel_idx = channel_name[-1]
                port = value["port"]
                clock = value["clock"]
                # Zurich instruments hardware has "awgs" modules as the channels
                port_clock_dict[f"{port}-{clock}"] = f"{instr_name}.awg{channel_idx}"

    return port_clock_dict


def _determine_clock_sample_start(
    hardware_channel: str,
    abs_time: float,
    operation_name: str = "",
) -> tuple[int, float]:
    """
    depending on the output channel, select the right clock cycle time and sample rate
    from the channel descriptor for ZI channels.
    the sample is returned as a float to preserve information of incorrect rounding to
    full samples if present.
    """
    if "uhfqa" in hardware_channel:
        hw_sample_rate = DEVICE_SAMPLING_RATES[zhinst.DeviceType.UHFQA][
            0
        ]  # 0 -Assumes the default setting for the clock select
        hw_clock_rate = hw_sample_rate / CLOCK_SAMPLE_FACTOR
        # UHFQA has a 4.444 ns clock cycle (8 samples of ~0.55 ns)
        # 9 clock cycles = 40 ns

    elif "hdawg" in hardware_channel:
        hw_sample_rate = DEVICE_SAMPLING_RATES[zhinst.DeviceType.HDAWG][
            0
        ]  # 0 -Assumes the default setting for the clock select
        hw_clock_rate = hw_sample_rate / CLOCK_SAMPLE_FACTOR
        # HDAWG has a 3.333 ns clock cycle (8 samples of ~0.4 ns)
        # 3 clock cycles is 10 ns

    else:
        error_message = (
            f"Instrument type for channel {hardware_channel} not recognized. "
            + "Could not determine clock and sample start."
        )
        raise NotImplementedError(f"{error_message}")

    # next determine what clock cycle and sample things happen on.
    # here we do a combination of floor and round as the samples are added afterwards.
    # The round to 3 decimals serves to catch an edge when rounding to x.999999 clocks.
    clock_cycle = np.floor(np.round(abs_time * hw_clock_rate, decimals=3))

    sample_time = abs_time - clock_cycle / hw_clock_rate
    # first done using floating point to be able to detect incorrect rounding on samples
    sample_float = sample_time * hw_sample_rate

    sample = round(sample_float)
    if not np.all(np.isclose(sample_float, sample, atol=0.0001)):
        # tip, the common clock cycle of UHF and HDAWG is 40 ns, for HDAWG pulses only
        # 10 ns is a nice clock multiple as well.
        raise ValueError(
            f"Rounding to samples not exact for operation ({operation_name}) at time "
            f"({abs_time*1e9:.1f} ns). Attempting to round ({sample_float}) "
            f"to ({sample}) \n TIP: Try to ensure waveforms start a multiple of"
            " the samlping rate e.g., try multiples of 10 ns for the HDAWG or 40 ns for"
            " UFHQA pulses."
        )

    return (clock_cycle, sample_float)


def _determine_clock_start(
    hardware_channel: str, abs_time: float, operation_name: str
) -> float:
    if hardware_channel is None:
        return np.nan
    clock_start, _ = _determine_clock_sample_start(
        hardware_channel=hardware_channel,
        abs_time=abs_time,
        operation_name=operation_name,
    )
    return clock_start


def _determine_sample_start(
    hardware_channel: str, abs_time: float, operation_name: str
) -> float:
    if hardware_channel is None:
        return np.nan
    _, sample_start = _determine_clock_sample_start(
        hardware_channel=hardware_channel,
        abs_time=abs_time,
        operation_name=operation_name,
    )
    return sample_start


def _add_channel_information(
    timing_table: pandas.DataFrame, port_clock_channelmapping: dict
) -> pandas.DataFrame | None:
    """ """

    def map_port_clock_to_channel(port: str, clock: str) -> str:
        if port is None or clock is None:
            return None
        port_clock = f"{port}-{clock}"
        try:
            return port_clock_channelmapping[port_clock]
        except KeyError as e:
            raise KeyError(
                f"Combination of port ({port}) and clock ({clock}) is not mapped to a "
                "channel. Consider double checking the hardware configuration file."
            ) from e

    timing_table["hardware_channel"] = timing_table.apply(
        lambda row: map_port_clock_to_channel(row["port"], row["clock"]), axis=1
    )
    return timing_table


def _apply_latency_corrections(
    timing_table: pandas.DataFrame, latency_dict: dict
) -> pandas.DataFrame:
    """
    Changes the "abs_time" of a timing table depending on the specified latency
    corrections for each port-clock combination as specified in the latency
    dict. The corrections are added to the abs_time elements fulfilling the
    specific port-clock combination.
    """
    for port_clock_combination_key in latency_dict:
        port, clock = port_clock_combination_key.split("-")
        port_mask = timing_table["port"] == port
        clock_mask = timing_table["clock"] == clock
        full_mask_combination = port_mask * clock_mask
        latency_corr = latency_dict[port_clock_combination_key]
        timing_table.loc[full_mask_combination, "abs_time"] += latency_corr

    return timing_table


def _determine_measurement_fixpoint_correction(
    measurement_start_sample: int, common_frequency: float = 600e6
) -> tuple[float, int]:
    """
    Calculates by how much time to shift all operations to ensure a measurement starts
    at sample 0.

    Parameters
    ----------
    measurement_start_sample:
        the sample at which the measurement starts
    common_frequency:
        The shift needs to be such that it occurs at a multiple of the common frequency.
        A larger common frequency results in a smaller time correction.
        This largest common frequency is the common frequency of the HDAWG and UHFQA and
        is 600 MHz.

    Returns
    -------
    :
        The time correction to be applied in seconds
    :
        The correction in number of samples.


    """
    uhf_sampling_rate = 1.8e9
    samples_per_clock_cycle = 8

    uhf_common_sample = uhf_sampling_rate / common_frequency
    if not uhf_common_sample.is_integer():
        raise ValueError(
            f"Invalid common frequency: The UHF sampling rate ({uhf_sampling_rate}) is "
            f"not a multiple of the common frequency {common_frequency}."
        )

    required_sample_correction = (-measurement_start_sample) % samples_per_clock_cycle

    success = False
    for i in range(10):
        sample_correction = int(i * uhf_common_sample)
        if sample_correction % samples_per_clock_cycle == required_sample_correction:
            success = True
            break

    if not success:
        raise ValueError("Could not identify a measurement fixpoint correction")

    time_shift = sample_correction / uhf_sampling_rate

    return time_shift, sample_correction


def _apply_measurement_fixpoint_correction(
    timing_table: pandas.DataFrame, common_frequency: float = 600e6
) -> pandas.DataFrame:
    """
    Updates the abs_time of all operations based on the measurement fixpoint correction.

    The abs_time is applied to all operations between two acquisitions.
    After that the samples and clocks are re-calculated to reflect this change in time.

    Parameters
    ----------
    timing_table:
        A timing table that has the samples already determined.
    common_frequency:
        The shift needs to be such that it occurs at a multiple of the common frequency.
        A larger common frequency results in a smaller time correction.
        This largest common frequency is the common frequency of the HDAWG and UHFQA and
        is 600 MHz.
    """
    acquisitions = timing_table[timing_table.is_acquisition]
    time_corrections = np.zeros(len(timing_table))
    prev_idx = 0
    cumulative_sample_corrections = 0

    # FIXME: there is an edge-case in the slicing of the operations when
    # the pulse of the measurement is applied after triggering the acquisition.
    # this should be included explicitly in the indices to slice (acquisitions.index)
    for idx, sample_start in zip(acquisitions.index, acquisitions.sample_start):
        effective_start_sample = round(sample_start + cumulative_sample_corrections)
        time_corr, sample_corr = _determine_measurement_fixpoint_correction(
            measurement_start_sample=effective_start_sample,
            common_frequency=common_frequency,
        )

        # all subsequent waveforms are shifted in time
        time_corrections[prev_idx:] += time_corr
        cumulative_sample_corrections += sample_corr
        prev_idx = idx + 1

    timing_table["abs_time"] += time_corrections

    # After shifting operations to align the measurement for the fixpoint correction the
    # clock and sample start needs to be updated.
    timing_table = _add_clock_sample_starts(timing_table=timing_table)

    return timing_table


def _add_clock_sample_starts(timing_table: pandas.DataFrame) -> pandas.DataFrame:
    """
    Adds the sequence clock cycle start and sampling start of each operation for each
    channel.
    """
    timing_table["clock_cycle_start"] = timing_table.apply(
        lambda row: _determine_clock_start(
            hardware_channel=row["hardware_channel"],
            abs_time=row["abs_time"],
            operation_name=row["operation"],
        ),
        axis=1,
    )

    timing_table["sample_start"] = timing_table.apply(
        lambda row: _determine_sample_start(
            hardware_channel=row["hardware_channel"],
            abs_time=row["abs_time"],
            operation_name=row["operation"],
        ),
        axis=1,
    )
    return timing_table


def _add_waveform_ids(timing_table: pandas.DataFrame) -> pandas.DataFrame:
    """
    Multiple (numerical) waveforms might be needed to represent a single operation.

    This waveform_id consists of a concatenation of the waveform_op_id with the
    sample_start and modulation phase added to it.

    """

    def _determine_waveform_id(
        waveform_op_id: str, sample_start: float, phase: float = 0
    ) -> str:
        # acq_index is not part of the waveform this is filtered out from the
        # waveform_id as it doesn't affect the waveform itself.
        waveform_op_id = re.sub(r"acq_index=\(.*\)", "acq_index=(*)", waveform_op_id)
        waveform_op_id = re.sub(r"acq_index=.*,", "acq_index=*,", waveform_op_id)
        waveform_op_id = re.sub(r"acq_index=.*\)", "acq_index=*,", waveform_op_id)

        # samples should always be positive, the abs is here to catch a rare bug
        # where a very small negative number (e.g., -0.00000000000000013) is printed
        # as -0.0 causing conflicting waveform_ids for the same waveform.
        waveform_id = (
            f"{waveform_op_id}_sample:{abs(sample_start):.1f}_phase:{phase:.1f}"
        )
        return waveform_id

    # N.B. phase is relevant if premodulation is used.
    # calculating the phase is currently not implemented.
    timing_table["waveform_id"] = timing_table.apply(
        lambda row: _determine_waveform_id(
            row["waveform_op_id"], row["sample_start"], phase=0
        ),
        axis=1,
    )
    return timing_table


def _parse_local_oscillators(data: dict[str, Any]) -> dict[str, zhinst.LocalOscillator]:
    """
    Returns the LocalOscillator domain models parsed from the data dictionary.

    Parameters
    ----------
    data :
        The hardware map "local_oscillators" entry.

    Returns
    -------
    :
        A dictionary of unique LocalOscillator instances.

    Raises
    ------
    RuntimeError
        If duplicate LocalOscillators have been found.
    """
    local_oscillators: dict[str, zhinst.LocalOscillator] = dict()
    lo_list_validator = TypeAdapter(List[zhinst.LocalOscillator])
    lo_list = lo_list_validator.validate_python(data)
    for local_oscillator in lo_list:
        if local_oscillator.unique_name in local_oscillators:
            raise RuntimeError(
                f"Duplicate entry LocalOscillators '{local_oscillator.unique_name}' in "
                "hardware configuration!"
            )

        local_oscillators[local_oscillator.unique_name] = local_oscillator

    return local_oscillators


def _parse_devices(data: dict[str, Any]) -> list[zhinst.Device]:
    device_list_validator = TypeAdapter(List[zhinst.Device])
    device_list = device_list_validator.validate_python(data)

    for device in device_list:
        if device.device_type.value not in SUPPORTED_DEVICE_TYPES:
            raise NotImplementedError(
                f"Unable to create zhinst backend for '{device.device_type.value}'!"
            )

        sample_rates = DEVICE_SAMPLING_RATES[device.device_type]
        if device.clock_select not in sample_rates:
            raise ValueError(
                f"Unknown value clock_select='{device.clock_select}' "
                + f"for device type '{device.device_type.value}'"
            )

        device.sample_rate = sample_rates[device.clock_select]

    return device_list


def _validate_schedule(schedule: Schedule) -> None:
    """
    Validates the CompiledSchedule required values for creating the backend.

    Parameters
    ----------
    schedule :

    Raises
    ------
    ValueError
        The validation error.
    """
    if len(schedule.schedulables) == 0:
        raise ValueError(f"Undefined schedulables for schedule '{schedule.name}'!")

    for schedulable in schedule.schedulables.values():
        if "abs_time" not in schedulable:
            raise ValueError(
                "Absolute timing has not been determined "
                + f"for the schedule '{schedule.name}'!"
            )
    for op in schedule.operations.values():
        for pulse_data in op.data["pulse_info"]:
            if pulse_data.get("reference_magnitude", None) is not None:
                raise NotImplementedError
        if isinstance(op, Loop):
            raise NotImplementedError(
                f"Operation '{op}' is not supported by the zhinst backend."
            )


def apply_waveform_corrections(
    output: zhinst.Output,
    waveform: np.ndarray,
    start_and_duration_in_seconds: tuple[float, float],
    instrument_info: zhinst.InstrumentInfo,
    is_pulse: bool,
) -> tuple[int, int, np.ndarray]:
    """
    Add waveform corrections such as modulation, changing the
    waveform starting time by shifting it and resizing it
    based on the Instruments granularity.

    Parameters
    ----------
    output :
    waveform :
    start_and_duration_in_seconds :
    instrument_info :
    is_pulse :
        True if it is a pulse to be up converted, False if it is an integration weight.

    Returns
    -------
    :
    """
    (start_in_seconds, duration_in_seconds) = start_and_duration_in_seconds

    if output.modulation.type == zhinst.ModulationModeType.MODULATE:
        raise NotImplementedError("Hardware real-time modulation is not available yet!")

    if is_pulse:
        # Modulate the waveform
        if output.modulation.type == zhinst.ModulationModeType.PREMODULATE:
            t: np.ndarray = np.arange(
                0, 0 + duration_in_seconds, 1 / instrument_info.sample_rate
            )
            waveform = waveform_helpers.modulate_waveform(
                t, waveform, output.modulation.interm_freq
            )
        if output.mixer_corrections is not None:
            waveform = waveform_helpers.apply_mixer_skewness_corrections(
                waveform,
                output.mixer_corrections.amp_ratio,
                output.mixer_corrections.phase_error,
            )
    # in the case where the waveform is an integration weight
    elif output.modulation.type == zhinst.ModulationModeType.PREMODULATE:
        # Modulate the waveform
        t: np.ndarray = np.arange(
            0, 0 + duration_in_seconds, 1 / instrument_info.sample_rate
        )
        # N.B. the minus sign with respect to the pulse being applied
        waveform = waveform_helpers.modulate_waveform(
            t, waveform, -1 * output.modulation.interm_freq
        )

        # mixer corrections for the integration are not supported yet.
        # they would belong here.

    start_in_clocks, waveform = waveform_helpers.shift_waveform(
        waveform,
        start_in_seconds,
        instrument_info.sample_rate,
        instrument_info.num_samples_per_clock,
    )
    n_samples_shifted = len(waveform)

    waveform = waveform_helpers.resize_waveform(waveform, instrument_info.granularity)

    return start_in_clocks, n_samples_shifted, waveform


def _get_instruction_list(
    output_timing_table: pandas.DataFrame,
) -> list[zhinst.Instruction]:
    """
    Iterates over a timing table for a specific output for which clock_cycle_start and
    waveform_id have been determined to return a list of all instructions to be played
    on a Zurich Instruments device.
    """
    instruction_list: list[zhinst.Instruction] = []
    for _, row in output_timing_table.iterrows():
        if row.is_acquisition:
            instruction_list.append(
                zhinst.Acquisition(
                    waveform_id=row.waveform_id,
                    abs_time=row.abs_time,
                    duration=row.duration,
                    clock_cycle_start=row.clock_cycle_start,
                )
            )
        else:
            instruction_list.append(
                zhinst.Wave(
                    waveform_id=row.waveform_id,
                    abs_time=row.abs_time,
                    duration=row.duration,
                    clock_cycle_start=row.clock_cycle_start,
                )
            )
    return instruction_list


@dataclass(frozen=True)
class ZIAcquisitionConfig:
    """
    Zurich Instruments acquisition configuration.

    Parameters
    ----------
    bin_mode:
    """

    n_acquisitions: int
    """The number of distinct acquisitions in this experiment."""

    resolvers: dict[int, Callable]
    """
    Resolvers used to retrieve the results from the right UHFQA nodes.

    See also :mod:`~quantify_scheduler.backends.zhinst.resolvers`
    """

    bin_mode: enums.BinMode
    """The bin mode of the acquisitions."""

    acq_protocols: dict[int, SUPPORTED_ACQ_PROTOCOLS]
    """Acquisition protocols for each acquisition channel."""


@dataclass(frozen=True)
class ZIDeviceConfig:
    """Zurich Instruments device configuration."""

    name: str
    """The name of the schedule the config is for."""

    settings_builder: zi_settings.ZISettingsBuilder
    """
    The builder to configure the ZI settings.

    The builder typically includes DAQ and AWG settings.
    """

    acq_config: ZIAcquisitionConfig | None
    """
    Acquisition config for the schedule.

    The acquisition config contains the number of acquisitions and a dictionary of
    resolvers used to retrieve the results from the right UHFQA nodes.
    Note that this part of the config is not needed during prepare, but only during
    the retrieve acquisitions step.
    """


def generate_hardware_config(  # noqa: PLR0912, PLR0915
    schedule: Schedule,
    compilation_config: CompilationConfig,
) -> dict:
    """
    Extract the old-style Zhinst hardware config from the CompilationConfig.

    Only the port-clok combinations that are used in the schedule are included in the
    old-style hardware config.

    Parameters
    ----------
    schedule: Schedule
        Schedule from which the port-clock combinations are extracted.
    config: CompilationConfig
        CompilationConfig from which hardware config is extracted.

    Returns
    -------
    hardware_config : dict
        Zhinst hardware configuration.

    Raises
    ------
    KeyError
        If the CompilationConfig.connectivity does not contain a hardware config.
    KeyError
        If the 'frequency_param' is not specified for in a LO config.
    ValueError
        If a value is specified in both the hardware options and the hardware config.
    RuntimeError
        If no external local oscillator is found in the generated zhinst
        hardware configuration.
    """

    hardware_description = (
        compilation_config.hardware_compilation_config.hardware_description
    )
    hardware_options = compilation_config.hardware_compilation_config.hardware_options
    connectivity = compilation_config.hardware_compilation_config.connectivity

    if isinstance(connectivity, dict):
        if "graph" in connectivity:
            raise KeyError(
                "Connectivity contains a dictionary including a 'graph' key, most likely"
                " because the networkx Graph object could not be parsed correctly."
            )
        return connectivity

    port_clocks = _extract_port_clocks_used(schedule=schedule)

    hardware_config: dict = {"devices": [], "local_oscillators": []}
    hardware_config[
        "backend"
    ] = "quantify_scheduler.backends.zhinst_backend.compile_backend"

    # Add connectivity information to the hardware config:
    connectivity_graph = (
        compilation_config.hardware_compilation_config.connectivity.graph
    )
    for port, clock in port_clocks:
        connected_nodes = {}
        for node in connectivity_graph:
            if port in node:
                connected_nodes = connectivity_graph[node]
                break

        for connected_node in connected_nodes:
            io_path = connected_node.split(sep=".")
            instrument = io_path[0]

            lo_name = None
            if hardware_description[instrument].instrument_type == "IQMixer":
                # Find which lo is used for this IQ mixer
                lo_name = list(connectivity_graph[instrument + ".lo"])[0].split(
                    sep="."
                )[0]
                # Find which instrument is connected to if port
                io_path = list(connectivity_graph[instrument + ".if"])[0].split(sep=".")

            # Set port-clock combination in io config:
            instr_indices = [
                i
                for i, v in enumerate(hardware_config["devices"])
                if v["name"] == io_path[0]
            ]
            if len(instr_indices) == 0:
                hardware_config["devices"].append({"name": io_path[0]})
                instr_indices = [-1]
            instr_config = hardware_config["devices"][instr_indices[0]]

            instrument_io = io_path[-1]
            if instrument_io not in instr_config:
                instr_config[instrument_io] = {}
            if (old_port := instr_config[instrument_io].get("port")) or (
                old_clock := instr_config[instrument_io].get("clock")
            ):
                raise ValueError(
                    f"Trying to set port-clock combination {port}-{clock} for "
                    f"instrument channel {io_path} in the hardware config, while "
                    f"it has previously been set to {old_port}-{old_clock}."
                )
            instr_config[instrument_io]["port"] = port
            instr_config[instrument_io]["clock"] = clock
            if lo_name is not None:
                instr_config[instrument_io]["local_oscillator"] = lo_name

    # Sort the devices to ensure deterministic behaviour:
    hardware_config["devices"] = sorted(
        hardware_config["devices"], key=lambda x: x["name"]
    )

    # Add info from hardware description to hardware config
    if hardware_config.get("local_oscillators") is None:
        hardware_config["local_oscillators"] = []
    if hardware_config.get("devices") is None:
        hardware_config["devices"] = []
    for instr_name, instr_description in hardware_description.items():
        if instr_description.instrument_type in ["UHFQA", "HDAWG4", "HDAWG8"]:
            instr_indices = [
                i
                for i, v in enumerate(hardware_config["devices"])
                if v["name"] == instr_name
            ]
            if len(instr_indices) > 1:
                raise ValueError(
                    f"Device with name {instr_name} can only appear once in "
                    f"the hardware_config['devices'] list."
                )
            if len(instr_indices) == 0:
                # Instrument is not in the hardware config, because it is not
                # used in the schedule.
                continue
            instr_config = hardware_config["devices"][instr_indices[0]]
            instr_config["type"] = instr_description.instrument_type
            instr_config["ref"] = instr_description.ref
            if instr_description.instrument_type in ["HDAWG4", "HDAWG8"]:
                instr_config["channelgrouping"] = instr_description.channelgrouping
                instr_config["clock_select"] = instr_description.clock_select
            if instr_description.channel_0 is not None and "channel_0" in instr_config:
                # Only propagate channel description settings if it was already
                # added based on the Connectivity and the Schedule.
                instr_config["channel_0"]["mode"] = instr_description.channel_0.mode
                instr_config["channel_0"][
                    "markers"
                ] = instr_description.channel_0.markers
                instr_config["channel_0"][
                    "trigger"
                ] = instr_description.channel_0.trigger

            if (
                instr_description.instrument_type in ["HDAWG4", "HDAWG8"]
                and instr_description.channel_1 is not None
                and "channel_1" in instr_config
            ):
                # Only propagate channel description settings if it was already
                # added based on the Connectivity and the Schedule.
                instr_config["channel_1"]["mode"] = instr_description.channel_1.mode
                instr_config["channel_1"][
                    "markers"
                ] = instr_description.channel_1.markers
                instr_config["channel_1"][
                    "trigger"
                ] = instr_description.channel_1.trigger
            if (
                instr_description.instrument_type == "HDAWG8"
                and instr_description.channel_2 is not None
                and "channel_2" in instr_config
            ):
                # Only propagate channel description settings if it was already
                # added based on the Connectivity and the Schedule.
                instr_config["channel_2"]["mode"] = instr_description.channel_2.mode
                instr_config["channel_2"][
                    "markers"
                ] = instr_description.channel_2.markers
                instr_config["channel_2"][
                    "trigger"
                ] = instr_description.channel_2.trigger
            if (
                instr_description.instrument_type == "HDAWG8"
                and instr_description.channel_3 is not None
                and "channel_3" in instr_config
            ):
                # Only propagate channel description settings if it was already
                # added based on the Connectivity and the Schedule.
                instr_config["channel_3"]["mode"] = instr_description.channel_3.mode
                instr_config["channel_3"][
                    "markers"
                ] = instr_description.channel_3.markers
                instr_config["channel_3"][
                    "trigger"
                ] = instr_description.channel_3.trigger

        elif instr_description.instrument_type == "LocalOscillator":
            lo_indices = [
                i
                for i, v in enumerate(hardware_config["local_oscillators"])
                if v["unique_name"] == instr_name
            ]
            if len(lo_indices) > 1:
                raise ValueError(
                    f"LocalOscillator with name {instr_name} appears multiple "
                    f"times in the hardware_config['local_oscillators'] list."
                )
            elif len(lo_indices) == 0:
                hardware_config["local_oscillators"].append({})
                lo_indices = [len(hardware_config["local_oscillators"]) - 1]
            lo_config = hardware_config["local_oscillators"][lo_indices[0]]
            lo_config["unique_name"] = instr_name
            lo_config["instrument_name"] = instr_description.instrument_name
            lo_config["frequency_param"] = instr_description.frequency_param
            # Set the LO power in the LO config:
            if "power" not in lo_config:
                lo_config["power"] = {}
            elif isinstance(lo_config["power"], int):
                lo_config["power"] = {"power": lo_config["power"]}
            lo_config["power"][instr_description.power_param] = instr_description.power

    # Set hardware options in the hardware config
    if hardware_options.latency_corrections is not None:
        hardware_config["latency_corrections"] = hardware_options.model_dump()[
            "latency_corrections"
        ]
    if hardware_options.distortion_corrections is not None:
        hardware_config["distortion_corrections"] = hardware_options.model_dump()[
            "distortion_corrections"
        ]

    modulation_frequencies = hardware_options.modulation_frequencies
    if modulation_frequencies is not None:
        for port, clock in port_clocks:
            if (pc_mod_freqs := modulation_frequencies.get(f"{port}-{clock}")) is None:
                # No modulation frequencies to set for this port-clock.
                continue
            # Find path to port-clock combination in the hardware config, e.g.,
            # ["devices", 0, "channel_0"]
            ch_path = find_port_clock_path(
                hardware_config=hardware_config, port=port, clock=clock
            )
            # Extract channel config dict:
            ch_config = hardware_config
            for key in ch_path:
                ch_config = ch_config[key]
            if "modulation" not in ch_config:
                # Initialize modulation config:
                ch_config["modulation"] = {"type": "premod"}
            # Set the interm_freq in the modulation config:
            ch_config["modulation"]["interm_freq"] = pc_mod_freqs.interm_freq
            # Find the LO config and add the frequency config:
            lo_name: str = ch_config["local_oscillator"]
            lo_configs: list = hardware_config.get("local_oscillators", [])
            lo_config_found = False
            for lo_config in lo_configs:
                if lo_config["unique_name"] == lo_name:
                    lo_config_found = True
                    if "frequency_param" not in lo_config:
                        raise KeyError(
                            f"Frequency parameter for {lo_name} not found in the"
                            f" hardware config. Please specify it under the "
                            f" 'frequency_param' key in {lo_config=}."
                        )
                    if "frequency" not in lo_config:
                        # Initialize frequency config dict:
                        lo_config["frequency"] = {}
                    lo_freq_key = lo_config.get("frequency_param")
                    # Set the LO freq in the LO config:
                    lo_config["frequency"][lo_freq_key] = pc_mod_freqs.lo_freq
            if not lo_config_found:
                raise RuntimeError(
                    f"External local oscillator '{lo_name}' set to "
                    f"be used for {port=} and {clock=} not found! Make "
                    f"sure it is present in the hardware configuration."
                )

    mixer_corrections = hardware_options.mixer_corrections
    if mixer_corrections is not None:
        for port, clock in port_clocks:
            if (pc_mix_corr := mixer_corrections.get(f"{port}-{clock}")) is None:
                # No mixer corrections to set for this port-clock.
                continue
            # Find path to port-clock combination in the hardware config, e.g.,
            # ["devices", 0, "channel_0"]
            ch_path = find_port_clock_path(
                hardware_config=hardware_config, port=port, clock=clock
            )
            # Extract channel config dict:
            ch_config = hardware_config
            for key in ch_path:
                ch_config = ch_config[key]
            # Set mixer corrections from hw options in channel config dict:
            ch_config["mixer_corrections"] = pc_mix_corr.model_dump()

    output_gain = hardware_options.output_gain
    if output_gain is not None:
        for port, clock in find_all_port_clock_combinations(hardware_config):
            if (pc_output_gain := output_gain.get(f"{port}-{clock}")) is None:
                # No modulation frequencies to set for this port-clock.
                continue
            # Find path to port-clock combination in the hardware config, e.g.,
            # ["devices", 0, "channel_0"]
            ch_path = find_port_clock_path(
                hardware_config=hardware_config, port=port, clock=clock
            )
            # Extract instrument config and I/O channel config dicts:
            instr_config = hardware_config
            for key in ch_path[:-1]:
                instr_config = instr_config[key]
            ch_name = ch_path[-1]
            ch_config = instr_config[ch_name]

            # Set the output gain in the channel config:
            ch_config["gain1"] = pc_output_gain.gain_I
            ch_config["gain2"] = pc_output_gain.gain_Q

    return hardware_config


def _generate_new_style_hardware_compilation_config(  # noqa: PLR0912, PLR0915
    old_style_config: dict,
) -> dict:
    """
    Generate a new-style ZIHardwareCompilationConfig from an old-style hardware config.

    Parameters
    ----------
    old_style_config
        Old-style hardware config.

    Returns
    -------
    dict
        New-style hardware compilation config dictionary.
    """
    # Avoid modifying the original config
    old_style_config = deepcopy(old_style_config)

    # Initialize input dicts (before validation)
    hardware_description = {}
    hardware_options = defaultdict(lambda: defaultdict(dict))
    connectivity = {"graph": []}

    # Loop over old-style config and populate new-style input dicts
    for hw_cfg_key, hw_cfg_value in old_style_config.items():
        if hw_cfg_key == "backend":
            pass
        elif hw_cfg_key in ["latency_corrections", "distortion_corrections"]:
            hardware_options[hw_cfg_key] = hw_cfg_value
        elif hw_cfg_key == "local_oscillators":  # noqa: SIM114
            for lo_cfg in hw_cfg_value:
                power_cfg = lo_cfg.get("power")
                if power_cfg:
                    power_param = list(power_cfg.keys())[0]
                    power = power_cfg[power_param]
                else:
                    power_param = "power"
                    power = None
                hardware_description[lo_cfg["unique_name"]] = {
                    "instrument_type": "LocalOscillator",
                    "instrument_name": lo_cfg.get("instrument_name"),
                    "generic_icc_name": lo_cfg.get("generic_icc_name"),
                    "frequency_param": lo_cfg.get("frequency_param", "frequency"),
                    "power_param": power_param,
                    "power": power,
                }
        elif hw_cfg_key == "devices":
            for instr_cfg in hw_cfg_value:
                if instr_cfg["type"] in ["HDAWG4", "HDAWG8"]:
                    # Hardware Description
                    hardware_description[instr_cfg["name"]] = {
                        "instrument_type": instr_cfg["type"],
                        "ref": instr_cfg["ref"],
                        "channelgrouping": instr_cfg["channelgrouping"],
                        "clock_select": instr_cfg["clock_select"],
                    }
                    for ch_idx in [0, 1, 2, 3]:
                        if ch_cfg := instr_cfg.get(f"channel_{ch_idx}"):
                            hardware_description[instr_cfg["name"]][
                                f"channel_{ch_idx}"
                            ] = {
                                "mode": ch_cfg["mode"],
                                "markers": ch_cfg.get("markers", []),
                                "trigger": ch_cfg.get("trigger"),
                            }
                        else:
                            continue
                        # Connectivity
                        port = ch_cfg.get("port")
                        clock = ch_cfg.get("clock")
                        port_name = f"{instr_cfg['name']}.channel_{ch_idx}"
                        if ch_cfg.get("local_oscillator") is not None:
                            # Add IQ mixer to the hardware_description:
                            iq_mixer_id = f"iqm_{instr_cfg['name']}_ch{ch_idx}"
                            hardware_description[iq_mixer_id] = {
                                "instrument_type": "IQMixer"
                            }
                            # Add LO and IQ mixer to connectivity graph:
                            connectivity["graph"].extend(
                                [
                                    (
                                        port_name,
                                        f"{iq_mixer_id}.if",
                                    ),
                                    (
                                        f"{ch_cfg['local_oscillator']}.output",
                                        f"{iq_mixer_id}.lo",
                                    ),
                                ]
                            )
                            # Overwrite port_name to IQ mixer RF output:
                            port_name = f"{iq_mixer_id}.rf"
                            # Set LO frequency in hardware options:
                            lo_cfg = [
                                lo_cfg
                                for lo_cfg in old_style_config["local_oscillators"]
                                if lo_cfg["unique_name"] == ch_cfg["local_oscillator"]
                            ][0]
                            if "frequency" in lo_cfg:
                                hardware_options["modulation_frequencies"][
                                    f"{port}-{clock}"
                                ]["lo_freq"] = list(lo_cfg["frequency"].values())[0]
                        connectivity["graph"].append((port_name, port))
                        # Hardware Options
                        if ch_cfg.get("mixer_corrections"):
                            # Decapitalize DC offset keys:
                            mix_corr_lower_case = {}
                            for key in ch_cfg["mixer_corrections"]:
                                mix_corr_lower_case[key.lower()] = ch_cfg[
                                    "mixer_corrections"
                                ][key]
                            hardware_options["mixer_corrections"][
                                f"{port}-{clock}"
                            ] = mix_corr_lower_case
                        if ch_cfg.get("gain1"):
                            hardware_options["output_gain"][f"{port}-{clock}"][
                                "gain_I"
                            ] = ch_cfg["gain1"]
                        if ch_cfg.get("gain2"):
                            hardware_options["output_gain"][f"{port}-{clock}"][
                                "gain_Q"
                            ] = ch_cfg["gain2"]
                        if (
                            ch_cfg.get("modulation")
                            and ch_cfg["modulation"]["type"] == "premod"
                        ):
                            hardware_options["modulation_frequencies"][
                                f"{port}-{clock}"
                            ]["interm_freq"] = ch_cfg["modulation"]["interm_freq"]
                elif instr_cfg["type"] == "UHFQA":
                    # Hardware Description
                    hardware_description[instr_cfg["name"]] = {
                        "instrument_type": instr_cfg["type"],
                        "ref": instr_cfg["ref"],
                    }
                    if ch_cfg := instr_cfg.get("channel_0"):
                        hardware_description[instr_cfg["name"]]["channel_0"] = {
                            "mode": ch_cfg["mode"],
                            "markers": ch_cfg.get("markers", []),
                            "trigger": ch_cfg.get("trigger"),
                        }
                        # Connectivity
                        port = ch_cfg.get("port")
                        clock = ch_cfg.get("clock")
                        port_name = f"{instr_cfg['name']}.{'channel_0'}"
                        if ch_cfg.get("local_oscillator") is not None:
                            # Add IQ mixer to the hardware_description:
                            iq_mixer_id = f"iqm_{instr_cfg['name']}_ch0"
                            hardware_description[iq_mixer_id] = {
                                "instrument_type": "IQMixer"
                            }
                            # Add LO and IQ mixer to connectivity graph:
                            connectivity["graph"].extend(
                                [
                                    (
                                        port_name,
                                        f"{iq_mixer_id}.if",
                                    ),
                                    (
                                        f"{ch_cfg['local_oscillator']}.output",
                                        f"{iq_mixer_id}.lo",
                                    ),
                                ]
                            )
                            # Overwrite port_name to IQ mixer RF output:
                            port_name = f"{iq_mixer_id}.rf"
                            # Set LO frequency in hardware options:
                            lo_cfg = [
                                lo_cfg
                                for lo_cfg in old_style_config["local_oscillators"]
                                if lo_cfg["unique_name"] == ch_cfg["local_oscillator"]
                            ][0]
                            if "frequency" in lo_cfg:
                                hardware_options["modulation_frequencies"][
                                    f"{port}-{clock}"
                                ]["lo_freq"] = list(lo_cfg["frequency"].values())[0]
                        connectivity["graph"].append((port_name, port))
                        # Hardware Options
                        if ch_cfg.get("mixer_corrections"):
                            hardware_options["mixer_corrections"][
                                f"{port}-{clock}"
                            ] = ch_cfg["mixer_corrections"]
                        if ch_cfg.get("gain1"):
                            hardware_options["output_gain"][f"{port}-{clock}"][
                                "gain_I"
                            ] = ch_cfg["gain1"]
                        if ch_cfg.get("gain2"):
                            hardware_options["output_gain"][f"{port}-{clock}"][
                                "gain_Q"
                            ] = ch_cfg["gain2"]
                        if (
                            ch_cfg.get("modulation")
                            and ch_cfg["modulation"]["type"] == "premod"
                        ):
                            hardware_options["modulation_frequencies"][
                                f"{port}-{clock}"
                            ]["interm_freq"] = ch_cfg["modulation"]["interm_freq"]
                else:
                    raise ValueError(
                        f"Unexpected instrument type {instr_cfg['type']} in old-style "
                        f"hardware config."
                    )
        elif hw_cfg_key == "mode":
            pass
        else:
            warnings.warn(
                f"Skipping unknown key {hw_cfg_key} in old-style hardware config."
            )

    return dict(
        config_type="quantify_scheduler.backends.zhinst_backend.ZIHardwareCompilationConfig",
        hardware_description=hardware_description,
        hardware_options=hardware_options,
        connectivity=connectivity,
    )


def _get_operations_by_repr(schedule: Schedule) -> dict[str, Operation]:
    operations_dict_with_repr_keys = {
        str(op): op for op in schedule.operations.values()
    }
    if len(schedule.operations) != len(operations_dict_with_repr_keys):
        all_reprs = set()
        colliding_ops = []
        for operation in schedule.operations.values():
            repr_key = str(operation)
            if repr_key in all_reprs:
                colliding_ops.append(operation)
            all_reprs.add(repr_key)
        raise ValueError(
            "Multiple operations with different content have the same repr."
            f"Colliding operations are {colliding_ops}."
        )
    return operations_dict_with_repr_keys


def compile_backend(
    schedule: Schedule,
    config: CompilationConfig | dict[str, Any] | None = None,
    # config can be Dict to support (deprecated) calling with hardware config
    # as positional argument.
    *,  # Support for (deprecated) calling with hardware_cfg as keyword argument:
    hardware_cfg: dict[str, Any] | None = None,
) -> CompiledSchedule:
    """
    Compiles zhinst hardware instructions for a schedule.

    This method generates sequencer programs, waveforms and
    configurations required for the instruments defined in
    the hardware configuration.

    Parameters
    ----------
    schedule :
        The schedule to be compiled.
    config
        Compilation config for
        :class:`~quantify_scheduler.backends.graph_compilation.QuantifyCompiler`.
    hardware_cfg :
        (deprecated) The hardware configuration of the setup. Pass a full compilation
        config instead using ``config`` argument.

    Returns
    -------
    :
        A collection containing the compiled backend
        configuration for each device.

    Raises
    ------
    NotImplementedError
        Thrown when using unsupported ZI Instruments.
    ValueError
        When both ``config`` and ``hardware_cfg`` are supplied.
    """
    if not ((config is not None) ^ (hardware_cfg is not None)):
        raise ValueError(
            f"Zhinst `{compile_backend.__name__}` was called with {config=} and "
            f"{hardware_cfg=}. Please make sure this function is called with "
            f"one of the two (CompilationConfig recommended)."
        )
    if not isinstance(config, CompilationConfig):
        warnings.warn(
            f"Zhinst `{compile_backend.__name__}` will require a full "
            f"CompilationConfig as input as of quantify-scheduler >= 0.19.0",
            FutureWarning,
        )
    if isinstance(config, CompilationConfig):
        # Extract the hardware config from the CompilationConfig
        hardware_cfg = generate_hardware_config(
            schedule=schedule, compilation_config=config
        )
    elif config is not None:
        # Support for (deprecated) calling with hardware_cfg as positional argument.
        hardware_cfg = config

    _validate_schedule(schedule)

    if "latency_corrections" in hardware_cfg:
        # Important: currently only used to validate the input, should also be
        # used for storing the latency corrections
        # (see also https://gitlab.com/groups/quantify-os/-/epics/1)
        common.HardwareOptions(latency_corrections=hardware_cfg["latency_corrections"])

    schedule = apply_distortion_corrections(schedule, hardware_cfg)

    ################################################
    # Timing table manipulation
    ################################################

    # the schedule has a Styled pandas dataframe as the return type.
    # here we want to manipulate the data directly so we extract the raw dataframe.
    timing_table = schedule.timing_table.data

    # information is added on what output channel is used for every pulse and acq.
    port_clock_channelmapping = _extract_port_clock_channelmapping(hardware_cfg)
    timing_table = _add_channel_information(
        timing_table=timing_table, port_clock_channelmapping=port_clock_channelmapping
    )

    # the timing of all pulses and acquisitions is corrected based on the latency corr.
    latency_dict = determine_relative_latency_corrections(hardware_cfg)
    timing_table = _apply_latency_corrections(
        timing_table=timing_table, latency_dict=latency_dict
    )

    # ensure that operations are still sorted by time after applying the latency corr.
    timing_table.sort_values("abs_time", inplace=True)

    # add the sequencer clock cycle start and sampling start for the operations.
    timing_table = _add_clock_sample_starts(timing_table=timing_table)

    # After adjusting for the latencies, the fix-point correction can be applied.
    # the fix-point correction has the goal to ensure that all measurement operations
    # will always start at a multiple of *all* relevant clock domains.
    # this is achieved by shifting all instructions between different measurements
    # by the same amount of samples.
    timing_table = _apply_measurement_fixpoint_correction(
        timing_table=timing_table, common_frequency=600e6
    )

    # because of the shifting in time on a sub-clock delay, up to 8 distinct waveforms
    # may be required to realize the identical pulse. Pre-modulation adds another
    # variant depending on the starting phase of the operation.
    timing_table = _add_waveform_ids(timing_table=timing_table)

    ensure_no_operations_overlap(timing_table)

    # Parse the hardware configuration file, zhinst.Device is a dataclass containing
    # device descriptions (name, type, channels etc. )
    devices: list[zhinst.Device] = _parse_devices(hardware_cfg["devices"])

    local_oscillators: dict[str, zhinst.LocalOscillator] = _parse_local_oscillators(
        hardware_cfg["local_oscillators"]
    )

    ################################################
    # Constructing the waveform table
    ################################################

    device_dict = {}
    for dev in devices:
        device_dict[dev.name] = dev

    operations_dict_with_repr_keys = _get_operations_by_repr(schedule)

    numerical_wf_dict = construct_waveform_table(
        timing_table,
        operations_dict=operations_dict_with_repr_keys,
        device_dict=device_dict,
    )

    ################################################
    # Above here is the layer that translates what should happen at the device to what
    # output needs to be generated to realize that.

    # COMPILATION SHOULD BE SPLIT HERE

    # Below here is the layer that translates the timing table to instructions for the
    # hardware.
    ################################################

    ################################################
    # Assemble waveforms and timeline into seqc
    ################################################

    # keys are instrument names, and the ZIDeviceConfig contain the settings incl seqc
    # to configure.
    device_configs: dict[str, ZIDeviceConfig | float] = dict()

    for device in devices:
        if device.device_type == zhinst.DeviceType.HDAWG:
            builder = _compile_for_hdawg(
                device=device,
                timing_table=timing_table,
                numerical_wf_dict=numerical_wf_dict,
                repetitions=schedule.repetitions,
            )
            acq_config: ZIAcquisitionConfig | None = None

        elif device.device_type == zhinst.DeviceType.UHFQA:
            acq_metadata = schedule_helpers.extract_acquisition_metadata_from_schedule(
                schedule
            )
            bin_mode = acq_metadata.bin_mode

            builder, acq_config = _compile_for_uhfqa(
                device=device,
                timing_table=timing_table,
                numerical_wf_dict=numerical_wf_dict,
                repetitions=schedule.repetitions,
                operations=operations_dict_with_repr_keys,
                bin_mode=bin_mode,
            )

        else:
            raise NotImplementedError(f"{device.device_type} not supported.")

        device_configs[device.name] = ZIDeviceConfig(device.name, builder, acq_config)

        # add the local oscillator config by iterating over all output channels.
        # note that not all output channels have an LO associated to them.
        for channel in device.channels:
            _add_lo_config(
                channel=channel,
                local_oscillators=local_oscillators,
                device_configs=device_configs,
                resources=schedule.resources,
            )

    # Create compiled instructions key if not already present. This can happen if this
    # compilation function is called directly instead of through a `QuantifyCompiler`.
    if "compiled_instructions" not in schedule:
        schedule["compiled_instructions"] = {}
    schedule["compiled_instructions"].update(device_configs)
    schedule._hardware_timing_table = timing_table
    schedule._hardware_waveform_dict = numerical_wf_dict
    compiled_schedule = CompiledSchedule(schedule)
    return compiled_schedule


class ZIHardwareCompilationConfig(common.HardwareCompilationConfig):
    """
    Datastructure containing the information needed to compile to the Zurich Instruments backend.

    This information is structured in the same way as in the generic
    :class:`~quantify_scheduler.backends.types.common.HardwareCompilationConfig`, but
    contains fields for hardware-specific settings.
    """

    config_type: Type[ZIHardwareCompilationConfig] = Field(  # noqa: UP006
        default="quantify_scheduler.backends.zhinst_backend.ZIHardwareCompilationConfig",
        validate_default=True,
    )
    """
    A reference to the ``HardwareCompilationConfig`` DataStructure for the
    Zurich Instruments backend.
    """
    hardware_description: Dict[  # noqa: UP006
        str,
        Union[zhinst.ZIHardwareDescription, common.HardwareDescription],  # noqa: UP007
    ]
    """Description of the instruments in the physical setup."""
    hardware_options: zhinst.ZIHardwareOptions
    """
    Options that are used in compiling the instructions for the hardware, such as
    :class:`~quantify_scheduler.backends.types.common.LatencyCorrection` or
    :class:`~quantify_scheduler.backends.types.zhinst.OutputGain`.
    """
    compilation_passes: List[SimpleNodeConfig] = [  # noqa: UP006
        SimpleNodeConfig(
            name="zhinst_hardware_compile", compilation_func=compile_backend
        )
    ]
    """
    The list of compilation nodes that should be called in succession to compile a
    schedule to instructions for the Zurich Instruments hardware.
    """

    @model_validator(mode="before")
    @classmethod
    def from_old_style_hardware_config(
        cls: type[ZIHardwareCompilationConfig], data: Any  # noqa: ANN401
    ) -> Any:  # noqa: ANN401
        """Convert old style hardware config dict to new style before validation."""
        if (
            isinstance(data, dict)
            and data.get("backend")
            == "quantify_scheduler.backends.zhinst_backend.compile_backend"
        ):
            # Input is an old style ZI hardware config dict
            data = _generate_new_style_hardware_compilation_config(data)

        return data


def _add_lo_config(  # noqa: PLR0912
    channel: zhinst.Output,
    local_oscillators: dict[str, zhinst.LocalOscillator],
    resources: dict[str, Resource],
    device_configs: dict[str, ZIDeviceConfig | float],
) -> None:
    """
    Adds configuration for a local oscillator required for a specific output channel to
    the device configs.
    """
    if channel.local_oscillator is None:
        # no local oscillator is associated to this channel.
        return
    unique_name = channel.local_oscillator

    if unique_name not in local_oscillators:
        raise KeyError(f'Missing configuration for LocalOscillator "{unique_name}"')

    local_oscillator = local_oscillators[unique_name]

    # the frequencies from the config file
    ((lo_freq_key, lo_freq_val),) = local_oscillator.frequency.items()

    # Get the power of the local oscillator
    if local_oscillator.power:
        ((power_key, power_val),) = local_oscillator.power.items()

    # Get the phase of the local oscillator
    if local_oscillator.phase:
        ((phase_key, phase_val),) = local_oscillator.phase.items()

    interm_freq = channel.modulation.interm_freq

    if (lo_freq_val is not None) and (interm_freq is not None):
        rf_freq = lo_freq_val + interm_freq
    else:
        channel_clock_resource = resources.get(channel.clock)
        if channel_clock_resource is not None:
            rf_freq = channel_clock_resource.get("freq")
        else:
            # no clock is specified for this channel.
            # this can happen for e.g., baseband pulses or when the channel is not used
            # in the schedule.
            return

    if lo_freq_val is None and interm_freq is not None:
        lo_freq_val = rf_freq - interm_freq
        local_oscillator.frequency[lo_freq_key] = lo_freq_val

    elif interm_freq is None and lo_freq_val is not None:
        interm_freq = rf_freq - lo_freq_val
        channel.modulation.interm_freq = interm_freq

    elif interm_freq is None and lo_freq_val is None:
        raise ValueError(
            "Either local oscillator frequency or channel intermediate frequency "
            f'must be set for LocalOscillator "{unique_name}"'
        )

    if (
        local_oscillator.unique_name in device_configs
        and device_configs[local_oscillator.unique_name].get("frequency") != lo_freq_val
    ):
        # the device_config currently only contains the frequency
        raise ValueError(
            f'Multiple frequencies assigned to LocalOscillator "{unique_name}"'
        )

    lo_config = {
        f"{local_oscillator.instrument_name}.{lo_freq_key}": lo_freq_val,
    }

    if local_oscillator.power:
        lo_config[f"{local_oscillator.instrument_name}.{power_key}"] = power_val

    if local_oscillator.phase:
        lo_config[f"{local_oscillator.instrument_name}.{phase_key}"] = phase_val

    # This line detects if the generic_icc_name exists in the local_oscillator entry of
    # the hardware_config. If it exists, then, it takes the entry value, if not, the
    # generic_icc_name takes the default value from the generic icc base module.
    if local_oscillator.generic_icc_name:
        generic_icc_name = local_oscillator.generic_icc_name
    else:
        generic_icc_name = GENERIC_ICC_DEFAULT_NAME

    if generic_icc_name in device_configs:
        device_configs[generic_icc_name].update(lo_config)
    else:
        device_configs[generic_icc_name] = lo_config


def _add_wave_nodes(
    device_type: zhinst.DeviceType,
    awg_index: int,
    wf_id_mapping: dict[str, int],
    numerical_wf_dict: dict[str, np.ndarray],
    settings_builder: zi_settings.ZISettingsBuilder,
) -> zi_settings.ZISettingsBuilder:
    for wf_id, wf_index in wf_id_mapping.items():
        if wf_id not in numerical_wf_dict:
            # this is to catch an edge-case where certain acquisitions do not set
            # integration weights. Ideally, these should be filtered before the wf_id
            # is added to the wf_id_mapping, but it is easier to catch here.
            continue
        numerical_waveform = numerical_wf_dict[wf_id]
        waveform = Waveform(numerical_waveform.real, numerical_waveform.imag)
        if device_type == zhinst.DeviceType.UHFQA:
            settings_builder.with_csv_wave_vector(awg_index, wf_index, waveform.data)
        else:
            settings_builder.with_wave_vector(awg_index, wf_index, waveform.data)
    return settings_builder


def _compile_for_hdawg(
    device: zhinst.Device,
    timing_table: pandas.DataFrame,
    numerical_wf_dict: dict[str, np.ndarray],
    repetitions: int,
) -> zi_settings.ZISettingsBuilder:
    """

    Parameters
    ----------
    device :
    timing_table :
    numerical_wf_dict :
    repetitions :

    Raises
    ------
    ValueError
    """
    # calculating duration over all operations instead of only the last ensures a
    # long operation near the end does not get overlooked.
    schedule_duration = (timing_table.abs_time + timing_table.duration).max()

    ########################################
    # Add standard settings to builder
    ########################################

    settings_builder = zi_settings.ZISettingsBuilder()

    n_awgs: int = int(device.n_channels / 2)
    settings_builder.with_defaults(
        [
            ("sigouts/*/on", 0),
            ("awgs/*/single", 1),
        ]
    ).with_system_channelgrouping(device.channelgrouping)

    # Set the clock-rate of an AWG
    for awg_index in range(n_awgs):
        settings_builder.with_awg_time(awg_index, device.clock_select)  # type: ignore

    # device.type is either HDAWG8 or HDAWG4
    channelgroups_mode = HDAWG_DEVICE_TYPE_CHANNEL_GROUPS[device.type]
    # Defaults to mode =0 -> value = 2 -> sequencers control pairs of channels
    channelgroups_value = channelgroups_mode[device.channelgrouping]
    sequencer_step = int(channelgroups_value / 2)  # nr of awg pairs per sequencer
    # the index of the last sequencer to configure
    # N.B. 8-11-2021 the min(len(device.channels)) might make the wrong choice when
    # using only awgs 2 and 3. To be tested.
    sequencer_stop = min(len(device.channels), int(n_awgs / sequencer_step))

    logger.debug(
        f"HDAWG[{device.name}] devtype={device.device_type} "
        + f" awg_count={n_awgs} {str(device)}"
    )

    enabled_outputs: dict[int, zhinst.Output] = dict()

    for i, awg_index in enumerate(range(0, sequencer_stop, sequencer_step)):
        # here Output corresponds to an awg unit or a channel pair
        # and is a dataclass containing info on port, clock, gain etc.
        output = device.channels[i]

        if output is None:
            raise ValueError(f"Required output at index '{i}' is undefined!")
        logger.debug(f"[{device.name}-awg{awg_index}] enabling outputs...")
        mixer_corrections = (
            output.mixer_corrections
            if output.mixer_corrections is not None
            else common.MixerCorrections()
        )
        settings_builder.with_sigouts(awg_index, (1, 1)).with_gain(
            awg_index, (output.gain1, output.gain2)
        ).with_sigout_offset(
            int(awg_index * 2), mixer_corrections.dc_offset_i
        ).with_sigout_offset(
            int(awg_index * 2) + 1, mixer_corrections.dc_offset_q
        )

        enabled_outputs[awg_index] = output

    ############################################
    # Add seqc instructions and waveform table
    ############################################
    for awg_index, output in enabled_outputs.items():
        # select only the instructions relevant for the output channel.
        output_timing_table = timing_table[
            timing_table["hardware_channel"] == f"{device.name}.awg{awg_index}"
        ]

        instructions: list[zhinst.Instruction] = _get_instruction_list(
            output_timing_table
        )

        # enumerate the waveform_ids used in this particular output channel
        unique_wf_ids = output_timing_table.drop_duplicates(subset="waveform_id")[
            "waveform_id"
        ]
        # this table maps waveform ids to indices in the seqc command table.
        wf_id_mapping = {}
        for i, wf_id in enumerate(unique_wf_ids):
            wf_id_mapping[wf_id] = i

        # Step 1: Generate and compile sequencer program AND
        # Step 2: Set CommandTable JSON vector

        (seqc, commandtable_json) = _assemble_hdawg_sequence(
            instructions=instructions,
            wf_id_mapping=wf_id_mapping,
            numerical_wf_dict=numerical_wf_dict,
            repetitions=repetitions,
            schedule_duration=schedule_duration,
            markers=device.channels[awg_index].markers,
            trigger=device.channels[awg_index].trigger,
        )

        logger.debug(seqc)
        logger.debug(commandtable_json)

        settings_builder.with_commandtable_data(awg_index, commandtable_json)
        settings_builder.with_compiler_sourcestring(awg_index, seqc)

        #######################################################
        # Set waveforms to wave nodes in the settings builder
        #######################################################

        # Step 3: Upload waveforms to AWG CommandTable
        _add_wave_nodes(
            device_type=zhinst.DeviceType.HDAWG,
            awg_index=awg_index,
            wf_id_mapping=wf_id_mapping,
            numerical_wf_dict=numerical_wf_dict,
            settings_builder=settings_builder,
        )

    return settings_builder


def _assemble_hdawg_sequence(
    instructions: list[zhinst.Instruction],
    wf_id_mapping: dict[str, int],
    numerical_wf_dict: dict[str, np.ndarray],
    repetitions: int,
    schedule_duration: float,
    markers: str | int | None = None,
    trigger: int = None,
) -> tuple[str, str]:
    """ """
    seqc_instructions = ""
    commandtable_json = str({})

    seqc_gen = seqc_il_generator.SeqcILGenerator()

    # Declare sequence variables
    seqc_gen.declare_var("__repetitions__", repetitions)

    ###############################################################
    # Generate the command table and waveforms
    ###############################################################
    command_table_entries: list[zhinst.CommandTableEntry] = list()
    for waveform_id, waveform_index in wf_id_mapping.items():
        name: str = f"w{waveform_index}"
        waveform = numerical_wf_dict[waveform_id]

        # Create and add variables to the Sequence program
        # as well as assign the variables with operations
        seqc_gen.declare_wave(name)
        seqc_gen.assign_placeholder(name, len(waveform))
        seqc_gen.emit_assign_wave_index(name, name, index=waveform_index)

        # Do bookkeeping for the CommandTable
        command_table_entry = zhinst.CommandTableEntry(
            index=len(command_table_entries),
            waveform=zhinst.CommandTableWaveform(
                index=waveform_index, length=len(waveform)
            ),
        )
        command_table_entries.append(command_table_entry)
    command_table = zhinst.CommandTable(table=command_table_entries)

    ###############################################################
    # Add the loop that executes the program.
    ###############################################################

    # N.B. All HDAWG markers can be used to trigger a UHFQA or other HDAWGs.
    # marker output is set to 0 before the loop is started
    seqc_il_generator.add_set_trigger(
        seqc_gen, value=0, device_type=zhinst.DeviceType.HDAWG
    )

    seqc_gen.emit_begin_repeat("__repetitions__")

    current_clock: int = 0

    # set markers to high at the start of the repeition if this is the primary
    # channel or wait for an external trigger if this is a secondary channel
    if markers is not None and len(markers) > 0:
        current_clock += seqc_il_generator.add_set_trigger(
            seqc_gen,
            value=markers,
            device_type=zhinst.DeviceType.HDAWG,
        )
    elif trigger is not None:
        assert trigger in [1, 2]
        seqc_gen.emit_wait_dig_trigger(
            index=trigger,
            comment=f"\t// clock={current_clock}",
            device_type=zhinst.DeviceType.HDAWG,
        )
    else:
        # If the hardware config does not provide any settings assume this is a
        # primary HDAWG channel and send triggers on all channels
        current_clock += seqc_il_generator.add_set_trigger(
            seqc_gen,
            value=["AWG_MARKER1", "AWG_MARKER2"],
            device_type=zhinst.DeviceType.HDAWG,
        )

    # this is where a longer wait statement is added to allow for latency corrections.
    for instruction in instructions:
        assert isinstance(instruction, zhinst.Wave)

        clock_cycles_to_wait = instruction.clock_cycle_start - current_clock
        if clock_cycles_to_wait < 0:
            # a common mistake if there is no overlap if the instruction needs to start
            # to soon after the start of a new cycle.
            raise ValueError(
                "Negative wait time, please ensure operations do not overlap in time."
            )

        current_clock += seqc_il_generator.add_wait(
            seqc_gen=seqc_gen,
            delay=int(clock_cycles_to_wait),
            device_type=zhinst.DeviceType.HDAWG,
            comment=f"clock={current_clock}",
        )

        current_clock += seqc_il_generator.add_execute_table_entry(
            seqc_gen=seqc_gen,
            index=wf_id_mapping[instruction.waveform_id],
            device_type=zhinst.DeviceType.HDAWG,
            comment=f"clock={current_clock}",
        )

    current_clock += seqc_il_generator.add_set_trigger(
        seqc_gen,
        value=0,
        device_type=zhinst.DeviceType.HDAWG,
        comment=f"clock={current_clock}",
    )

    # clock rate = 2.4e9/8 for HDAWG
    clock_rate = DEVICE_SAMPLING_RATES[zhinst.DeviceType.HDAWG][0] / CLOCK_SAMPLE_FACTOR
    total_duration_in_clocks = int(schedule_duration * clock_rate)
    clock_cycles_to_wait = total_duration_in_clocks - current_clock

    if trigger is None:
        current_clock += seqc_il_generator.add_wait(
            seqc_gen=seqc_gen,
            delay=int(clock_cycles_to_wait),
            device_type=zhinst.DeviceType.HDAWG,
            comment=(
                f"clock={current_clock}, dead time to ensure total schedule duration"
            ),
        )

    seqc_gen.emit_end_repeat()

    seqc_instructions = seqc_gen.generate()
    commandtable_json = command_table.model_dump_json()
    return seqc_instructions, commandtable_json


def _compile_for_uhfqa(  # noqa: PLR0915
    device: zhinst.Device,
    timing_table: pandas.DataFrame,
    numerical_wf_dict: dict[str, np.ndarray],
    repetitions: int,
    operations: dict[str, Operation],
    bin_mode: enums.BinMode,
) -> tuple[zi_settings.ZISettingsBuilder, ZIAcquisitionConfig]:
    """
    Initialize programming the UHFQA ZI Instrument.

    Creates a sequence program and converts schedule
    pulses to waveforms for the UHFQA.

    Parameters
    ----------
    device :
    timing_table :
    numerical_wf_dict :
    repetitions :
    operations :

    Returns
    -------
    :
    """
    ########################################
    # Add standard settings to builder
    ########################################

    settings_builder = zi_settings.ZISettingsBuilder()

    instrument_info = zhinst.InstrumentInfo(
        sample_rate=device.sample_rate,
        num_samples_per_clock=CLOCK_SAMPLE_FACTOR,
        granularity=WAVEFORM_GRANULARITY[device.device_type],
    )
    channels = device.channels
    channels = list(filter(lambda c: c.mode == zhinst.SignalModeType.REAL, channels))

    awg_index = 0
    channel = channels[awg_index]
    logger.debug(f"[{device.name}-awg{awg_index}] {str(device)}")
    mixer_corrections = (
        channel.mixer_corrections
        if channel.mixer_corrections is not None
        else common.MixerCorrections()
    )

    # Set all integration weigths to default

    settings_builder.with_defaults(
        [
            ("awgs/0/single", 1),
            ("qas/0/rotations/*", (1 + 1j)),
            ("qas/0/integration/sources/*", 0),
        ]
    ).with_sigouts(0, (1, 1)).with_awg_time(
        0, device.clock_select
    ).with_qas_integration_weights_real(
        channels=list(range(NUM_UHFQA_READOUT_CHANNELS)),
        real=np.zeros(MAX_QAS_INTEGRATION_LENGTH),
    ).with_qas_integration_weights_imag(
        channels=list(range(NUM_UHFQA_READOUT_CHANNELS)),
        imag=np.zeros(MAX_QAS_INTEGRATION_LENGTH),
    ).with_sigout_offset(
        0, mixer_corrections.dc_offset_i
    ).with_sigout_offset(
        1, mixer_corrections.dc_offset_q
    )

    logger.debug(f"[{device.name}-awg{awg_index}] channel={str(channel)}")

    ############################################
    # Add seqc instructions and waveform table
    ############################################

    # select only the instructions relevant for the output channel.
    output_timing_table = timing_table[
        timing_table["hardware_channel"] == f"{device.name}.awg{awg_index}"
    ]

    instructions: list[zhinst.Instruction] = _get_instruction_list(output_timing_table)

    # FIXME ensure unique_wf_ids is only for pulses and not integration weights
    # enumerate the waveform_ids used in this particular output channel
    unique_wf_ids = output_timing_table.drop_duplicates(subset="waveform_id")[
        "waveform_id"
    ]
    # this table maps waveform ids to indices in the seqc command table.
    wf_id_mapping = {}
    for i, wf_id in enumerate(unique_wf_ids):
        wf_id_mapping[wf_id] = i

    # # Generate and apply sequencer program
    seqc = _assemble_uhfqa_sequence(
        instructions=instructions,
        wf_id_mapping=wf_id_mapping,
        repetitions=repetitions,
        device_name=device.name,
        trigger=device.channels[awg_index].trigger,
    )

    settings_builder.with_compiler_sourcestring(awg_index, seqc)
    logger.debug(seqc)

    #######################################################
    # Set waveforms to wave nodes in the settings builder
    #######################################################

    # Apply waveforms to AWG
    settings_builder = _add_wave_nodes(
        device_type=zhinst.DeviceType.UHFQA,
        awg_index=0,
        wf_id_mapping=wf_id_mapping,
        numerical_wf_dict=numerical_wf_dict,
        settings_builder=settings_builder,
    )

    #######################################################
    # Set integration weights and configure acquisitions
    #######################################################

    # Get a list of all acquisition protocol channels
    acq_channel_resolvers_map: dict[int, Callable[..., Any]] = dict()

    # select only the acquisition operations relevant for the output channel.
    timing_table_acquisitions = output_timing_table[output_timing_table.is_acquisition]
    timing_table_unique_acquisitions = timing_table_acquisitions.drop_duplicates(
        subset="waveform_id"
    )

    n_unique_acquisitions = len(timing_table_acquisitions)
    if bin_mode == enums.BinMode.AVERAGE:
        n_acquisitions = n_unique_acquisitions
    elif bin_mode == enums.BinMode.APPEND:
        n_acquisitions = n_unique_acquisitions * repetitions
        repetitions = 1
    else:
        raise NotImplementedError(f"BinMode {bin_mode} is not supported.")

    # These variables have to be identical for all acquisitions.
    # initialized to None here and overwritten while iterating over the acquisitions.
    acq_duration: float = np.nan

    # a list of used acquisition channels, this is used to raise an exception
    # when multiple acquisitions assign to the same channel.
    acq_channels_used: list[int] = []

    acq_protocols: dict[int, SUPPORTED_ACQ_PROTOCOLS] = {}
    for _, acq_row in timing_table_unique_acquisitions.iterrows():
        acquisition = operations[acq_row.operation]
        wf_id = acq_row.wf_idx
        acq_info = acquisition.data["acquisition_info"][acq_row.wf_idx]

        # update acq_duration only if it was not set before
        acq_duration = acq_info["duration"] if np.isnan(acq_duration) else acq_duration
        # verify that the both durations are identical, if not raise an exception
        # this exception relates to a limitation of the hardware.
        if acq_duration != acq_info["duration"]:
            raise ValueError(
                f"Different acquisitions have a different duration "
                f"{acq_duration*1e9:.1f}ns and {acq_info['duration']*1e9:.1f}ns. "
                "The integration lenght needs to be identical for all acquisitions."
            )

        if (acq_protocol := acq_info["protocol"]) not in get_args(
            SUPPORTED_ACQ_PROTOCOLS
        ):
            raise ValueError(
                f"Acquisition protocol {acq_protocol} is not supported by"
                " Zurich Instruments LabOne backend."
            )

        acq_protocol: SUPPORTED_ACQ_PROTOCOLS
        acq_channel: int = acq_info["acq_channel"]
        acq_protocols[acq_channel] = acq_protocol
        if acq_channel not in acq_channels_used:
            acq_channels_used.append(acq_channel)
        else:
            raise ValueError(
                f"Acquisition channel {acq_channel} is already used by another "
                "acquisition. Different acquisitions should use a unique "
                "acquisition channel."
                f"Offending acquisition ({acq_row.waveform_id})"
            )

        integration_length = round(acq_duration * instrument_info.sample_rate)
        logger.debug(
            f"[{device.name}] acq_info={acq_info} "
            + f" acq_duration={acq_duration} integration_length={integration_length}"
        )

        if acq_protocol == "Trace":
            # Disable Weighted integration because we'd like to see
            # the raw signal.
            settings_builder.with_qas_monitor_enable(True).with_qas_monitor_averages(
                repetitions
            ).with_qas_monitor_length(
                integration_length
            ).with_qas_integration_weights_real(
                list(range(NUM_UHFQA_READOUT_CHANNELS)),
                np.ones(MAX_QAS_INTEGRATION_LENGTH),
            ).with_qas_integration_weights_imag(
                list(range(NUM_UHFQA_READOUT_CHANNELS)),
                np.ones(MAX_QAS_INTEGRATION_LENGTH),
            )

            monitor_nodes = (
                "qas/0/monitor/inputs/0/wave",
                "qas/0/monitor/inputs/1/wave",
            )
            acq_channel_resolvers_map[acq_channel] = partial(
                resolvers.monitor_acquisition_resolver, monitor_nodes=monitor_nodes
            )
        else:
            # The waveform is slightly larger then the integration_length
            # because of the waveform granularity. This is irrelevant
            # due to the waveform being appended with zeros. Therefore
            # avoiding an extra slice of waveform[0:integration_length]

            acquisition_waveform = numerical_wf_dict[acq_row.waveform_id]

            weights_i = np.zeros(MAX_QAS_INTEGRATION_LENGTH)
            weights_q = np.zeros(MAX_QAS_INTEGRATION_LENGTH)

            weights_i[0 : len(acquisition_waveform)] = acquisition_waveform.real
            weights_q[0 : len(acquisition_waveform)] = acquisition_waveform.imag

            # set the integration weights, note that we need to set 4 weights in order
            # to use a complex valued weight function in the right way.
            # Z = (w0*sI + w1*sQ) + 1j ( w1*sI - w0 * sQ)
            settings_builder.with_qas_integration_weights_real(
                2 * acq_channel, list(weights_i)
            ).with_qas_integration_weights_imag(
                2 * acq_channel, list(weights_q)
            ).with_qas_integration_weights_real(
                2 * acq_channel + 1, list(weights_q)
            ).with_qas_integration_weights_imag(
                2 * acq_channel + 1, list(-1 * weights_i)
            )

            # Create partial function for delayed execution
            acq_channel_resolvers_map[acq_channel] = partial(
                resolvers.result_acquisition_resolver,
                result_nodes=[
                    f"qas/0/result/data/{2*acq_channel}/wave",
                    f"qas/0/result/data/{2*acq_channel+1}/wave",
                ],
            )

    # only configure these variables if there are actually acquisitions present in
    # the schedule.
    if len(timing_table_unique_acquisitions) > 0:
        integration_length = round(acq_duration * instrument_info.sample_rate)
        settings_builder.with_qas_integration_mode(
            zhinst.QasIntegrationMode.NORMAL
        ).with_qas_integration_length(integration_length).with_qas_result_enable(
            False
        ).with_qas_monitor_enable(
            False
        ).with_qas_delay(
            0
        )

        settings_builder.with_qas_result_mode(
            zhinst.QasResultMode.CYCLIC
        ).with_qas_result_source(
            zhinst.QasResultSource.INTEGRATION
        ).with_qas_result_length(
            n_acquisitions
        ).with_qas_result_enable(
            True
        ).with_qas_result_averages(
            repetitions
        )

    settings_builder.with_qas_result_reset(0).with_qas_result_reset(1)
    settings_builder.with_qas_monitor_reset(0).with_qas_monitor_reset(1)

    return (
        settings_builder,
        ZIAcquisitionConfig(
            n_unique_acquisitions,
            resolvers=acq_channel_resolvers_map,
            bin_mode=bin_mode,
            acq_protocols=acq_protocols,
        ),
    )


def _assemble_uhfqa_sequence(
    instructions: list[zhinst.Instruction],
    wf_id_mapping: dict[str, int],
    repetitions: int,
    device_name: str,
    trigger: int = 2,
) -> str:
    """ """
    seqc_instructions = ""
    seqc_gen = seqc_il_generator.SeqcILGenerator()

    # Declare sequence variables
    seqc_gen.declare_var("__repetitions__", repetitions)

    current_clock: int = 0

    ###############################################################
    # Generate the .csv based waveform table
    ###############################################################

    seqc_il_generator.declare_csv_waveform_variables(
        seqc_gen=seqc_gen,
        device_name=device_name,
        waveform_indices=list(wf_id_mapping.values()),
        awg_index=0,
    )

    ###############################################################
    # Add the loop that executes the program.
    ###############################################################

    seqc_gen.emit_begin_repeat("__repetitions__")

    # N.B.! The UHFQA will always need to be triggered by an external device such as
    # an HDAWG or a trigger box. It will wait for a trigger.
    # Triggers must be a list but we may only wait for one so lets choose the
    # first one in the list, I guess.

    # This does not account for dio ports. Which are not implemented in the current
    # version.
    assert trigger < 5 and trigger > 0
    assert trigger is not None

    seqc_gen.emit_wait_dig_trigger(
        index=trigger,
        comment=f"\t// clock={current_clock}",
        device_type=zhinst.DeviceType.UHFQA,
    )
    # this is where a longer wait statement is added to allow for latency corrections.
    for instruction in instructions:
        clock_cycles_to_wait = instruction.clock_cycle_start - current_clock
        if clock_cycles_to_wait < 0:
            # a common mistake if there is no overlap if the instruction needs to start
            # to soon after the start of a new cycle.
            raise ValueError(
                "Negative wait time, please ensure operations do not overlap in time."
            )
        current_clock += seqc_il_generator.add_wait(
            seqc_gen=seqc_gen,
            delay=int(clock_cycles_to_wait),
            device_type=zhinst.DeviceType.UHFQA,
            comment=f"clock={current_clock}",
        )

        # Acquisition
        if isinstance(instruction, zhinst.Acquisition):
            current_clock += seqc_il_generator.add_start_qa(
                seqc_gen=seqc_gen,
                device_type=zhinst.DeviceType.UHFQA,
                comment=f"clock={current_clock}",
            )
        # Waveform
        elif isinstance(instruction, zhinst.Wave):
            current_clock += seqc_il_generator.add_play_wave(
                seqc_gen,
                f"w{wf_id_mapping[instruction.waveform_id]}",
                device_type=zhinst.DeviceType.UHFQA,
                comment=f"clock={current_clock}",
            )

    seqc_gen.emit_end_repeat()

    seqc_instructions = seqc_gen.generate()
    return seqc_instructions


def construct_waveform_table(
    timing_table: pandas.DataFrame,
    operations_dict: dict[str, Operation],
    device_dict: dict[str, zhinst.Device],
) -> dict[str, np.ndarray]:
    """
    Iterates over all unique waveforms in a timing_table dataframe to calculate the
    numerical waveforms.

    Parameters
    ----------
    timing_table:
        A timing table for which the waveform_id has been determined
    operations_dict:
        The Operations contained in a Schedule.
    device_dict:
        A dictionary containing the :class:`~.backends.types.zhinst.Device` objects
        describing the devicesin the hardware configuration.

    Returns
    -------
    :
        numerical_waveform dict, a dictionary containing the  complex valued waveforms
        that will be uploaded to the control hardware.

    """
    # remove all entries for which the port is missing such as a Reset operation.
    filtered_df = timing_table.drop_duplicates(subset="waveform_id").dropna(
        axis=0, subset=["port"]
    )

    instr_info_dict = {}
    for dev_name, device in device_dict.items():
        instrument_info = zhinst.InstrumentInfo(
            sample_rate=device.sample_rate,  # type: ignore
            num_samples_per_clock=CLOCK_SAMPLE_FACTOR,  # one clock cycle is 8 samples
            # every wf needs to be a multiple of 16 samples
            granularity=WAVEFORM_GRANULARITY[device.device_type],
            mode=device.mode,
        )
        instr_info_dict[dev_name] = instrument_info

    numerical_wf_dict = {}
    for _, row in filtered_df.iterrows():
        device_name, awg = row.hardware_channel.split(".")
        ch_idx = int(awg[-1])  # the name is always awg_x where x is an int
        output = device_dict[device_name].channels[ch_idx]
        instrument_info = instr_info_dict[device_name]

        if row.is_acquisition:
            waveform_info = operations_dict[row["operation"]]["acquisition_info"][
                row["wf_idx"]
            ]["waveforms"]

            # There are acquisitions (e.g., Trace) in which no integration weights are
            #  uploaded. in that case there are no (2) waveforms to be uploaded.
            if len(waveform_info) != 2:
                continue

            # Evaluate waveform
            wf_i = waveform_helpers.get_waveform(
                waveform_info[0], sampling_rate=instrument_info.sample_rate
            )
            wf_q = waveform_helpers.get_waveform(
                waveform_info[1], sampling_rate=instrument_info.sample_rate
            )

            # storing it as a complex waveform, N.B. the wf_q is already imaginary
            waveform = np.array(wf_i) + np.array(wf_q)

            # Apply corrections
            _, _, corr_wf = apply_waveform_corrections(
                output=output,
                waveform=waveform,
                start_and_duration_in_seconds=(0, row["duration"]),
                instrument_info=instrument_info,
                is_pulse=not row.is_acquisition,
            )

            if len(corr_wf) > 4096:
                raise ValueError(
                    f"Attempting to set an integration weight of {len(corr_wf)} samples"
                    " (>4096) corresponding to an integration time of "
                    f"{len(corr_wf)/instrument_info.sample_rate*1e6} us. "
                    "Please double check that your schedule does not contain any "
                    "acquisitions with a duration longer than "
                    f"{4096/instrument_info.sample_rate*1e6:.2f} us.\n"
                    f'Offending operation: "{row["operation"]}"'
                )

            numerical_wf_dict[row["waveform_id"]] = corr_wf

        else:
            waveform_info = operations_dict[row["operation"]]["pulse_info"][
                row["wf_idx"]
            ]
            waveform = waveform_helpers.get_waveform(
                waveform_info, sampling_rate=instrument_info.sample_rate
            )

            # Apply corrections
            # Apply corrections
            _, _, corr_wf = apply_waveform_corrections(
                output=output,
                waveform=waveform,
                start_and_duration_in_seconds=(0, row["duration"]),
                instrument_info=instrument_info,
                is_pulse=not row.is_acquisition,
            )
            numerical_wf_dict[row["waveform_id"]] = corr_wf
    return numerical_wf_dict<|MERGE_RESOLUTION|>--- conflicted
+++ resolved
@@ -24,13 +24,8 @@
 )
 
 import numpy as np
-<<<<<<< HEAD
-from pydantic import TypeAdapter
+from pydantic import Field, TypeAdapter, model_validator
 from .zhinst.waveform import Waveform
-=======
-from pydantic import Field, TypeAdapter, model_validator
-from zhinst.toolkit.helpers import Waveform
->>>>>>> 9d690874
 
 from quantify_scheduler import enums
 from quantify_scheduler.backends.corrections import (
