--- conflicted
+++ resolved
@@ -24,7 +24,6 @@
 NUMBER_OF_SEQUENCERS_QCM = 2
 """Number of sequencers supported by a QCM in the latest firmware."""
 NUMBER_OF_SEQUENCERS_QRM = 1
-<<<<<<< HEAD
 """Number of sequencers supported by a QRM in the latest firmware."""
 MIN_MIXER_PHASE_ERROR = -45
 """Lowest phase shift that can be configured in the instruments for mixer corrections.
@@ -44,8 +43,6 @@
 MAX_MIXER_DC_OFFSET = 1.0
 """Highest value the dc dac offset can have. This value is normalized w.r.t. the output
 range."""
-=======
 """Number of sequencers supported by Pulsar QRM in the latest firmware."""
 NUMBER_OF_REGISTERS: int = 64
-"""Number of registers available in the Qblox sequencers."""
->>>>>>> 8fd5e65e
+"""Number of registers available in the Qblox sequencers."""