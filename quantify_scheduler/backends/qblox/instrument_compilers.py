# Repository: https://gitlab.com/quantify-os/quantify-scheduler
# Licensed according to the LICENCE file on the master branch
"""Compiler classes for Qblox backend."""
from __future__ import annotations

from typing import Optional, Dict, Any, Tuple

from quantify_scheduler.backends.qblox import compiler_container
from quantify_scheduler.backends.qblox.compiler_abc import (
    InstrumentCompiler,
    PulsarBaseband,
    PulsarRF,
)
from quantify_scheduler.backends.types.qblox import OpInfo, LOSettings
from quantify_scheduler.backends.qblox.constants import (
    NUMBER_OF_SEQUENCERS_QCM,
    NUMBER_OF_SEQUENCERS_QRM,
)


class LocalOscillator(InstrumentCompiler):
    """
    Implementation of an `InstrumentCompiler` that compiles for a generic LO. The main
    difference between this class and the other compiler classes is that it doesn't take
    pulses and acquisitions.
    """

    def __init__(
        self,
        parent: compiler_container.CompilerContainer,
        name: str,
        total_play_time: float,
        hw_mapping: Dict[str, Any],
    ):
        """
        Constructor for a local oscillator compiler.

        Parameters
        ----------
        parent
            Reference to the parent container object.
        name
            QCoDeS name of the device it compiles for.
        total_play_time
            Total time execution of the schedule should go on for. This parameter is
            used to ensure that the different devices, potentially with different clock
            rates, can work in a synchronized way when performing multiple executions of
            the schedule.
        hw_mapping
            The hardware mapping dict for this instrument.
        """
        super().__init__(parent, name, total_play_time, hw_mapping)
        self._settings = LOSettings.from_mapping(hw_mapping)

    @property
    def frequency(self) -> float:
        """
        Getter for the frequency.

        Returns
        -------
        :
            The current frequency.
        """
        return self._settings.lo_freq

    @frequency.setter
    def frequency(self, value: float):
        """
        Sets the lo frequency for this device if no frequency is specified, but raises
        an exception otherwise.

        Parameters
        ----------
        value
            The frequency to set it to.

        Raises
        -------
        ValueError
            Occurs when a frequency has been previously set and attempting to set the
            frequency to a different value than what it is currently set to. This would
            indicate an invalid configuration in the hardware mapping.
        """
        if self._settings.lo_freq is not None:
            if value != self._settings.lo_freq:
                raise ValueError(
                    f"Attempting to set LO {self.name} to frequency {value}, "
                    f"while it has previously already been set to "
                    f"{self._settings.lo_freq}!"
                )
        self._settings.lo_freq = value

    def compile(self, repetitions: int = 1) -> Optional[Dict[str, Any]]:
        """
        Compiles the program for the LO InstrumentCoordinator component.

        Parameters
        ----------
        repetitions
            Number of times execution the schedule is repeated.

        Returns
        -------
        :
            Dictionary containing all the information the InstrumentCoordinator
            component needs to set the parameters appropriately.
        """
        if self.frequency is None:
            return None
        return self._settings.to_dict()


# ---------- pulsar sequencer classes ----------

# pylint: disable=invalid-name
class Pulsar_QCM(PulsarBaseband):
    """
    Pulsar QCM specific implementation of the pulsar compiler.
    """

    _max_sequencers: int = NUMBER_OF_SEQUENCERS_QCM
    """Maximum number of sequencers available in the instrument."""
    awg_output_volt: float = 2.5
    """Peak output voltage of the AWG"""
    marker_configuration: dict = {"start": 1, "end": 0}
    """Marker values to activate/deactivate the O1 marker"""
    _supports_acquisition: bool = False
    """Specifies whether the device can perform acquisitions."""


# pylint: disable=invalid-name
class Pulsar_QRM(PulsarBaseband):
    """
    Pulsar QRM specific implementation of the pulsar compiler.
    """

    _max_sequencers: int = NUMBER_OF_SEQUENCERS_QRM
    """Maximum number of sequencers available in the instrument."""
    awg_output_volt: float = 0.5
    """Peak output voltage of the AWG"""
    marker_configuration: dict = {"start": 1, "end": 0}
    """Marker values to activate/deactivate the I1 marker"""
    _supports_acquisition: bool = True
    """Specifies whether the device can perform acquisitions."""


class Pulsar_QCM_RF(PulsarRF):
    """
    Pulsar QCM-RF specific implementation of the pulsar compiler.
    """

    _max_sequencers: int = NUMBER_OF_SEQUENCERS_QCM
    """Maximum number of sequencer available in the instrument."""
    awg_output_volt: float = 0.25
    """Peak output voltage of the AWG"""
    marker_configuration: dict = {"start": 6, "end": 8}
    """
    Marker values to activate/deactivate the O1 marker,
    and the output switches for O1/O2
    """
    _supports_acquisition: bool = False
    """Specifies whether the device can perform acquisitions."""


class Pulsar_QRM_RF(PulsarRF):
    """
    Pulsar QRM-RF specific implementation of the pulsar compiler.
    """

<<<<<<< HEAD
    sequencer_type = QRMSequencer
    """The type of the sequencer."""
    max_sequencers: int = 1
    """Maximum number of sequencer available in the instrument."""

    def _get_acquisition_mapping(self) -> Optional[dict]:
        """
        Generates a mapping of acq_channel, acq_index to sequencer name, protocol.

        Returns
        -------
        :
            A dictionary containing tuple(acq_channel, acq_index) as keys and
            tuple(sequencer name, protocol) as value.
        """

        def extract_mapping_item(acquisition: OpInfo) -> Tuple[Tuple[int, int], str]:
            return (
                acquisition.data["acq_channel"],
                acquisition.data["acq_index"],
            ), acquisition.data["protocol"]

        acq_mapping = dict()
        for sequencer in self.sequencers.values():
            mapping_items = map(extract_mapping_item, sequencer.acquisitions)
            for item in mapping_items:
                acq_mapping[item[0]] = (sequencer.name, item[1])

        return acq_mapping if len(acq_mapping) > 0 else None

    def compile(self, repetitions: int = 1) -> Optional[Dict[str, Any]]:
        program = super().compile(repetitions=repetitions)
        acq_mapping = self._get_acquisition_mapping()
        if acq_mapping is not None:
            program["acq_mapping"] = acq_mapping
        return program
=======
    _max_sequencers: int = NUMBER_OF_SEQUENCERS_QRM
    """Maximum number of sequencer available in the instrument."""
    awg_output_volt: float = 0.25
    """Peak output voltage of the AWG"""
    marker_configuration: dict = {"start": 1, "end": 4}
    """
    Marker values to activate/deactivate the I1 marker,
    and the output switch for O1
    """
    _supports_acquisition: bool = True
    """Specifies whether the device can perform acquisitions."""
>>>>>>> 153845fd
<|MERGE_RESOLUTION|>--- conflicted
+++ resolved
@@ -125,7 +125,7 @@
     """Peak output voltage of the AWG"""
     marker_configuration: dict = {"start": 1, "end": 0}
     """Marker values to activate/deactivate the O1 marker"""
-    _supports_acquisition: bool = False
+    supports_acquisition: bool = False
     """Specifies whether the device can perform acquisitions."""
 
 
@@ -141,7 +141,7 @@
     """Peak output voltage of the AWG"""
     marker_configuration: dict = {"start": 1, "end": 0}
     """Marker values to activate/deactivate the I1 marker"""
-    _supports_acquisition: bool = True
+    supports_acquisition: bool = True
     """Specifies whether the device can perform acquisitions."""
 
 
@@ -159,7 +159,7 @@
     Marker values to activate/deactivate the O1 marker,
     and the output switches for O1/O2
     """
-    _supports_acquisition: bool = False
+    supports_acquisition: bool = False
     """Specifies whether the device can perform acquisitions."""
 
 
@@ -168,44 +168,6 @@
     Pulsar QRM-RF specific implementation of the pulsar compiler.
     """
 
-<<<<<<< HEAD
-    sequencer_type = QRMSequencer
-    """The type of the sequencer."""
-    max_sequencers: int = 1
-    """Maximum number of sequencer available in the instrument."""
-
-    def _get_acquisition_mapping(self) -> Optional[dict]:
-        """
-        Generates a mapping of acq_channel, acq_index to sequencer name, protocol.
-
-        Returns
-        -------
-        :
-            A dictionary containing tuple(acq_channel, acq_index) as keys and
-            tuple(sequencer name, protocol) as value.
-        """
-
-        def extract_mapping_item(acquisition: OpInfo) -> Tuple[Tuple[int, int], str]:
-            return (
-                acquisition.data["acq_channel"],
-                acquisition.data["acq_index"],
-            ), acquisition.data["protocol"]
-
-        acq_mapping = dict()
-        for sequencer in self.sequencers.values():
-            mapping_items = map(extract_mapping_item, sequencer.acquisitions)
-            for item in mapping_items:
-                acq_mapping[item[0]] = (sequencer.name, item[1])
-
-        return acq_mapping if len(acq_mapping) > 0 else None
-
-    def compile(self, repetitions: int = 1) -> Optional[Dict[str, Any]]:
-        program = super().compile(repetitions=repetitions)
-        acq_mapping = self._get_acquisition_mapping()
-        if acq_mapping is not None:
-            program["acq_mapping"] = acq_mapping
-        return program
-=======
     _max_sequencers: int = NUMBER_OF_SEQUENCERS_QRM
     """Maximum number of sequencer available in the instrument."""
     awg_output_volt: float = 0.25
@@ -215,6 +177,5 @@
     Marker values to activate/deactivate the I1 marker,
     and the output switch for O1
     """
-    _supports_acquisition: bool = True
-    """Specifies whether the device can perform acquisitions."""
->>>>>>> 153845fd
+    supports_acquisition: bool = True
+    """Specifies whether the device can perform acquisitions."""