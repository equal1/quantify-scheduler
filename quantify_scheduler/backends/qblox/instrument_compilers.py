# Repository: https://gitlab.com/quantify-os/quantify-scheduler
# Licensed according to the LICENCE file on the master branch
"""Compiler classes for Qblox backend."""
from __future__ import annotations

from typing import Optional, Dict, Any

from quantify_scheduler.backends.qblox import compiler_container
from quantify_scheduler.backends.qblox import compiler_abc
from quantify_scheduler.backends.types.qblox import LOSettings
from quantify_scheduler.backends.qblox.constants import (
    NUMBER_OF_SEQUENCERS_QCM,
    NUMBER_OF_SEQUENCERS_QRM,
)


class LocalOscillator(compiler_abc.InstrumentCompiler):
    """
    Implementation of an `InstrumentCompiler` that compiles for a generic LO. The main
    difference between this class and the other compiler classes is that it doesn't take
    pulses and acquisitions.
    """

    def __init__(
        self,
        parent: compiler_container.CompilerContainer,
        name: str,
        total_play_time: float,
        hw_mapping: Dict[str, Any],
    ):
        """
        Constructor for a local oscillator compiler.

        Parameters
        ----------
        parent
            Reference to the parent container object.
        name
            QCoDeS name of the device it compiles for.
        total_play_time
            Total time execution of the schedule should go on for. This parameter is
            used to ensure that the different devices, potentially with different clock
            rates, can work in a synchronized way when performing multiple executions of
            the schedule.
        hw_mapping
            The hardware mapping dict for this instrument.
        """
        super().__init__(parent, name, total_play_time, hw_mapping)
        self._settings = LOSettings.from_mapping(hw_mapping)

    @property
    def frequency(self) -> float:
        """
        Getter for the frequency.

        Returns
        -------
        :
            The current frequency.
        """
        return self._settings.lo_freq

    @frequency.setter
    def frequency(self, value: float):
        """
        Sets the lo frequency for this device if no frequency is specified, but raises
        an exception otherwise.

        Parameters
        ----------
        value
            The frequency to set it to.

        Raises
        -------
        ValueError
            Occurs when a frequency has been previously set and attempting to set the
            frequency to a different value than what it is currently set to. This would
            indicate an invalid configuration in the hardware mapping.
        """
        if self._settings.lo_freq is not None:
            if value != self._settings.lo_freq:
                raise ValueError(
                    f"Attempting to set LO {self.name} to frequency {value}, "
                    f"while it has previously already been set to "
                    f"{self._settings.lo_freq}!"
                )
        self._settings.lo_freq = value

    def compile(self, repetitions: int = 1) -> Optional[Dict[str, Any]]:
        """
        Compiles the program for the LO InstrumentCoordinator component.

        Parameters
        ----------
        repetitions
            Number of times execution the schedule is repeated.

        Returns
        -------
        :
            Dictionary containing all the information the InstrumentCoordinator
            component needs to set the parameters appropriately.
        """
        if self.frequency is None:
            return None
        return self._settings.to_dict()


# ---------- pulsar sequencer classes ----------

# pylint: disable=invalid-name
class QcmModule(compiler_abc.QbloxBasebandModule):
    """
    QCM specific implementation of the qblox compiler.
    """

    _max_sequencers: int = NUMBER_OF_SEQUENCERS_QCM
    """Maximum number of sequencers available in the instrument."""
    awg_output_volt: float = 2.5
    """Peak output voltage of the AWG"""
    marker_configuration: dict = {"start": 1, "end": 0}
    """Marker values to activate/deactivate the O1 marker"""
    supports_acquisition: bool = False
    """Specifies whether the device can perform acquisitions."""


# pylint: disable=invalid-name
class QrmModule(compiler_abc.QbloxBasebandModule):
    """
    QRM specific implementation of the qblox compiler.
    """

    _max_sequencers: int = NUMBER_OF_SEQUENCERS_QRM
    """Maximum number of sequencers available in the instrument."""
    awg_output_volt: float = 0.5
    """Peak output voltage of the AWG"""
    marker_configuration: dict = {"start": 1, "end": 0}
    """Marker values to activate/deactivate the I1 marker"""
    supports_acquisition: bool = True
    """Specifies whether the device can perform acquisitions."""


class QcmRfModule(compiler_abc.QbloxRFModule):
    """
    QCM-RF specific implementation of the qblox compiler.
    """

    _max_sequencers: int = NUMBER_OF_SEQUENCERS_QCM
    """Maximum number of sequencer available in the instrument."""
    awg_output_volt: float = 0.25
    """Peak output voltage of the AWG."""
    marker_configuration: dict = {"start": 6, "end": 8}
    """
    Marker values to activate/deactivate the O1 marker,
    and the output switches for O1/O2.
    """
    supports_acquisition: bool = False
    """Specifies whether the device can perform acquisitions."""


class QrmRfModule(compiler_abc.QbloxRFModule):
    """
    QRM-RF specific implementation of the qblox compiler.
    """

    _max_sequencers: int = NUMBER_OF_SEQUENCERS_QRM
    """Maximum number of sequencer available in the instrument."""
    awg_output_volt: float = 0.25
    """Peak output voltage of the AWG."""
    marker_configuration: dict = {"start": 1, "end": 4}
    """
    Marker values to activate/deactivate the I1 marker,
    and the output switch for O1.
<<<<<<< HEAD
    """
    supports_acquisition: bool = True
    """Specifies whether the device can perform acquisitions."""


class Cluster(compiler_abc.ControlDeviceCompiler):
    """
    Compiler class for a Qblox cluster.
=======
>>>>>>> 98252237
    """

    compiler_classes: Dict[str, type] = {
        "QCM": QcmModule,
        "QRM": QrmModule,
        "QCM_RF": QcmRfModule,
        "QRM_RF": QrmRfModule,
    }
    """References to the individual module compiler classes that can be used by the
    cluster."""
    supports_acquisition: bool = True
<<<<<<< HEAD
=======
    """Specifies whether the device can perform acquisitions."""


class Cluster(compiler_abc.ControlDeviceCompiler):
    """
    Compiler class for a Qblox cluster.
    """

    compiler_classes: Dict[str, type] = {
        "QCM": QcmModule,
        "QRM": QrmModule,
        "QCM_RF": QcmRfModule,
        "QRM_RF": QrmRfModule,
    }
    """References to the individual module compiler classes that can be used by the
    cluster."""
    supports_acquisition: bool = True
>>>>>>> 98252237
    """Specifies that the Cluster supports performing acquisitions."""

    def __init__(
        self,
        parent: compiler_container.CompilerContainer,
        name: str,
        total_play_time: float,
        hw_mapping: Dict[str, Any],
    ):
<<<<<<< HEAD
=======
        """
        Constructor for a Cluster compiler object.

        Parameters
        ----------
        parent
            Reference to the parent object.
        name
            Name of the `QCoDeS` instrument this compiler object corresponds to.
        total_play_time
            Total time execution of the schedule should go on for. This parameter is
            used to ensure that the different devices.
        hw_mapping
            The hardware configuration dictionary for this specific device. This is one
            of the inner dictionaries of the overall hardware config.
        """
>>>>>>> 98252237
        super().__init__(
            parent=parent,
            name=name,
            total_play_time=total_play_time,
            hw_mapping=hw_mapping,
        )
        self.instrument_compilers: dict = self.construct_instrument_compilers()

    def construct_instrument_compilers(self) -> Dict[str, compiler_abc.QbloxBaseModule]:
        """
        Constructs the compilers for the modules inside the cluster.

        Returns
        -------
        :
            A dictionary with the name of the instrument as key and the value its
            compiler.
        """
        instrument_compilers = {}
        for name, cfg in self.hw_mapping.items():
            if not isinstance(cfg, dict):
                continue  # not an instrument definition
            if "instrument_type" not in cfg:
                raise KeyError(
                    f"Module {name} of cluster {self.name} is specified in "
                    f"the config, but does not specify an 'instrument_type'."
<<<<<<< HEAD
=======
                    f"\n\nValid values: {self.compiler_classes.keys()}"
>>>>>>> 98252237
                )
            instrument_type: str = cfg["instrument_type"]
            if instrument_type not in self.compiler_classes:
                raise KeyError(
                    f"Specified unknown instrument_type {instrument_type} as"
                    f" a module for cluster {self.name}. Please select one "
                    f"of: {self.compiler_classes.keys()}."
                )
            compiler_type: type = self.compiler_classes[instrument_type]
            instance = compiler_type(
                self, name=name, total_play_time=self.total_play_time, hw_mapping=cfg
            )
            assert hasattr(instance, "is_pulsar")
            instance.is_pulsar = False

            instrument_compilers[name] = instance
        return instrument_compilers

    def prepare(self) -> None:
<<<<<<< HEAD
=======
        """
        Prepares the instrument compiler for compilation by assigning the data.
        """
>>>>>>> 98252237
        self.distribute_data()
        for compiler in self.instrument_compilers.values():
            compiler.prepare()

    def distribute_data(self) -> None:
        """
        Distributes the pulses and acquisitions assigned to the cluster over the
        individual module compilers.
        """
        for compiler in self.instrument_compilers.values():
            for portclock in compiler.portclocks:
                port, clock = portclock
                if portclock in self._pulses:
                    for pulse in self._pulses[portclock]:
                        compiler.add_pulse(port, clock, pulse)
                if portclock in self._acquisitions:
                    for acq in self._acquisitions[portclock]:
                        compiler.add_acquisition(port, clock, acq)

    def compile(self, repetitions: int = 1) -> Optional[Dict[str, Any]]:
<<<<<<< HEAD
=======
        """
        Performs the compilation.

        Parameters
        ----------
        repetitions
            Amount of times to repeat execution of the schedule.

        Returns
        -------
        :
            The part of the compiled instructions for this instrument.
        """
>>>>>>> 98252237
        program = {}
        program["settings"] = {"reference_source": self.hw_mapping["ref"]}
        for compiler in self.instrument_compilers.values():
            instrument_program = compiler.compile(repetitions)
            if instrument_program is not None and len(instrument_program) > 0:
                program[compiler.name] = instrument_program
        if len(program) == 0:
            program = None
        return program


COMPILER_MAPPING: Dict[str, type] = {
    "Pulsar_QCM": QcmModule,
    "Pulsar_QRM": QrmModule,
    "Pulsar_QCM_RF": QcmRfModule,
    "Pulsar_QRM_RF": QrmRfModule,
    "Cluster": Cluster,
    "LocalOscillator": LocalOscillator,
}
"""Maps the names in the hardware config to their appropriate compiler classes."""<|MERGE_RESOLUTION|>--- conflicted
+++ resolved
@@ -172,7 +172,6 @@
     """
     Marker values to activate/deactivate the I1 marker,
     and the output switch for O1.
-<<<<<<< HEAD
     """
     supports_acquisition: bool = True
     """Specifies whether the device can perform acquisitions."""
@@ -181,8 +180,6 @@
 class Cluster(compiler_abc.ControlDeviceCompiler):
     """
     Compiler class for a Qblox cluster.
-=======
->>>>>>> 98252237
     """
 
     compiler_classes: Dict[str, type] = {
@@ -194,26 +191,6 @@
     """References to the individual module compiler classes that can be used by the
     cluster."""
     supports_acquisition: bool = True
-<<<<<<< HEAD
-=======
-    """Specifies whether the device can perform acquisitions."""
-
-
-class Cluster(compiler_abc.ControlDeviceCompiler):
-    """
-    Compiler class for a Qblox cluster.
-    """
-
-    compiler_classes: Dict[str, type] = {
-        "QCM": QcmModule,
-        "QRM": QrmModule,
-        "QCM_RF": QcmRfModule,
-        "QRM_RF": QrmRfModule,
-    }
-    """References to the individual module compiler classes that can be used by the
-    cluster."""
-    supports_acquisition: bool = True
->>>>>>> 98252237
     """Specifies that the Cluster supports performing acquisitions."""
 
     def __init__(
@@ -223,8 +200,6 @@
         total_play_time: float,
         hw_mapping: Dict[str, Any],
     ):
-<<<<<<< HEAD
-=======
         """
         Constructor for a Cluster compiler object.
 
@@ -241,7 +216,6 @@
             The hardware configuration dictionary for this specific device. This is one
             of the inner dictionaries of the overall hardware config.
         """
->>>>>>> 98252237
         super().__init__(
             parent=parent,
             name=name,
@@ -268,10 +242,7 @@
                 raise KeyError(
                     f"Module {name} of cluster {self.name} is specified in "
                     f"the config, but does not specify an 'instrument_type'."
-<<<<<<< HEAD
-=======
                     f"\n\nValid values: {self.compiler_classes.keys()}"
->>>>>>> 98252237
                 )
             instrument_type: str = cfg["instrument_type"]
             if instrument_type not in self.compiler_classes:
@@ -291,12 +262,9 @@
         return instrument_compilers
 
     def prepare(self) -> None:
-<<<<<<< HEAD
-=======
         """
         Prepares the instrument compiler for compilation by assigning the data.
         """
->>>>>>> 98252237
         self.distribute_data()
         for compiler in self.instrument_compilers.values():
             compiler.prepare()
@@ -317,8 +285,6 @@
                         compiler.add_acquisition(port, clock, acq)
 
     def compile(self, repetitions: int = 1) -> Optional[Dict[str, Any]]:
-<<<<<<< HEAD
-=======
         """
         Performs the compilation.
 
@@ -332,7 +298,6 @@
         :
             The part of the compiled instructions for this instrument.
         """
->>>>>>> 98252237
         program = {}
         program["settings"] = {"reference_source": self.hw_mapping["ref"]}
         for compiler in self.instrument_compilers.values():
