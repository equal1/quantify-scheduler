# Repository: https://gitlab.com/quantify-os/quantify-scheduler
# Licensed according to the LICENCE file on the master branch
"""Compiler classes for Qblox backend."""
from __future__ import annotations

from typing import Optional, Dict, Any

from quantify_scheduler.backends.qblox import compiler_container
from quantify_scheduler.backends.qblox.compiler_abc import (
    InstrumentCompiler,
    PulsarBaseband,
    PulsarRF,
)
from quantify_scheduler.backends.types.qblox import LOSettings
from quantify_scheduler.backends.qblox.constants import (
    NUMBER_OF_SEQUENCERS_QCM,
    NUMBER_OF_SEQUENCERS_QRM,
)


class LocalOscillator(InstrumentCompiler):
    """
    Implementation of an `InstrumentCompiler` that compiles for a generic LO. The main
    difference between this class and the other compiler classes is that it doesn't take
    pulses and acquisitions.
    """

    def __init__(
        self,
        parent: compiler_container.CompilerContainer,
        name: str,
        total_play_time: float,
        hw_mapping: Dict[str, Any],
    ):
        """
        Constructor for a local oscillator compiler.

        Parameters
        ----------
        parent
            Reference to the parent container object.
        name
            QCoDeS name of the device it compiles for.
        total_play_time
            Total time execution of the schedule should go on for. This parameter is
            used to ensure that the different devices, potentially with different clock
            rates, can work in a synchronized way when performing multiple executions of
            the schedule.
        hw_mapping
            The hardware mapping dict for this instrument.
        """
        super().__init__(parent, name, total_play_time, hw_mapping)
        self._settings = LOSettings.from_mapping(hw_mapping)

    @property
    def frequency(self) -> float:
        """
        Getter for the frequency.

        Returns
        -------
        :
            The current frequency.
        """
        return self._settings.lo_freq

    @frequency.setter
    def frequency(self, value: float):
        """
        Sets the lo frequency for this device if no frequency is specified, but raises
        an exception otherwise.

        Parameters
        ----------
        value
            The frequency to set it to.

        Raises
        -------
        ValueError
            Occurs when a frequency has been previously set and attempting to set the
            frequency to a different value than what it is currently set to. This would
            indicate an invalid configuration in the hardware mapping.
        """
        if self._settings.lo_freq is not None:
            if value != self._settings.lo_freq:
                raise ValueError(
                    f"Attempting to set LO {self.name} to frequency {value}, "
                    f"while it has previously already been set to "
                    f"{self._settings.lo_freq}!"
                )
        self._settings.lo_freq = value

    def compile(self, repetitions: int = 1) -> Optional[Dict[str, Any]]:
        """
        Compiles the program for the LO InstrumentCoordinator component.

        Parameters
        ----------
        repetitions
            Number of times execution the schedule is repeated.

        Returns
        -------
        :
            Dictionary containing all the information the InstrumentCoordinator
            component needs to set the parameters appropriately.
        """
        if self.frequency is None:
            return None
        return self._settings.to_dict()


# ---------- pulsar sequencer classes ----------

# pylint: disable=invalid-name
class Pulsar_QCM(PulsarBaseband):
    """
    Pulsar QCM specific implementation of the pulsar compiler.
    """

    _max_sequencers: int = NUMBER_OF_SEQUENCERS_QCM
    """Maximum number of sequencers available in the instrument."""
    awg_output_volt: float = 2.5
    """Peak output voltage of the AWG"""
    marker_configuration: dict = {"start": 1, "end": 0}
    """Marker values to activate/deactivate the O1 marker"""
    supports_acquisition: bool = False
    """Specifies whether the device can perform acquisitions."""


# pylint: disable=invalid-name
class Pulsar_QRM(PulsarBaseband):
    """
    Pulsar QRM specific implementation of the pulsar compiler.
    """

    _max_sequencers: int = NUMBER_OF_SEQUENCERS_QRM
    """Maximum number of sequencers available in the instrument."""
    awg_output_volt: float = 0.5
    """Peak output voltage of the AWG"""
    marker_configuration: dict = {"start": 1, "end": 0}
    """Marker values to activate/deactivate the I1 marker"""
    supports_acquisition: bool = True
    """Specifies whether the device can perform acquisitions."""


class Pulsar_QCM_RF(PulsarRF):
    """
    Pulsar QCM-RF specific implementation of the pulsar compiler.
    """

    _max_sequencers: int = NUMBER_OF_SEQUENCERS_QCM
    """Maximum number of sequencer available in the instrument."""
    awg_output_volt: float = 0.25
    """Peak output voltage of the AWG"""
    marker_configuration: dict = {"start": 6, "end": 8}
    """
    Marker values to activate/deactivate the O1 marker,
    and the output switches for O1/O2
    """
    supports_acquisition: bool = False
    """Specifies whether the device can perform acquisitions."""


class Pulsar_QRM_RF(PulsarRF):
    """
    Pulsar QRM-RF specific implementation of the pulsar compiler.
    """

    _max_sequencers: int = NUMBER_OF_SEQUENCERS_QRM
    """Maximum number of sequencer available in the instrument."""
    awg_output_volt: float = 0.25
    """Peak output voltage of the AWG"""
    marker_configuration: dict = {"start": 1, "end": 4}
    """
    Marker values to activate/deactivate the I1 marker,
    and the output switch for O1
    """
<<<<<<< HEAD
    _supports_acquisition: bool = True
    """Specifies whether the device can perform acquisitions."""


class Cluster(ControlDeviceCompiler):
    """
    Compiler class for a Qblox cluster.
    """

    compiler_classes = {"Pulsar_QCM": Pulsar_QCM, "Pulsar_QRM": Pulsar_QRM}
    """References to the individual module compiler classes."""

    def __init__(
        self,
        parent: compiler_container.CompilerContainer,
        name: str,
        total_play_time: float,
        hw_mapping: Dict[str, Any],
    ):
        super().__init__(
            parent=parent,
            name=name,
            total_play_time=total_play_time,
            hw_mapping=hw_mapping,
        )
        self.instrument_compilers: dict = self.construct_instrument_compilers()

    def construct_instrument_compilers(self) -> Dict[str, PulsarBase]:
        instrument_compilers = dict()
        for name, cfg in self.hw_mapping.items():
            if not isinstance(cfg, dict):
                continue  # not an instrument definition
            if "instrument_type" not in cfg:
                raise KeyError(
                    f"Module {name} of cluster {self.name} is specified in "
                    f"the config, but does not specify an instrument_type."
                )
            instrument_type: str = cfg["instrument_type"]
            if instrument_type not in self.compiler_classes:
                raise KeyError(
                    f"Specified unknown instrument_type {instrument_type} as"
                    f" a module for cluster {self.name}. Please select one "
                    f"of: {self.compiler_classes.keys()}."
                )
            compiler_type: type = self.compiler_classes[instrument_type]
            instance = compiler_type(
                None, name=name, total_play_time=self.total_play_time, hw_mapping=cfg
            )
            instrument_compilers[name] = instance
        return instrument_compilers

    def prepare(self) -> None:
        self.distribute_data()
        # Need to somehow make this work with ext los, for now we skip this.
        for compiler in self.instrument_compilers.values():
            compiler.distribute_data()

    def distribute_data(self) -> None:
        for compiler in self.instrument_compilers.values():
            for portclock in compiler.portclocks:
                if portclock in self._pulses:
                    compiler.add_pulse(self._pulses[portclock])
                if portclock in self._acquisitions:
                    compiler.add_acquisition(self._acquisitions[portclock])

    def compile(self, repetitions: int = 1) -> Optional[Dict[str, Any]]:
        program = dict()
        program["settings"] = {"reference_source": self.hw_mapping["ref"]}
        for compiler in self.instrument_compilers.values():
            instrument_program = compiler.compile(repetitions)
            if instrument_program is not None and len(instrument_program) > 0:
                program[compiler.name] = instrument_program
        if len(program) == 0:
            program = None
        return program
=======
    supports_acquisition: bool = True
    """Specifies whether the device can perform acquisitions."""
>>>>>>> ce3e7dc2
<|MERGE_RESOLUTION|>--- conflicted
+++ resolved
@@ -177,8 +177,7 @@
     Marker values to activate/deactivate the I1 marker,
     and the output switch for O1
     """
-<<<<<<< HEAD
-    _supports_acquisition: bool = True
+    supports_acquisition: bool = True
     """Specifies whether the device can perform acquisitions."""
 
 
@@ -252,8 +251,4 @@
                 program[compiler.name] = instrument_program
         if len(program) == 0:
             program = None
-        return program
-=======
-    supports_acquisition: bool = True
-    """Specifies whether the device can perform acquisitions."""
->>>>>>> ce3e7dc2
+        return program