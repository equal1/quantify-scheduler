# Repository: https://gitlab.com/quantify-os/quantify-scheduler
# Licensed according to the LICENCE file on the master branch
"""Compiler base and utility classes for Qblox backend."""
# pylint: disable=too-many-lines
from __future__ import annotations

import json
from os import path, makedirs
from abc import ABC, abstractmethod, ABCMeta
from collections import defaultdict, deque
from typing import Optional, Dict, Any, Set, Tuple, List, Union
from typing_extensions import Literal

import numpy as np
from pathvalidate import sanitize_filename
from qcodes.utils.helpers import NumpyJSONEncoder

from quantify_core.data.handling import (
    get_datadir,
    gen_tuid,
)

from quantify_scheduler.enums import BinMode
from quantify_scheduler.backends.qblox import non_generic
from quantify_scheduler.backends.qblox import q1asm_instructions
from quantify_scheduler.backends.qblox import register_manager
<<<<<<< HEAD
from quantify_scheduler.backends.qblox import helpers
from quantify_scheduler.backends.qblox.constants import (
    GRID_TIME,
    SAMPLING_RATE,
)
=======
from quantify_scheduler.backends.qblox.helpers import (
    generate_waveform_data,
    _generate_waveform_dict,
    generate_waveform_names_from_uuid,
    verify_qblox_instruments_version,
    to_grid_time,
    generate_uuid_from_wf_data,
)
from quantify_scheduler.backends.qblox import constants
>>>>>>> 5e63720f
from quantify_scheduler.backends.qblox.qasm_program import QASMProgram

from quantify_scheduler.backends.types.qblox import (
    OpInfo,
    BaseModuleSettings,
    PulsarSettings,
    BasebandModuleSettings,
    PulsarRFSettings,
    RFModuleSettings,
    SequencerSettings,
    QASMRuntimeSettings,
    StaticHardwareProperties,
)

from quantify_scheduler.helpers.waveforms import normalize_waveform_data
from quantify_scheduler.helpers.schedule import (
    _extract_acquisition_metadata_from_acquisitions,
)


class InstrumentCompiler(ABC):
    """
    Abstract base class that defines a generic instrument compiler. The subclasses that
    inherit from this are meant to implement the compilation steps needed to compile the
    lists of :class:`quantify_scheduler.backends.types.qblox.OpInfo` representing the
    pulse and acquisition information to device-specific instructions.

    Each device that needs to be part of the compilation process requires an associated
    `InstrumentCompiler`.
    """

    def __init__(
        self,
        parent,  # No type hint due to circular import, added to docstring
        name: str,
        total_play_time: float,
        hw_mapping: Optional[Dict[str, Any]] = None,
    ):
        # pylint: disable=line-too-long
        """
        Constructor for an InstrumentCompiler object.

        Parameters
        ----------
        parent: :class:`~quantify_scheduler.backends.qblox.compiler_container.CompilerContainer`
            Reference to the parent object.
        name
            Name of the `QCoDeS` instrument this compiler object corresponds to.
        total_play_time
            Total time execution of the schedule should go on for. This parameter is
            used to ensure that the different devices, potentially with different clock
            rates, can work in a synchronized way when performing multiple executions of
            the schedule.
        hw_mapping
            The hardware configuration dictionary for this specific device. This is one
            of the inner dictionaries of the overall hardware config.
        """
        self.parent = parent
        self.name = name
        self.total_play_time = total_play_time
        self.hw_mapping = hw_mapping

    def prepare(self) -> None:
        """
        Method that can be overridden to implement logic before the main compilation
        starts. This step is to extract all settings for the devices that are dependent
        on settings of other devices. This step happens after instantiation of the
        compiler object but before the start of the main compilation.
        """

    @abstractmethod
    def compile(self, repetitions: int) -> Any:
        """
        An abstract method that should be overridden in a subclass to implement the
        actual compilation. It should turn the pulses and acquisitions added to the
        device into device-specific instructions.

        Parameters
        ----------
        repetitions
            Number of times execution of the schedule is repeated.

        Returns
        -------
        :
            A data structure representing the compiled program. The type is
            dependent on implementation.
        """


class ControlDeviceCompiler(InstrumentCompiler, metaclass=ABCMeta):
    """
    Abstract class for any device requiring logic for acquisition and playback of
    pulses.
    """

    def __init__(
        self,
        parent,  # No type hint due to circular import, added to docstring
        name: str,
        total_play_time: float,
        hw_mapping: Dict[str, Any],
    ):
        # pylint: disable=line-too-long
        """
        Constructor for a ControlDeviceCompiler object.

        Parameters
        ----------
        parent: :class:`~quantify_scheduler.backends.qblox.compiler_container.CompilerContainer`
            Reference to the parent object.
        name
            Name of the `QCoDeS` instrument this compiler object corresponds to.
        total_play_time
            Total time execution of the schedule should go on for. This parameter is
            used to ensure that the different devices, potentially with different clock
            rates, can work in a synchronized way when performing multiple executions of
            the schedule.
        hw_mapping
            The hardware configuration dictionary for this specific device. This is one
            of the inner dictionaries of the overall hardware config.
        """
        super().__init__(parent, name, total_play_time, hw_mapping)
        self._pulses = defaultdict(list)
        self._acquisitions = defaultdict(list)

    @property
    @abstractmethod
    def supports_acquisition(self) -> bool:
        """
        Specifies whether the device can perform acquisitions.

        Returns
        -------
        :
            The maximum amount of sequencers
        """

    def add_pulse(self, port: str, clock: str, pulse_info: OpInfo):
        """
        Assigns a certain pulse to this device.

        Parameters
        ----------
        port
            The port the pulse needs to be sent to.
        clock
            The clock for modulation of the pulse. Can be a BasebandClock.
        pulse_info
            Data structure containing all the information regarding this specific pulse
            operation.
        """
        self._pulses[(port, clock)].append(pulse_info)

    def add_acquisition(self, port: str, clock: str, acq_info: OpInfo):
        """
        Assigns a certain acquisition to this device.

        Parameters
        ----------
        port
            The port the pulse needs to be sent to.
        clock
            The clock for modulation of the pulse. Can be a BasebandClock.
        acq_info
            Data structure containing all the information regarding this specific
            acquisition operation.
        """

        if not self.supports_acquisition:
            raise RuntimeError(
                f"{self.__class__.__name__} {self.name} does not support acquisitions. "
                f"Attempting to add acquisition {repr(acq_info)} "
                f"on port {port} with clock {clock}."
            )

        self._acquisitions[(port, clock)].append(acq_info)

    @property
    def portclocks_with_data(self) -> Set[Tuple[str, str]]:
        """
        All the port-clock combinations associated with at least one pulse and/or
        acquisition.

        Returns
        -------
        :
            A set containing all the port-clock combinations that are used by this
            InstrumentCompiler.
        """
        portclocks_used = set()
        portclocks_used.update(self._pulses.keys())
        portclocks_used.update(self._acquisitions.keys())
        return portclocks_used

    @abstractmethod
    def compile(self, repetitions: int = 1) -> Dict[str, Any]:
        """
        An abstract method that should be overridden by a subclass to implement the
        actual compilation. Method turns the pulses and acquisitions added to the device
        into device-specific instructions.

        Parameters
        ----------
        repetitions
            Number of times execution the schedule is repeated.

        Returns
        -------
        :
            A data structure representing the compiled program.
        """


# pylint: disable=too-many-instance-attributes
class Sequencer:
    """
    Class that performs the compilation steps on the sequencer level.
    """

    # pylint: disable=too-many-arguments
    def __init__(
        self,
        parent: QbloxBaseModule,
        name: str,
        portclock: Tuple[str, str],
<<<<<<< HEAD
        connected_outputs: Union[Tuple[int], Tuple[int, int]],
=======
        static_hw_properties: StaticHardwareProperties,
>>>>>>> 5e63720f
        seq_settings: dict,
        lo_name: Optional[str] = None,
    ):
        """
        Constructor for the sequencer compiler.

        Parameters
        ----------
        parent
            A reference to the parent instrument this sequencer belongs to.
        name
            Name of the sequencer. This is supposed to match ``"seq{index}"``.
        portclock
            Tuple that specifies the unique port and clock combination for this
            sequencer. The first value is the port, second is the clock.
        seq_settings
            Sequencer settings dictionary.
        lo_name
            The name of the local oscillator instrument connected to the same output via
            an IQ mixer. This is used for frequency calculations.
        """
        self.parent = parent
        self._name = name
        self.port = portclock[0]
        self.clock = portclock[1]
        self.pulses: List[OpInfo] = []
        self.acquisitions: List[OpInfo] = []
<<<<<<< HEAD
        self.associated_ext_lo = lo_name
=======
        self.associated_ext_lo: str = lo_name

        self.static_hw_properties: StaticHardwareProperties = static_hw_properties
>>>>>>> 5e63720f

        self.register_manager = register_manager.RegisterManager()

        self.instruction_generated_pulses_enabled = seq_settings.get(
            "instruction_generated_pulses_enabled", False
        )

<<<<<<< HEAD
        modulation_freq = seq_settings.get("interm_freq", None)
        nco_en: bool = not (modulation_freq == 0 or modulation_freq is None)
        self._settings = SequencerSettings(
            nco_en=nco_en,
            sync_en=True,
            modulation_freq=modulation_freq,
            connected_outputs=connected_outputs,
=======
        self._settings = SequencerSettings.initialize_from_config_dict(
            seq_settings=seq_settings
>>>>>>> 5e63720f
        )

    @property
    def connected_outputs(self) -> Union[Tuple[int], Tuple[int, int]]:
        """
        The indices of the output paths that this sequencer is producing awg
        data for.

        For the baseband modules, these indices correspond directly to a physical output (
        e.g. index 0 corresponds to output 1 etc.).

        For the RF modules, index 0 and 2 correspond to path0 of output 1 and output 2
        respectively, and 1 and 3 to path1 of those outputs.
        """
        return self._settings.connected_outputs

    @property
    def output_mode(self) -> Literal["complex", "real", "imag"]:
        """
        Specifies whether the sequencer is using only path0 (real), path1 (imag) or
        both (complex).

        If real or imag, the sequencer is restricted to only using real valued data.
        """
        return helpers.output_mode_from_outputs(self._settings.connected_outputs)

    @property
    def portclock(self) -> Tuple[str, str]:
        """
        A tuple containing the unique port and clock combination for this sequencer.

        Returns
        -------
        :
            The portclock.
        """
        return self.port, self.clock

    @property
    def settings(self) -> SequencerSettings:
        """
        Gives the current settings.

        Returns
        -------
        :
            The settings set to this sequencer.
        """
        return self._settings

    @property
    def name(self) -> str:
        """
        The name assigned to this specific sequencer.

        Returns
        -------
        :
            The name.
        """
        return self._name

    @property
    def has_data(self) -> bool:
        """
        Whether or not the sequencer has any data (meaning pulses or acquisitions)
        assigned to it or not.

        Returns
        -------
        :
            Has data been assigned to this sequencer?
        """
        return len(self.acquisitions) > 0 or len(self.pulses) > 0

    @property
    def frequency(self) -> float:
        """
        The frequency used for modulation of the pulses.

        Returns
        -------
        :
            The frequency.
        """
        return self._settings.modulation_freq

    @frequency.setter
    def frequency(self, freq: float):
        """
        Assigns a modulation frequency to the sequencer.

        Parameters
        ----------
        freq
            The frequency to be used for modulation.

        Raises
        ------
        ValueError
            Attempting to set the modulation frequency to a new value even though a
            different value has been previously assigned.
        """
        if self._settings.modulation_freq != freq:
            if self._settings.modulation_freq is not None:
                raise ValueError(
                    f"Attempting to set the modulation frequency of {self._name} of "
                    f"{self.parent.name} to {freq}, while it has previously been set "
                    f"to {self._settings.modulation_freq}."
                )
        self._settings.modulation_freq = freq
        if freq != 0:
            self._settings.nco_en = True

    def _generate_awg_dict(self) -> Dict[str, Any]:
        """
        Generates the dictionary that contains the awg waveforms in the
        format accepted by the driver.

        Notes
        -----
        The final dictionary to be included in the json that is uploaded to the pulsar
        is of the form:

        .. code-block::

            program
            awg
                waveform_name
                    data
                    index
            acq
                waveform_name
                    data
                    index

        This function generates the awg dictionary.

        Returns
        -------
        :
            The awg dictionary.

        Raises
        ------
        ValueError
            I or Q amplitude is being set outside of maximum range.
        """
        output_mode = helpers.output_mode_from_outputs(self._settings.connected_outputs)
        waveforms_complex = {}
        for pulse in self.pulses:
            reserved_pulse_id = (
                non_generic.check_reserved_pulse_id(pulse)
                if self.instruction_generated_pulses_enabled
                else None
            )
            if reserved_pulse_id is None:
<<<<<<< HEAD
                raw_wf_data = helpers.generate_waveform_data(
                    pulse.data, sampling_rate=SAMPLING_RATE
=======
                raw_wf_data = generate_waveform_data(
                    pulse.data, sampling_rate=constants.SAMPLING_RATE
>>>>>>> 5e63720f
                )
                raw_wf_data, amp_i, amp_q = normalize_waveform_data(raw_wf_data)
                pulse.uuid = helpers.generate_uuid_from_wf_data(raw_wf_data)
            else:
                raw_wf_data, amp_i, amp_q = non_generic.generate_reserved_waveform_data(
                    reserved_pulse_id, pulse.data, sampling_rate=constants.SAMPLING_RATE
                )
                pulse.uuid = reserved_pulse_id

            if np.abs(amp_i) > self.static_hw_properties.max_awg_output_voltage:
                raise ValueError(
                    f"Attempting to set amplitude to an invalid value. "
                    f"Maximum voltage range is +-{self.static_hw_properties.max_awg_output_voltage} V for "
                    f"{self.parent.__class__.__name__}.\n"
                    f"{amp_i} V is set as amplitude for the I channel for "
                    f"{repr(pulse)}"
                )
            if np.abs(amp_q) > self.static_hw_properties.max_awg_output_voltage:
                raise ValueError(
                    f"Attempting to set amplitude to an invalid value. "
                    f"Maximum voltage range is +-{self.static_hw_properties.max_awg_output_voltage} V for "
                    f"{self.parent.__class__.__name__}.\n"
                    f"{amp_q} V is set as amplitude for the Q channel for "
                    f"{repr(pulse)}"
                )
            if output_mode == "imag":
                # swapping variables since we want the real signal to play on the Q
                # channel.
                amp_i, amp_q = amp_q, amp_i

            pulse.pulse_settings = QASMRuntimeSettings(
                awg_gain_0=amp_i / self.static_hw_properties.max_awg_output_voltage,
                awg_gain_1=amp_q / self.static_hw_properties.max_awg_output_voltage,
            )
            if pulse.uuid not in waveforms_complex and raw_wf_data is not None:
                raw_wf_data = self.apply_output_mode_to_data(
                    pulse, raw_wf_data, output_mode
                )
                waveforms_complex[pulse.uuid] = raw_wf_data
        return helpers.generate_waveform_dict(waveforms_complex)

    def apply_output_mode_to_data(
        self, pulse: OpInfo, data: np.ndarray, mode: Literal["complex", "real", "imag"]
    ) -> np.ndarray:
        """
        Takes the pulse and ensures it is played on the right path for ``"real"`` or
        ``"imag"`` mode, returns same ``data`` for ``mode == "complex"`` as this should
        be handled correctly already.

        Effectively this means that when ``data`` is an array of real numbers and the
        ``mode == "imag"`` the data will be cast to an array of complex numbers,
        otherwise the same ``data`` will be returned.

        Parameters
        ----------
        pulse
            The pulse information.
        data
            Real-valued array (when ``mode != "complex"``) or complex-valued array
            (when ``mode == "complex"``).
        mode
            The output mode. Must be one of ``"complex"``, ``"real"`` or ``"imag"``.

        Returns
        -------
        :
            The (potentially made imag) data.

        Raises
        ------
        ValueError
            Mode is not ``"complex"`` but the input ``data`` has an imaginary part.
        """
        assert mode in ("complex", "real", "imag")

        if mode == "complex":
            return data

        if not np.all((data.imag == 0)):
            raise ValueError(
                f"Attempting to play complex data on sequencer {self.name} of "
                f"{self.parent.name} which is connected to a real output.\n\n"
                f"Associated pulse:\n{repr(pulse)}"
            )
        if mode == "imag":
            return 1.0j * data

        return data  # mode is real

    def _generate_weights_dict(self) -> Dict[str, Any]:
        """
        Generates the dictionary that corresponds that contains the acq weights
        waveforms in the format accepted by the driver.

        Notes
        -----
        The final dictionary to be included in the json that is uploaded to the pulsar
        is of the form:

        .. code-block::

            program
            awg
                waveform_name
                    data
                    index
            acq
                waveform_name
                    data
                    index

        This function generates the acq dictionary.

        Returns
        -------
        :
            The acq dictionary.

        Raises
        ------
        NotImplementedError
            Currently, only two one dimensional waveforms can be used as acquisition
            weights. This exception is raised when either or both waveforms contain
            both a real and imaginary part.
        """
        waveforms_complex = {}
        for acq in self.acquisitions:
            waveforms_data = acq.data["waveforms"]
            if len(waveforms_data) == 0:
                continue  # e.g. scope acquisition
            if acq.data["protocol"] == "ssb_integration_complex":
                continue
            if len(waveforms_data) != 2:
                raise ValueError(
                    f"Acquisitions need 2 waveforms (one for the I quadrature and one "
                    f"for the Q quadrature).\n\n{acq} has {len(waveforms_data)}"
                    "waveforms."
                )
<<<<<<< HEAD
            raw_wf_data_real = helpers.generate_waveform_data(
                waveforms_data[0], sampling_rate=SAMPLING_RATE
            )
            raw_wf_data_imag = helpers.generate_waveform_data(
                waveforms_data[1], sampling_rate=SAMPLING_RATE
=======
            raw_wf_data_real = generate_waveform_data(
                waveforms_data[0], sampling_rate=constants.SAMPLING_RATE
            )
            raw_wf_data_imag = generate_waveform_data(
                waveforms_data[1], sampling_rate=constants.SAMPLING_RATE
>>>>>>> 5e63720f
            )
            acq.uuid = "{}_{}".format(
                helpers.generate_uuid_from_wf_data(raw_wf_data_real),
                helpers.generate_uuid_from_wf_data(raw_wf_data_imag),
            )
            if acq.uuid not in waveforms_complex:
                self._settings.duration = len(raw_wf_data_real)
                if not (
                    np.all(np.isreal(raw_wf_data_real))
                    and np.all(np.isreal(1.0j * raw_wf_data_imag))
                ):  # since next step will break if either is complex
                    raise NotImplementedError(
                        f"Complex weights not implemented. Please use two 1d "
                        f"real-valued weights. Exception was triggered because of "
                        f"{repr(acq)}."
                    )
                waveforms_complex[acq.uuid] = raw_wf_data_real + raw_wf_data_imag
        return helpers.generate_waveform_dict(waveforms_complex)

    def _generate_acq_declaration_dict(
        self,
        acquisitions: List[OpInfo],
        repetitions: int,
    ) -> Dict[str, Any]:
        """
        Generates the "acquisitions" entry of the program json. It contains declaration
        of the acquisitions along with the number of bins and the corresponding index.

        For the name of the acquisition (in the hardware), the acquisition channel
        (cast to str) is used, and is thus identical to the index. Number of bins is
        taken to be the highest acq_index specified for that channel.

        Parameters
        ----------
        acquisitions:
            List of the acquisitions assigned to this sequencer.
        repetitions:
            The number of times to repeat execution of the schedule.

        Returns
        -------
        :
            The "acquisitions" entry of the program json as a dict. The keys correspond
            to the names of the acquisitions (i.e. the acq_channel in the scheduler).
        """

        # acquisition metadata for acquisitions relevant to this sequencer only
        acq_metadata = _extract_acquisition_metadata_from_acquisitions(acquisitions)

        # initialize an empty dictionary for the format required by pulsar
        acq_declaration_dict = {}
        for acq_channel, acq_indices in acq_metadata.acq_indices.items():

            # Some sanity checks on the input for easier debugging.
            if min(acq_indices) != 0:
                raise ValueError(
                    f"Please make sure the lowest bin index used is 0. "
                    f"Found: {min(acq_indices)} as lowest bin for channel "
                    f"{acq_channel}. Problem occurred for port {self.port} with"
                    f" clock {self.clock}, which corresponds to {self.name} of "
                    f"{self.parent.name}."
                )
            if len(acq_indices) != max(acq_indices) + 1:
                raise ValueError(
                    f"Please make sure the used bins increment by 1 starting from "
                    f"0. Found: {max(acq_indices)} as the highest bin out of "
                    f"{len(acq_indices)} for channel {acq_channel}, indicating "
                    f"an acquisition_index was skipped. "
                    f"Problem occurred for port {self.port} with clock {self.clock},"
                    f"which corresponds to {self.name} of {self.parent.name}."
                )

            # Add the acquisition metadata to the acquisition declaration dict
            if acq_metadata.bin_mode == BinMode.APPEND:
                num_bins = repetitions * (max(acq_indices) + 1)
            elif acq_metadata.bin_mode == BinMode.AVERAGE:
                num_bins = max(acq_indices) + 1
            else:
                # currently the BinMode enum only has average and append.
                # this check exists to catch unexpected errors if we add more
                # BinModes in the future.
                raise NotImplementedError(f"Unknown bin mode {acq_metadata.bin_mode}.")

            acq_declaration_dict[str(acq_channel)] = {
                "num_bins": num_bins,
                "index": acq_channel,
            }

        return acq_declaration_dict

    def update_settings(self):
        """
        Updates the sequencer settings to set all parameters that are determined by the
        compiler.
        """

    # pylint: disable=too-many-locals
    def generate_qasm_program(
        self,
        total_sequence_time: float,
        awg_dict: Optional[Dict[str, Any]] = None,
        weights_dict: Optional[Dict[str, Any]] = None,
        repetitions: Optional[int] = 1,
    ) -> str:
        """
        Generates a QASM program for a sequencer. Requires the awg and acq dicts to
        already have been generated.

        Example of a program generated by this function:

        .. code-block::

                    wait_sync     4
                    set_mrk       1
                    move          10,R0         # iterator for loop with label start
            start:
                    wait          4
                    set_awg_gain  22663,10206  # setting gain for 9056793381316377208
                    play          0,1,4
                    wait          176
                    loop          R0,@start
                    set_mrk       0
                    upd_param     4
                    stop


        Parameters
        ----------
        total_sequence_time
            Total time the program needs to play for. If the sequencer would be done
            before this time, a wait is added at the end to ensure synchronization.
        awg_dict
            Dictionary containing the pulse waveform data and the index that is assigned
            to the I and Q waveforms, as generated by the `generate_awg_dict` function.
            This is used to extract the relevant indexes when adding a play instruction.
        weights_dict
            Dictionary containing the acquisition waveform data and the index that is
            assigned to the I and Q waveforms, as generated by the `generate_acq_dict`
            function. This is used to extract the relevant indexes when adding an
            acquire instruction.
        repetitions
            Number of times to repeat execution of the schedule.

        Returns
        -------
        :
            The generated QASM program.
        """
        loop_label = "start"

        qasm = QASMProgram(parent=self)
        # program header
        qasm.emit(q1asm_instructions.WAIT_SYNC, constants.GRID_TIME)
        qasm.set_marker(self.static_hw_properties.marker_configuration.start)

        pulses = [] if self.pulses is None else self.pulses
        acquisitions = [] if self.acquisitions is None else self.acquisitions

        self._initialize_append_mode_registers(qasm, acquisitions)

        # program body
        op_list = pulses + acquisitions
        op_list = sorted(op_list, key=lambda p: (p.timing, p.is_acquisition))

        with qasm.loop(label=loop_label, repetitions=repetitions):
            op_queue = deque(op_list)
            while len(op_queue) > 0:
                operation = op_queue.popleft()
                if operation.is_acquisition:
                    idx0, idx1 = self.get_indices_from_wf_dict(
                        operation.uuid, weights_dict
                    )
                    qasm.wait_till_start_then_acquire(operation, idx0, idx1)
                else:
                    idx0, idx1 = self.get_indices_from_wf_dict(operation.uuid, awg_dict)
                    qasm.wait_till_start_then_play(operation, idx0, idx1)

            end_time = helpers.to_grid_time(total_sequence_time)
            wait_time = end_time - qasm.elapsed_time
            if wait_time < 0:
                raise RuntimeError(
                    f"Invalid timing detected, attempting to insert wait "
                    f"of {wait_time} ns. The total duration of the "
                    f"schedule is {end_time} but {qasm.elapsed_time} ns "
                    f"already processed."
                )
            qasm.auto_wait(wait_time)

        # program footer
        qasm.set_marker(self.static_hw_properties.marker_configuration.end)
        qasm.emit(q1asm_instructions.UPDATE_PARAMETERS, constants.GRID_TIME)
        qasm.emit(q1asm_instructions.STOP)
        return str(qasm)

    def _initialize_append_mode_registers(
        self, qasm: QASMProgram, acquisitions: List[OpInfo]
    ):
        """
        Adds the instructions to initialize the registers needed to use the append
        bin mode to the program. This should be added in the header.

        Parameters
        ----------
        qasm:
            The program to add the instructions to.
        acquisitions:
            A list with all the acquisitions to consider.
        """
        channel_to_reg = {}
        for acq in acquisitions:
            if acq.data["bin_mode"] != BinMode.APPEND:
                continue

            channel = acq.data["acq_channel"]
            if channel in channel_to_reg:
                acq_bin_idx_reg = channel_to_reg[channel]
            else:
                acq_bin_idx_reg = self.register_manager.allocate_register()
                channel_to_reg[channel] = acq_bin_idx_reg

                qasm.emit(
                    q1asm_instructions.MOVE,
                    0,
                    acq_bin_idx_reg,
                    comment=f"Initialize acquisition bin_idx for "
                    f"ch{acq.data['acq_channel']}",
                )
            acq.bin_idx_register = acq_bin_idx_reg

    @staticmethod
    def get_indices_from_wf_dict(uuid: str, wf_dict: Dict[str, Any]) -> Tuple[int, int]:
        """
        Takes a waveforms_dict or weights_dict and extracts the waveform indices based
        off of the uuid of the pulse/acquisition.

        Parameters
        ----------
        uuid
            The unique identifier of the pulse/acquisition.
        wf_dict
            The awg or acq dict that holds the waveform data and indices.

        Returns
        -------
        :
            Index of the I waveform.
        :
            Index of the Q waveform.
        """
        name_real, name_imag = helpers.generate_waveform_names_from_uuid(uuid)
        idx_real = None if name_real not in wf_dict else wf_dict[name_real]["index"]
        idx_imag = None if name_imag not in wf_dict else wf_dict[name_imag]["index"]
        return idx_real, idx_imag

    @staticmethod
    def _generate_waveforms_and_program_dict(
        program: str,
        waveforms_dict: Dict[str, Any],
        weights_dict: Optional[Dict[str, Any]] = None,
        acq_decl_dict: Optional[Dict[str, Any]] = None,
    ) -> Dict[str, Any]:
        """
        Generates the full waveforms and program dict that is to be uploaded to the
        sequencer from the program string and the awg and acq dicts, by combining them
        and assigning the appropriate keys.

        Parameters
        ----------
        program
            The compiled QASM program as a string.
        waveforms_dict
            The dictionary containing all the awg data and indices. This is expected to
            be of the form generated by the `generate_awg_dict` method.
        weights_dict
            The dictionary containing all the acq data and indices. This is expected to
            be of the form generated by the `generate_acq_dict` method.

        Returns
        -------
        :
            The combined program.
        """
        compiled_dict = {}
        compiled_dict["program"] = program
        compiled_dict["waveforms"] = waveforms_dict
        if weights_dict is not None:
            compiled_dict["weights"] = weights_dict
        if acq_decl_dict is not None:
            compiled_dict["acquisitions"] = acq_decl_dict
        return compiled_dict

    @staticmethod
    def _dump_waveforms_and_program_json(
        wf_and_pr_dict: Dict[str, Any], label: Optional[str] = None
    ) -> str:
        """
        Takes a combined waveforms and program dict and dumps it as a json file.

        Parameters
        ----------
        wf_and_pr_dict
            The dict to dump as a json file.
        label
            A label that is appended to the filename.

        Returns
        -------
        :
            The full absolute path where the json file is stored.
        """
        data_dir = get_datadir()
        folder = path.join(data_dir, "schedules")
        makedirs(folder, exist_ok=True)

        filename = (
            f"{gen_tuid()}.json" if label is None else f"{gen_tuid()}_{label}.json"
        )
        filename = sanitize_filename(filename)
        file_path = path.join(folder, filename)

        with open(file_path, "w") as file:
            json.dump(wf_and_pr_dict, file, cls=NumpyJSONEncoder, indent=4)

        return file_path

    def compile(self, repetitions: int = 1) -> Optional[Dict[str, Any]]:
        """
        Performs the full sequencer level compilation based on the assigned data and
        settings. If no data is assigned to this sequencer, the compilation is skipped
        and None is returned instead.

        Parameters
        ----------
        repetitions:
            Number of times execution the schedule is repeated.

        Returns
        -------
        :
            The compiled program. If no data is assigned to this sequencer, the
            compilation is skipped and None is returned instead.
        """
        if not self.has_data:
            return None

        awg_dict = self._generate_awg_dict()
        weights_dict = None
        acq_declaration_dict = None
        if self.parent.supports_acquisition:
            weights_dict = (
                self._generate_weights_dict() if len(self.acquisitions) > 0 else {}
            )
            acq_declaration_dict = (
                self._generate_acq_declaration_dict(
                    acquisitions=self.acquisitions, repetitions=repetitions
                )
                if len(self.acquisitions) > 0
                else {}
            )

        qasm_program = self.generate_qasm_program(
            self.parent.total_play_time,
            awg_dict,
            weights_dict,
            repetitions=repetitions,
        )

        wf_and_pr_dict = self._generate_waveforms_and_program_dict(
            qasm_program, awg_dict, weights_dict, acq_declaration_dict
        )

        json_filename = self._dump_waveforms_and_program_json(
            wf_and_pr_dict, f"{self.port}_{self.clock}"
        )
        self.update_settings()
        settings_dict = self.settings.to_dict()
        return {"seq_fn": json_filename, "settings": settings_dict}


class QbloxBaseModule(ControlDeviceCompiler, ABC):
    """
    Qblox specific implementation of
    :class:`quantify_scheduler.backends.qblox.compiler_abc.InstrumentCompiler`.

    This class is defined as an abstract base class since the distinctions between the
    different devices are defined in subclasses.
    Effectively, this base class contains the functionality shared by all Qblox
    devices and serves to avoid repeated code between them.
    """

    def __init__(
        self,
        parent,  # No type hint due to circular import, added to docstring
        name: str,
        total_play_time: float,
        hw_mapping: Dict[str, Any],
    ):
        # pylint: disable=line-too-long
        """
        Constructor function.

        Parameters
        ----------
        parent: :class:`quantify_scheduler.backends.qblox.compiler_container.CompilerContainer`
            Reference to the parent object.
        name
            Name of the `QCoDeS` instrument this compiler object corresponds to.
        total_play_time
            Total time execution of the schedule should go on for. This parameter is
            used to ensure that the different devices, potentially with different clock
            rates, can work in a synchronized way when performing multiple executions of
            the schedule.
        hw_mapping
            The hardware configuration dictionary for this specific device. This is one
            of the inner dictionaries of the overall hardware config.
        """
        super().__init__(parent, name, total_play_time, hw_mapping)
        helpers.verify_qblox_instruments_version()

        self.portclock_map = self._generate_portclock_to_seq_map()
        self.sequencers = self._construct_sequencers()
        self.is_pulsar: bool = True
        """Specifies if it is a standalone Pulsar or a cluster module. To be overridden
        by the cluster compiler if needed."""
        self._settings: Union[
            BaseModuleSettings, None
        ] = None  # set in the prepare method.

    @property
    def portclocks(self) -> List[Tuple[str, str]]:
        """Returns all the port and clocks available to this device."""
        return list(self.portclock_map.keys())

    @property
    @abstractmethod
    def settings_type(self) -> PulsarSettings:
        """
        Specifies the PulsarSettings class used by the instrument.
        """

    @property
    @abstractmethod
    def static_hw_properties(self) -> StaticHardwareProperties:
        """
        The static properties of the hardware. This effectively gathers all the
        differences between the different modules.
        """

    def _generate_portclock_to_seq_map(self) -> Dict[Tuple[str, str], str]:
        """
        Generates a mapping from portclock tuples to sequencer names.

        Returns
        -------
        :
            A dictionary with as key a portclock tuple and as value the name of a
            sequencer.
        """
<<<<<<< HEAD
        valid_ios = [f"complex_output_{i}" for i in [0, 1]] + [
            f"real_output_{i}" for i in range(4)
        ]
        valid_seq_names = [f"seq{i}" for i in range(self._max_sequencers)]
=======
        valid_io = (f"complex_output_{i}" for i in [0, 1])
        valid_seq_names = (
            f"seq{i}" for i in range(self.static_hw_properties.max_sequencers)
        )
>>>>>>> 5e63720f

        mapping = {}
        for io in valid_ios:
            if io not in self.hw_mapping:
                continue

            io_cfg = self.hw_mapping[io]

            for seq_name in valid_seq_names:
                if seq_name not in io_cfg:
                    continue

                seq_cfg = io_cfg[seq_name]
                portclock = seq_cfg["port"], seq_cfg["clock"]

                mapping[portclock] = seq_name
        return mapping

    def _construct_sequencers(self) -> Dict[str, Sequencer]:
        """
        Constructs `Sequencer` objects for each port and clock combination
        belonging to this device.

        Returns
        -------
        :
            A dictionary containing the sequencer objects, the keys correspond to the
            names of the sequencers.

        Raises
        ------
        ValueError
            Raised when multiple definitions for the same sequencer is found, i.e. we
            are attempting to use the same sequencer multiple times in the compilation.
        ValueError
            Attempting to use more sequencers than available.
        """
        valid_ios = [f"complex_output_{i}" for i in [0, 1]] + [
            f"real_output_{i}" for i in range(4)
        ]
        sequencers = {}
        for io_cfg in self.hw_mapping.values():
            if not isinstance(io_cfg, dict):
                continue
            if io not in valid_ios:
                raise ValueError(
                    f"Invalid hardware config. '{io}' of {self.name} is not a "
                    f"valid name of an input/output.\n\nSupported names:\n{valid_ios}."
                )

            lo_name = io_cfg.get("lo_name", None)

            valid_seq_names = (
                f"seq{i}" for i in range(self.static_hw_properties.max_sequencers)
            )
            for seq_name in valid_seq_names:
                if seq_name not in io_cfg:
                    continue

                seq_cfg = io_cfg[seq_name]
                portclock = seq_cfg["port"], seq_cfg["clock"]

                if seq_name in sequencers:
                    raise ValueError(
                        f"Attempting to create multiple instances of "
                        f"{seq_name}. Is it defined multiple times in "
                        f"the hardware configuration?"
                    )
                connected_outputs = helpers.output_name_to_outputs(io)

                sequencers[seq_name] = Sequencer(
<<<<<<< HEAD
                    self, seq_name, portclock, connected_outputs, seq_cfg, lo_name
=======
                    self,
                    seq_name,
                    portclock,
                    self.static_hw_properties,
                    seq_cfg,
                    lo_name,
>>>>>>> 5e63720f
                )

        if len(sequencers) > self.static_hw_properties.max_sequencers:
            raise ValueError(
                "Attempting to construct too many sequencer compilers. "
                f"Maximum allowed for {self.__class__.__name__} is "
                f"{self.static_hw_properties.max_sequencers}!"
            )

        return sequencers

    def distribute_data(self):
        """
        Distributes the pulses and acquisitions assigned to this pulsar over the
        different sequencers based on their portclocks. Raises an exception in case
        the device does not support acquisitions.
        """

        if len(self._acquisitions) > 0 and not self.supports_acquisition:
            raise RuntimeError(
                f"Attempting to add acquisitions to {self.__class__} {self.name}, "
                f"which is not supported by hardware."
            )

        for portclock, pulse_data_list in self._pulses.items():
            for seq in self.sequencers.values():
                if seq.portclock == portclock:
                    seq.pulses = pulse_data_list

        for portclock, acq_data_list in self._acquisitions.items():
            for seq in self.sequencers.values():
                if seq.portclock == portclock:
                    seq.acquisitions = acq_data_list

    @abstractmethod
    def assign_frequencies(self, sequencer: Sequencer):
        r"""
        An abstract method that should be overridden. Meant to assign an IF frequency
        to each sequencer, or an LO frequency to each output (if applicable).
        For each sequencer, the following relation is obeyed:
        :math:`f_{RF} = f_{LO} + f_{IF}`.

        In this step it is thus expected that either the IF and/or the LO frequency has
        been set during instantiation. Otherwise an error is thrown. If the frequency
        is overconstraint (i.e. multiple values are somehow specified) an error is
        thrown during assignment.

        Raises
        ------
        ValueError
            Neither the LO nor the IF frequency has been set and thus contain
            :code:`None` values.
        """

    def prepare(self) -> None:
        """
        Performs the logic needed before being able to start the compilation. In effect,
        this means assigning the pulses and acquisitions to the sequencers and
        calculating the relevant frequencies in case an external local oscillator is
        used.
        """
        self._settings = self.settings_type.extract_settings_from_mapping(
            self.hw_mapping
        )
        self._settings = self._configure_mixer_offsets(self._settings, self.hw_mapping)
        self.distribute_data()
        self._determine_scope_mode_acquisition_sequencer()
        for seq in self.sequencers.values():
            self.assign_frequencies(seq)

    def _configure_mixer_offsets(
        self, settings: BaseModuleSettings, hw_mapping: Dict[str, Any]
    ) -> BaseModuleSettings:
        """
        We configure the mixer offsets after initializing the settings such we can
        account for the differences in the hardware. e.g. the V vs mV encountered here.

        Parameters
        ----------
        settings
            The settings dataclass to which to add the dc offsets.
        hw_mapping
            The hardware configuration.

        Returns
        -------
        :
            The settings dataclass after adding the normalized offsets

        Raises
        ------
        ValueError
            An offset was used outside of the allowed range.
        """

        def calc_from_units_volt(
            param_name: str, cfg: Dict[str, Any]
        ) -> Optional[float]:

            calculated_offset = cfg.get(param_name, None)  # Always in volts
            if calculated_offset is None:
                return None

            voltage_range = self.static_hw_properties.mixer_dc_offset_range
            if voltage_range.units == "mV":
                calculated_offset = calculated_offset * 1e-3
            elif voltage_range.units != "V":
                raise RuntimeError(
                    f"Parameter {param_name} of {self.name} specifies "
                    f"the units {voltage_range.units}, but this is not "
                    f"supported by the Qblox backend."
                )

            if (
                calculated_offset < voltage_range.min_val
                or calculated_offset > voltage_range.max_val
            ):
                raise ValueError(
                    f"Attempting to set {param_name} of {self.name} to "
                    f"{calculated_offset} {voltage_range.units}. {param_name} has to be"
                    f" between {voltage_range.min_val} and {voltage_range.max_val} "
                    f"{voltage_range.units}!"
                )

            return calculated_offset

        supported_outputs = ("complex_output_0", "complex_output_1")
        for output_idx, output_label in enumerate(supported_outputs):
            if output_label not in hw_mapping:
                continue

            output_cfg = hw_mapping[output_label]
            if output_idx == 0:
                settings.offset_ch0_path0 = calc_from_units_volt(
                    "dc_mixer_offset_I", output_cfg
                )
                settings.offset_ch0_path1 = calc_from_units_volt(
                    "dc_mixer_offset_Q", output_cfg
                )
            else:
                settings.offset_ch1_path0 = calc_from_units_volt(
                    "dc_mixer_offset_I", output_cfg
                )
                settings.offset_ch1_path1 = calc_from_units_volt(
                    "dc_mixer_offset_Q", output_cfg
                )

        return settings

    @abstractmethod
    def update_settings(self):
        """
        Updates the settings to set all parameters that are determined by the
        compiler.
        """

    def _determine_scope_mode_acquisition_sequencer(self) -> None:
        """
        Finds which sequencer has to perform raw trace acquisitions and adds it to the
        `scope_mode_sequencer` of the settings.

        Raises
        ------
        ValueError
            Multiple sequencers have to perform trace acquisition. This is not
            supported by the hardware.
        """

        def is_scope_acquisition(acquisition: OpInfo) -> bool:
            return acquisition.data["protocol"] == "trace"

        scope_acq_seq = None
        for seq in self.sequencers.values():
            has_scope = any(map(is_scope_acquisition, seq.acquisitions))
            if has_scope:
                if scope_acq_seq is not None:
                    raise ValueError(
                        f"Both sequencer {seq.name} and {scope_acq_seq} of "
                        f"{self.name} are required to perform scope mode "
                        "acquisitions. Only one sequencer per device can "
                        "trigger raw trace capture.\n\nPlease ensure that "
                        "only one port and clock combination has to "
                        "perform raw trace acquisition per instrument."
                    )
                scope_acq_seq = seq.name

        self._settings.scope_mode_sequencer = scope_acq_seq

    def compile(self, repetitions: int = 1) -> Optional[Dict[str, Any]]:
        """
        Performs the actual compilation steps for this pulsar, by calling the sequencer
        level compilation functions and combining them into a single dictionary. The
        compiled program has a settings key, and keys for every sequencer.

        Parameters
        ----------
        repetitions
            Number of times execution the schedule is repeated.

        Returns
        -------
        :
            The compiled program corresponding to this pulsar. It contains an entry for
            every sequencer and general "settings". If the device is not actually used,
            and an empty program is compiled, None is returned instead.
        """
        program = {}
        for seq_name, seq in self.sequencers.items():
            seq_program = seq.compile(repetitions=repetitions)
            if seq_program is not None:
                program[seq_name] = seq_program

        if len(program) == 0:
            return None

        self._settings.hardware_averages = repetitions
        self.update_settings()
        program["settings"] = self._settings.to_dict()
        if self.supports_acquisition:
            # Add both acquisition metadata (a summary) and acq_mapping

            program["acq_metadata"] = {}

            for sequencer in self.sequencers.values():
                if not sequencer.acquisitions:
                    continue
                acq_metadata = _extract_acquisition_metadata_from_acquisitions(
                    sequencer.acquisitions
                )
                program["acq_metadata"][sequencer.name] = acq_metadata

            acq_mapping = self._get_acquisition_mapping()
            if acq_mapping is not None:
                program["acq_mapping"] = acq_mapping
        return program

    def _get_acquisition_mapping(self) -> Optional[dict]:
        """
        Generates a mapping of acq_channel, acq_index to sequencer name, protocol.

        Returns
        -------
        :
            A dictionary containing tuple(acq_channel, acq_index) as keys and
            tuple(sequencer name, protocol) as value.
        """

        def extract_mapping_item(acquisition: OpInfo) -> Tuple[Tuple[int, int], str]:
            return (
                (
                    acquisition.data["acq_channel"],
                    acquisition.data["acq_index"],
                ),
                acquisition.data["protocol"],
            )

        acq_mapping = {}
        for sequencer in self.sequencers.values():
            mapping_items = map(extract_mapping_item, sequencer.acquisitions)
            for item in mapping_items:
                acq_mapping[item[0]] = (sequencer.name, item[1])

        return acq_mapping if len(acq_mapping) > 0 else None


def _assign_frequency_with_ext_lo(sequencer: Sequencer, container):
    if sequencer.clock not in container.resources:
        return

    clk_freq = container.resources[sequencer.clock]["freq"]
    lo_compiler = container.instrument_compilers.get(sequencer.associated_ext_lo, None)
    if lo_compiler is None:
        sequencer.frequency = clk_freq
        return

    if_freq = sequencer.frequency
    lo_freq = lo_compiler.frequency

    if lo_freq is None and if_freq is None:
        raise ValueError(
            f"Frequency settings underconstraint for sequencer {sequencer.name} "
            f"with port {sequencer.port} and clock {sequencer.clock}. When using "
            f"an external local oscillator it is required to either supply an "
            f'"lo_freq" or an "interm_freq". Neither was given.'
        )

    if if_freq is not None:
        lo_compiler.frequency = clk_freq - if_freq

    if lo_freq is not None:
        if_freq = clk_freq - lo_freq
        sequencer.frequency = if_freq

    if if_freq != 0 and if_freq is not None:
        sequencer.settings.nco_en = True


class QbloxBasebandModule(QbloxBaseModule):
    """
    Abstract class with all the shared functionality between the QRM and QCM baseband
    modules.
    """

    @property
    def settings_type(self) -> type:
        """The settings type used by baseband-type devices."""
        return PulsarSettings if self.is_pulsar else BasebandModuleSettings

    def update_settings(self):
        """
        Updates the settings to set all parameters that are determined by the
        compiler.
        """

<<<<<<< HEAD
        # Will be changed when LO leakage correction is decoupled from the sequencer
        for seq in self.sequencers.values():
            if seq.mixer_corrections is not None:
                for output_index in seq.connected_outputs:
                    if output_index == 0:
                        self._settings.offset_ch0_path0 = (
                            seq.mixer_corrections.offset_I / self.awg_output_volt
                        )
                    elif output_index == 1:
                        self._settings.offset_ch0_path1 = (
                            seq.mixer_corrections.offset_Q / self.awg_output_volt
                        )
                    elif output_index == 2:
                        self._settings.offset_ch1_path0 = (
                            seq.mixer_corrections.offset_I / self.awg_output_volt
                        )
                    else:
                        self._settings.offset_ch1_path1 = (
                            seq.mixer_corrections.offset_Q / self.awg_output_volt
                        )

=======
>>>>>>> 5e63720f
    def assign_frequencies(self, sequencer: Sequencer):
        r"""
        An abstract method that should be overridden. Meant to assign an IF frequency
        to each sequencer, or an LO frequency to each output (if applicable).
        For each sequencer, the following relation is obeyed:
        :math:`f_{RF} = f_{LO} + f_{IF}`.

        In this step it is thus expected that either the IF and/or the LO frequency has
        been set during instantiation. Otherwise an error is thrown. If the frequency
        is overconstraint (i.e. multiple values are somehow specified) an error is
        thrown during assignment.

        Raises
        ------
        ValueError
            Neither the LO nor the IF frequency has been set and thus contain
            :code:`None` values.
        """
        if self.is_pulsar:
            _assign_frequency_with_ext_lo(sequencer, self.parent)
        else:
            _assign_frequency_with_ext_lo(sequencer, self.parent.parent)


class QbloxRFModule(QbloxBaseModule):
    """
    Abstract class with all the shared functionality between the QRM-RF and QCM-RF
    modules.
    """

    @property
    def settings_type(self) -> type:
        """The settings type used by RF-type devices"""
        return PulsarRFSettings if self.is_pulsar else RFModuleSettings

    def update_settings(self):
        """
        Updates the settings to set all parameters that are determined by the
        compiler.
        """

<<<<<<< HEAD
        # Will be changed when LO leakage correction is decoupled from the sequencer
        for seq in self.sequencers.values():
            self._validate_output_mode(seq)
            if seq.mixer_corrections is not None:
                for output in seq.connected_outputs:
                    if output == 0:
                        self._settings.offset_ch0_path0 = seq.mixer_corrections.offset_I
                    elif output == 1:
                        self._settings.offset_ch0_path1 = seq.mixer_corrections.offset_Q
                    elif output == 2:
                        self._settings.offset_ch1_path0 = seq.mixer_corrections.offset_I
                    else:
                        self._settings.offset_ch1_path1 = seq.mixer_corrections.offset_Q

=======
>>>>>>> 5e63720f
    def assign_frequencies(self, sequencer: Sequencer):
        r"""
        An abstract method that should be overridden. Meant to assign an IF frequency
        to each sequencer, or an LO frequency to each output (if applicable).
        For each sequencer, the following relation is obeyed:
        :math:`f_{RF} = f_{LO} + f_{IF}`.

        In this step it is thus expected that either the IF and/or the LO frequency has
        been set during instantiation. Otherwise an error is thrown. If the frequency
        is overconstraint (i.e. multiple values are somehow specified) an error is
        thrown during assignment.

        Raises
        ------
        ValueError
            Neither the LO nor the IF frequency has been set and thus contain
            :code:`None` values.
        """
        resources = (
            self.parent.resources if self.is_pulsar else self.parent.parent.resources
        )

        if sequencer.clock not in resources:
            return

        clk_freq = resources[sequencer.clock]["freq"]

        # Now we have to identify the LO the sequencer is outputting to
        # We can do this by first checking the Sequencer-Output correspondence
        # And then use the fact that LOX is connected to OutputX

        self._validate_output_mode(sequencer)
        for real_output in sequencer.connected_outputs:
            if real_output % 2 != 0:
                # We will only use real output 0 and 2,
                # since 1 and 3 are part of the same
                # complex outputs.
                continue
            complex_output = 0 if real_output == 0 else 1
            if_freq = sequencer.frequency
            lo_freq = (
                self._settings.lo0_freq
                if (complex_output == 0)
                else self._settings.lo1_freq
            )

            if lo_freq is None and if_freq is None:
                raise ValueError(
                    f"Frequency settings underconstraint for sequencer {sequencer.name} "
                    f"with port {sequencer.port} and clock {sequencer.clock}. It is "
                    f'required to either supply an "lo_freq" or an "interm_freq". Neither '
                    f"was given."
                )

            if if_freq is not None:
                new_lo_freq = clk_freq - if_freq
                if lo_freq is not None and new_lo_freq != lo_freq:
                    raise ValueError(
                        f"Attempting to set 'lo{complex_output}_freq' to frequency "
                        f"{new_lo_freq}, while it has previously already been set to "
                        f"{lo_freq}!"
                    )
                if complex_output == 0:
                    self._settings.lo0_freq = new_lo_freq
                elif complex_output == 1:
                    self._settings.lo1_freq = new_lo_freq

            if lo_freq is not None:
                sequencer.frequency = clk_freq - lo_freq

    @classmethod
    def _validate_output_mode(cls, sequencer: Sequencer):
        if sequencer.output_mode != "complex":
            raise ValueError(
                f"Attempting to use {cls.__name__} in real "
                f"mode, but this is not supported for Qblox RF modules."
            )<|MERGE_RESOLUTION|>--- conflicted
+++ resolved
@@ -24,23 +24,8 @@
 from quantify_scheduler.backends.qblox import non_generic
 from quantify_scheduler.backends.qblox import q1asm_instructions
 from quantify_scheduler.backends.qblox import register_manager
-<<<<<<< HEAD
 from quantify_scheduler.backends.qblox import helpers
-from quantify_scheduler.backends.qblox.constants import (
-    GRID_TIME,
-    SAMPLING_RATE,
-)
-=======
-from quantify_scheduler.backends.qblox.helpers import (
-    generate_waveform_data,
-    _generate_waveform_dict,
-    generate_waveform_names_from_uuid,
-    verify_qblox_instruments_version,
-    to_grid_time,
-    generate_uuid_from_wf_data,
-)
 from quantify_scheduler.backends.qblox import constants
->>>>>>> 5e63720f
 from quantify_scheduler.backends.qblox.qasm_program import QASMProgram
 
 from quantify_scheduler.backends.types.qblox import (
@@ -267,11 +252,8 @@
         parent: QbloxBaseModule,
         name: str,
         portclock: Tuple[str, str],
-<<<<<<< HEAD
+        static_hw_properties: StaticHardwareProperties,
         connected_outputs: Union[Tuple[int], Tuple[int, int]],
-=======
-        static_hw_properties: StaticHardwareProperties,
->>>>>>> 5e63720f
         seq_settings: dict,
         lo_name: Optional[str] = None,
     ):
@@ -299,13 +281,9 @@
         self.clock = portclock[1]
         self.pulses: List[OpInfo] = []
         self.acquisitions: List[OpInfo] = []
-<<<<<<< HEAD
-        self.associated_ext_lo = lo_name
-=======
         self.associated_ext_lo: str = lo_name
 
         self.static_hw_properties: StaticHardwareProperties = static_hw_properties
->>>>>>> 5e63720f
 
         self.register_manager = register_manager.RegisterManager()
 
@@ -313,18 +291,8 @@
             "instruction_generated_pulses_enabled", False
         )
 
-<<<<<<< HEAD
-        modulation_freq = seq_settings.get("interm_freq", None)
-        nco_en: bool = not (modulation_freq == 0 or modulation_freq is None)
-        self._settings = SequencerSettings(
-            nco_en=nco_en,
-            sync_en=True,
-            modulation_freq=modulation_freq,
-            connected_outputs=connected_outputs,
-=======
         self._settings = SequencerSettings.initialize_from_config_dict(
             seq_settings=seq_settings
->>>>>>> 5e63720f
         )
 
     @property
@@ -482,13 +450,8 @@
                 else None
             )
             if reserved_pulse_id is None:
-<<<<<<< HEAD
                 raw_wf_data = helpers.generate_waveform_data(
-                    pulse.data, sampling_rate=SAMPLING_RATE
-=======
-                raw_wf_data = generate_waveform_data(
                     pulse.data, sampling_rate=constants.SAMPLING_RATE
->>>>>>> 5e63720f
                 )
                 raw_wf_data, amp_i, amp_q = normalize_waveform_data(raw_wf_data)
                 pulse.uuid = helpers.generate_uuid_from_wf_data(raw_wf_data)
@@ -627,19 +590,11 @@
                     f"for the Q quadrature).\n\n{acq} has {len(waveforms_data)}"
                     "waveforms."
                 )
-<<<<<<< HEAD
             raw_wf_data_real = helpers.generate_waveform_data(
-                waveforms_data[0], sampling_rate=SAMPLING_RATE
+                waveforms_data[0], sampling_rate=constants.SAMPLING_RATE
             )
             raw_wf_data_imag = helpers.generate_waveform_data(
-                waveforms_data[1], sampling_rate=SAMPLING_RATE
-=======
-            raw_wf_data_real = generate_waveform_data(
-                waveforms_data[0], sampling_rate=constants.SAMPLING_RATE
-            )
-            raw_wf_data_imag = generate_waveform_data(
                 waveforms_data[1], sampling_rate=constants.SAMPLING_RATE
->>>>>>> 5e63720f
             )
             acq.uuid = "{}_{}".format(
                 helpers.generate_uuid_from_wf_data(raw_wf_data_real),
@@ -1098,17 +1053,10 @@
             A dictionary with as key a portclock tuple and as value the name of a
             sequencer.
         """
-<<<<<<< HEAD
         valid_ios = [f"complex_output_{i}" for i in [0, 1]] + [
             f"real_output_{i}" for i in range(4)
         ]
         valid_seq_names = [f"seq{i}" for i in range(self._max_sequencers)]
-=======
-        valid_io = (f"complex_output_{i}" for i in [0, 1])
-        valid_seq_names = (
-            f"seq{i}" for i in range(self.static_hw_properties.max_sequencers)
-        )
->>>>>>> 5e63720f
 
         mapping = {}
         for io in valid_ios:
@@ -1180,16 +1128,13 @@
                 connected_outputs = helpers.output_name_to_outputs(io)
 
                 sequencers[seq_name] = Sequencer(
-<<<<<<< HEAD
-                    self, seq_name, portclock, connected_outputs, seq_cfg, lo_name
-=======
                     self,
                     seq_name,
                     portclock,
                     self.static_hw_properties,
+                    connected_outputs,
                     seq_cfg,
                     lo_name,
->>>>>>> 5e63720f
                 )
 
         if len(sequencers) > self.static_hw_properties.max_sequencers:
@@ -1504,30 +1449,6 @@
         compiler.
         """
 
-<<<<<<< HEAD
-        # Will be changed when LO leakage correction is decoupled from the sequencer
-        for seq in self.sequencers.values():
-            if seq.mixer_corrections is not None:
-                for output_index in seq.connected_outputs:
-                    if output_index == 0:
-                        self._settings.offset_ch0_path0 = (
-                            seq.mixer_corrections.offset_I / self.awg_output_volt
-                        )
-                    elif output_index == 1:
-                        self._settings.offset_ch0_path1 = (
-                            seq.mixer_corrections.offset_Q / self.awg_output_volt
-                        )
-                    elif output_index == 2:
-                        self._settings.offset_ch1_path0 = (
-                            seq.mixer_corrections.offset_I / self.awg_output_volt
-                        )
-                    else:
-                        self._settings.offset_ch1_path1 = (
-                            seq.mixer_corrections.offset_Q / self.awg_output_volt
-                        )
-
-=======
->>>>>>> 5e63720f
     def assign_frequencies(self, sequencer: Sequencer):
         r"""
         An abstract method that should be overridden. Meant to assign an IF frequency
@@ -1569,7 +1490,6 @@
         compiler.
         """
 
-<<<<<<< HEAD
         # Will be changed when LO leakage correction is decoupled from the sequencer
         for seq in self.sequencers.values():
             self._validate_output_mode(seq)
@@ -1584,8 +1504,6 @@
                     else:
                         self._settings.offset_ch1_path1 = seq.mixer_corrections.offset_Q
 
-=======
->>>>>>> 5e63720f
     def assign_frequencies(self, sequencer: Sequencer):
         r"""
         An abstract method that should be overridden. Meant to assign an IF frequency
