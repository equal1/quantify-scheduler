--- conflicted
+++ resolved
@@ -796,7 +796,6 @@
     devices and serves to avoid repeated code between them.
     """
 
-<<<<<<< HEAD
     output_to_sequencer_idx = {"complex_output_0": 0, "complex_output_1": 1}
     """
     Dictionary that maps output names to specific sequencer indices. This
@@ -810,8 +809,6 @@
     the hardware.
     """
 
-=======
->>>>>>> 0f9b08d1
     def __init__(
         self,
         parent: compiler_container.CompilerContainer,
@@ -953,18 +950,6 @@
 
             lo_name = io_cfg.get("lo_name", None)
 
-<<<<<<< HEAD
-            seq_name = f"seq{self.output_to_sequencer_idx[io]}"
-            sequencers[seq_name] = Sequencer(
-                self, seq_name, portclock, portclock_dict, lo_name
-            )
-            if "mixer_corrections" in io_cfg:
-                sequencers[seq_name].mixer_corrections = MixerCorrections.from_dict(
-                    io_cfg["mixer_corrections"]
-                )
-
-        if len(sequencers.keys()) > self._max_sequencers:
-=======
             valid_seq_names = (f"seq{i}" for i in range(self.max_sequencers))
             for seq_name in valid_seq_names:
                 if seq_name not in io_cfg:
@@ -980,7 +965,7 @@
                         f"the hardware configuration?"
                     )
 
-                sequencers[seq_name] = self.sequencer_type(
+                sequencers[seq_name] = Sequencer(
                     self, seq_name, portclock, seq_cfg, lo_name
                 )
 
@@ -989,8 +974,7 @@
                         io_cfg["mixer_corrections"]
                     )
 
-        if len(sequencers.keys()) > self.max_sequencers:
->>>>>>> 0f9b08d1
+        if len(sequencers.keys()) > self._max_sequencers:
             raise ValueError(
                 f"Attempting to construct too many sequencer compilers. "
                 f"Maximum allowed for {self.__class__} is {self._max_sequencers}!"
