# Repository: https://gitlab.com/quantify-os/quantify-scheduler
# Licensed according to the LICENCE file on the master branch
"""Compiler base and utility classes for Qblox backend."""
# pylint: disable=too-many-lines
from __future__ import annotations

import json
from os import path, makedirs
from abc import ABC, abstractmethod, ABCMeta
from collections import defaultdict, deque
<<<<<<< HEAD
from typing import Optional, Dict, Any, Set, Tuple, List, Union, Callable
=======
from typing import Optional, Dict, Any, Set, Tuple, List, Union
from typing_extensions import Literal
>>>>>>> fd28592b

import numpy as np
from pathvalidate import sanitize_filename
from qcodes.utils.helpers import NumpyJSONEncoder

from quantify_core.data.handling import (
    get_datadir,
    gen_tuid,
)

from quantify_scheduler.enums import BinMode
from quantify_scheduler.backends.qblox import non_generic
from quantify_scheduler.backends.qblox import q1asm_instructions
from quantify_scheduler.backends.qblox import register_manager
from quantify_scheduler.backends.qblox import helpers
from quantify_scheduler.backends.qblox import constants
from quantify_scheduler.backends.qblox.qasm_program import QASMProgram

from quantify_scheduler.backends.types.qblox import (
    OpInfo,
    BaseModuleSettings,
    PulsarSettings,
    BasebandModuleSettings,
    PulsarRFSettings,
    RFModuleSettings,
    SequencerSettings,
    QASMRuntimeSettings,
    StaticHardwareProperties,
)

from quantify_scheduler.helpers.waveforms import normalize_waveform_data
from quantify_scheduler.helpers.schedule import (
    _extract_acquisition_metadata_from_acquisitions,
)


class InstrumentCompiler(ABC):
    """
    Abstract base class that defines a generic instrument compiler. The subclasses that
    inherit from this are meant to implement the compilation steps needed to compile the
    lists of :class:`quantify_scheduler.backends.types.qblox.OpInfo` representing the
    pulse and acquisition information to device-specific instructions.

    Each device that needs to be part of the compilation process requires an associated
    `InstrumentCompiler`.
    """

    def __init__(
        self,
        parent,  # No type hint due to circular import, added to docstring
        name: str,
        total_play_time: float,
        hw_mapping: Optional[Dict[str, Any]] = None,
    ):
        # pylint: disable=line-too-long
        """
        Constructor for an InstrumentCompiler object.

        Parameters
        ----------
        parent: :class:`~quantify_scheduler.backends.qblox.compiler_container.CompilerContainer`
            Reference to the parent object.
        name
            Name of the `QCoDeS` instrument this compiler object corresponds to.
        total_play_time
            Total time execution of the schedule should go on for. This parameter is
            used to ensure that the different devices, potentially with different clock
            rates, can work in a synchronized way when performing multiple executions of
            the schedule.
        hw_mapping
            The hardware configuration dictionary for this specific device. This is one
            of the inner dictionaries of the overall hardware config.
        """
        self.parent = parent
        self.name = name
        self.total_play_time = total_play_time
        self.hw_mapping = hw_mapping

    def prepare(self) -> None:
        """
        Method that can be overridden to implement logic before the main compilation
        starts. This step is to extract all settings for the devices that are dependent
        on settings of other devices. This step happens after instantiation of the
        compiler object but before the start of the main compilation.
        """

    @abstractmethod
    def compile(self, repetitions: int) -> Any:
        """
        An abstract method that should be overridden in a subclass to implement the
        actual compilation. It should turn the pulses and acquisitions added to the
        device into device-specific instructions.

        Parameters
        ----------
        repetitions
            Number of times execution of the schedule is repeated.

        Returns
        -------
        :
            A data structure representing the compiled program. The type is
            dependent on implementation.
        """


class ControlDeviceCompiler(InstrumentCompiler, metaclass=ABCMeta):
    """
    Abstract class for any device requiring logic for acquisition and playback of
    pulses.
    """

    def __init__(
        self,
        parent,  # No type hint due to circular import, added to docstring
        name: str,
        total_play_time: float,
        hw_mapping: Dict[str, Any],
    ):
        # pylint: disable=line-too-long
        """
        Constructor for a ControlDeviceCompiler object.

        Parameters
        ----------
        parent: :class:`~quantify_scheduler.backends.qblox.compiler_container.CompilerContainer`
            Reference to the parent object.
        name
            Name of the `QCoDeS` instrument this compiler object corresponds to.
        total_play_time
            Total time execution of the schedule should go on for. This parameter is
            used to ensure that the different devices, potentially with different clock
            rates, can work in a synchronized way when performing multiple executions of
            the schedule.
        hw_mapping
            The hardware configuration dictionary for this specific device. This is one
            of the inner dictionaries of the overall hardware config.
        """
        super().__init__(parent, name, total_play_time, hw_mapping)
        self._pulses = defaultdict(list)
        self._acquisitions = defaultdict(list)

    @property
    @abstractmethod
    def supports_acquisition(self) -> bool:
        """
        Specifies whether the device can perform acquisitions.

        Returns
        -------
        :
            The maximum amount of sequencers
        """

    def add_pulse(self, port: str, clock: str, pulse_info: OpInfo):
        """
        Assigns a certain pulse to this device.

        Parameters
        ----------
        port
            The port the pulse needs to be sent to.
        clock
            The clock for modulation of the pulse. Can be a BasebandClock.
        pulse_info
            Data structure containing all the information regarding this specific pulse
            operation.
        """
        self._pulses[(port, clock)].append(pulse_info)

    def add_acquisition(self, port: str, clock: str, acq_info: OpInfo):
        """
        Assigns a certain acquisition to this device.

        Parameters
        ----------
        port
            The port the pulse needs to be sent to.
        clock
            The clock for modulation of the pulse. Can be a BasebandClock.
        acq_info
            Data structure containing all the information regarding this specific
            acquisition operation.
        """

        if not self.supports_acquisition:
            raise RuntimeError(
                f"{self.__class__.__name__} {self.name} does not support acquisitions. "
                f"Attempting to add acquisition {repr(acq_info)} "
                f"on port {port} with clock {clock}."
            )

        self._acquisitions[(port, clock)].append(acq_info)

    @property
    def portclocks_with_data(self) -> Set[Tuple[str, str]]:
        """
        All the port-clock combinations associated with at least one pulse and/or
        acquisition.

        Returns
        -------
        :
            A set containing all the port-clock combinations that are used by this
            InstrumentCompiler.
        """
        portclocks_used = set()
        portclocks_used.update(self._pulses.keys())
        portclocks_used.update(self._acquisitions.keys())
        return portclocks_used

    @abstractmethod
    def compile(self, repetitions: int = 1) -> Dict[str, Any]:
        """
        An abstract method that should be overridden by a subclass to implement the
        actual compilation. Method turns the pulses and acquisitions added to the device
        into device-specific instructions.

        Parameters
        ----------
        repetitions
            Number of times execution the schedule is repeated.

        Returns
        -------
        :
            A data structure representing the compiled program.
        """


# pylint: disable=too-many-instance-attributes
class Sequencer:
    """
    Class that performs the compilation steps on the sequencer level.
    """

    # pylint: disable=too-many-arguments
    def __init__(
        self,
        parent: QbloxBaseModule,
        name: str,
        portclock: Tuple[str, str],
        static_hw_properties: StaticHardwareProperties,
        connected_outputs: Union[Tuple[int], Tuple[int, int]],
        seq_settings: dict,
        lo_name: Optional[str] = None,
    ):
        """
        Constructor for the sequencer compiler.

        Parameters
        ----------
        parent
            A reference to the parent instrument this sequencer belongs to.
        name
            Name of the sequencer. This is supposed to match ``"seq{index}"``.
        portclock
            Tuple that specifies the unique port and clock combination for this
            sequencer. The first value is the port, second is the clock.
        seq_settings
            Sequencer settings dictionary.
        lo_name
            The name of the local oscillator instrument connected to the same output via
            an IQ mixer. This is used for frequency calculations.
        """
        self.parent = parent
        self._name = name
        self.port = portclock[0]
        self.clock = portclock[1]
        self.pulses: List[OpInfo] = []
        self.acquisitions: List[OpInfo] = []
        self.associated_ext_lo: str = lo_name

        self.static_hw_properties: StaticHardwareProperties = static_hw_properties

        self.register_manager = register_manager.RegisterManager()

        self.instruction_generated_pulses_enabled = seq_settings.get(
            "instruction_generated_pulses_enabled", False
        )

        self._settings = SequencerSettings.initialize_from_config_dict(
            seq_settings=seq_settings, connected_outputs=connected_outputs
        )

        self.qasm_hook_func: Optional[Callable] = seq_settings.get(
            "qasm_hook_func", None
        )
        """Allows the user to inject custom Q1ASM code into the compilation, just prior
         to returning the final string."""

    @property
    def connected_outputs(self) -> Union[Tuple[int], Tuple[int, int]]:
        """
        The indices of the output paths that this sequencer is producing awg
        data for.

        For the baseband modules, these indices correspond directly to a physical output
        (e.g. index 0 corresponds to output 1 etc.).

        For the RF modules, index 0 and 2 correspond to path0 of output 1 and output 2
        respectively, and 1 and 3 to path1 of those outputs.
        """
        return self._settings.connected_outputs

    @property
    def output_mode(self) -> Literal["complex", "real", "imag"]:
        """
        Specifies whether the sequencer is using only path0 (real), path1 (imag) or
        both (complex).

        If real or imag, the sequencer is restricted to only using real valued data.
        """
        return helpers.output_mode_from_outputs(self._settings.connected_outputs)

    @property
    def portclock(self) -> Tuple[str, str]:
        """
        A tuple containing the unique port and clock combination for this sequencer.

        Returns
        -------
        :
            The portclock.
        """
        return self.port, self.clock

    @property
    def settings(self) -> SequencerSettings:
        """
        Gives the current settings.

        Returns
        -------
        :
            The settings set to this sequencer.
        """
        return self._settings

    @property
    def name(self) -> str:
        """
        The name assigned to this specific sequencer.

        Returns
        -------
        :
            The name.
        """
        return self._name

    @property
    def has_data(self) -> bool:
        """
        Whether or not the sequencer has any data (meaning pulses or acquisitions)
        assigned to it or not.

        Returns
        -------
        :
            Has data been assigned to this sequencer?
        """
        return len(self.acquisitions) > 0 or len(self.pulses) > 0

    @property
    def frequency(self) -> float:
        """
        The frequency used for modulation of the pulses.

        Returns
        -------
        :
            The frequency.
        """
        return self._settings.modulation_freq

    @frequency.setter
    def frequency(self, freq: float):
        """
        Assigns a modulation frequency to the sequencer.

        Parameters
        ----------
        freq
            The frequency to be used for modulation.

        Raises
        ------
        ValueError
            Attempting to set the modulation frequency to a new value even though a
            different value has been previously assigned.
        """
        if self._settings.modulation_freq != freq:
            if self._settings.modulation_freq is not None:
                raise ValueError(
                    f"Attempting to set the modulation frequency of {self._name} of "
                    f"{self.parent.name} to {freq}, while it has previously been set "
                    f"to {self._settings.modulation_freq}."
                )
        self._settings.modulation_freq = freq
        if freq != 0:
            self._settings.nco_en = True

    def _generate_awg_dict(self) -> Dict[str, Any]:
        """
        Generates the dictionary that contains the awg waveforms in the
        format accepted by the driver.

        Notes
        -----
        The final dictionary to be included in the json that is uploaded to the pulsar
        is of the form:

        .. code-block::

            program
            awg
                waveform_name
                    data
                    index
            acq
                waveform_name
                    data
                    index

        This function generates the awg dictionary.

        Returns
        -------
        :
            The awg dictionary.

        Raises
        ------
        ValueError
            I or Q amplitude is being set outside of maximum range.
        """
        output_mode = helpers.output_mode_from_outputs(self._settings.connected_outputs)
        waveforms_complex = {}
        for pulse in self.pulses:
            reserved_pulse_id = (
                non_generic.check_reserved_pulse_id(pulse)
                if self.instruction_generated_pulses_enabled
                else None
            )
            if reserved_pulse_id is None:
                raw_wf_data = helpers.generate_waveform_data(
                    pulse.data, sampling_rate=constants.SAMPLING_RATE
                )
                raw_wf_data, amp_i, amp_q = normalize_waveform_data(raw_wf_data)
                pulse.uuid = helpers.generate_uuid_from_wf_data(raw_wf_data)
            else:
                raw_wf_data, amp_i, amp_q = non_generic.generate_reserved_waveform_data(
                    reserved_pulse_id, pulse.data, sampling_rate=constants.SAMPLING_RATE
                )
                pulse.uuid = reserved_pulse_id

            if np.abs(amp_i) > self.static_hw_properties.max_awg_output_voltage:
                raise ValueError(
                    f"Attempting to set amplitude to an invalid value. "
                    f"Maximum voltage range is +-"
                    f"{self.static_hw_properties.max_awg_output_voltage} V for "
                    f"{self.parent.__class__.__name__}.\n"
                    f"{amp_i} V is set as amplitude for the I channel for "
                    f"{repr(pulse)}"
                )
            if np.abs(amp_q) > self.static_hw_properties.max_awg_output_voltage:
                raise ValueError(
                    f"Attempting to set amplitude to an invalid value. "
                    f"Maximum voltage range is +-"
                    f"{self.static_hw_properties.max_awg_output_voltage} V for "
                    f"{self.parent.__class__.__name__}.\n"
                    f"{amp_q} V is set as amplitude for the Q channel for "
                    f"{repr(pulse)}"
                )
            if output_mode == "imag":
                # swapping variables since we want the real signal to play on the Q
                # channel.
                amp_i, amp_q = amp_q, amp_i

            pulse.pulse_settings = QASMRuntimeSettings(
                awg_gain_0=amp_i / self.static_hw_properties.max_awg_output_voltage,
                awg_gain_1=amp_q / self.static_hw_properties.max_awg_output_voltage,
            )
            if pulse.uuid not in waveforms_complex and raw_wf_data is not None:
                raw_wf_data = self.apply_output_mode_to_data(
                    pulse, raw_wf_data, output_mode
                )
                waveforms_complex[pulse.uuid] = raw_wf_data
        return helpers.generate_waveform_dict(waveforms_complex)

    def apply_output_mode_to_data(
        self, pulse: OpInfo, data: np.ndarray, mode: Literal["complex", "real", "imag"]
    ) -> np.ndarray:
        """
        Takes the pulse and ensures it is played on the right path for ``"real"`` or
        ``"imag"`` mode, returns same ``data`` for ``mode == "complex"`` as this should
        be handled correctly already.

        Effectively this means that when ``data`` is an array of real numbers and the
        ``mode == "imag"`` the data will be cast to an array of complex numbers,
        otherwise the same ``data`` will be returned.

        Parameters
        ----------
        pulse
            The pulse information.
        data
            Real-valued array (when ``mode != "complex"``) or complex-valued array
            (when ``mode == "complex"``).
        mode
            The output mode. Must be one of ``"complex"``, ``"real"`` or ``"imag"``.

        Returns
        -------
        :
            The (potentially made imag) data.

        Raises
        ------
        ValueError
            Mode is not ``"complex"`` but the input ``data`` has an imaginary part.
        """
        assert mode in ("complex", "real", "imag")

        if mode == "complex":
            return data

        if not np.all((data.imag == 0)):
            raise ValueError(
                f"Attempting to play complex data on sequencer {self.name} of "
                f"{self.parent.name} which is connected to a real output.\n\n"
                f"Associated pulse:\n{repr(pulse)}"
            )
        if mode == "imag":
            return 1.0j * data

        return data  # mode is real

    def _generate_weights_dict(self) -> Dict[str, Any]:
        """
        Generates the dictionary that corresponds that contains the acq weights
        waveforms in the format accepted by the driver.

        Notes
        -----
        The final dictionary to be included in the json that is uploaded to the pulsar
        is of the form:

        .. code-block::

            program
            awg
                waveform_name
                    data
                    index
            acq
                waveform_name
                    data
                    index

        This function generates the acq dictionary.

        Returns
        -------
        :
            The acq dictionary.

        Raises
        ------
        NotImplementedError
            Currently, only two one dimensional waveforms can be used as acquisition
            weights. This exception is raised when either or both waveforms contain
            both a real and imaginary part.
        """
        waveforms_complex = {}
        for acq in self.acquisitions:
            waveforms_data = acq.data["waveforms"]
            if len(waveforms_data) == 0:
                continue  # e.g. scope acquisition
            if (
                acq.data["protocol"] == "ssb_integration_complex"
                or acq.data["protocol"] == "looped_periodic_acquisition"
            ):
                continue
            if len(waveforms_data) != 2:
                raise ValueError(
                    f"Acquisitions need 2 waveforms (one for the I quadrature and one "
                    f"for the Q quadrature).\n\n{acq} has {len(waveforms_data)}"
                    "waveforms."
                )
            raw_wf_data_real = helpers.generate_waveform_data(
                waveforms_data[0], sampling_rate=constants.SAMPLING_RATE
            )
            raw_wf_data_imag = helpers.generate_waveform_data(
                waveforms_data[1], sampling_rate=constants.SAMPLING_RATE
            )
            acq.uuid = "{}_{}".format(
                helpers.generate_uuid_from_wf_data(raw_wf_data_real),
                helpers.generate_uuid_from_wf_data(raw_wf_data_imag),
            )
            if acq.uuid not in waveforms_complex:
                self._settings.duration = len(raw_wf_data_real)
                if not (
                    np.all(np.isreal(raw_wf_data_real))
                    and np.all(np.isreal(1.0j * raw_wf_data_imag))
                ):  # since next step will break if either is complex
                    raise NotImplementedError(
                        f"Complex weights not implemented. Please use two 1d "
                        f"real-valued weights. Exception was triggered because of "
                        f"{repr(acq)}."
                    )
                waveforms_complex[acq.uuid] = raw_wf_data_real + raw_wf_data_imag
        return helpers.generate_waveform_dict(waveforms_complex)

    def _generate_acq_declaration_dict(
        self,
        acquisitions: List[OpInfo],
        repetitions: int,
    ) -> Dict[str, Any]:
        """
        Generates the "acquisitions" entry of the program json. It contains declaration
        of the acquisitions along with the number of bins and the corresponding index.

        For the name of the acquisition (in the hardware), the acquisition channel
        (cast to str) is used, and is thus identical to the index. Number of bins is
        taken to be the highest acq_index specified for that channel.

        Parameters
        ----------
        acquisitions:
            List of the acquisitions assigned to this sequencer.
        repetitions:
            The number of times to repeat execution of the schedule.

        Returns
        -------
        :
            The "acquisitions" entry of the program json as a dict. The keys correspond
            to the names of the acquisitions (i.e. the acq_channel in the scheduler).
        """

        # acquisition metadata for acquisitions relevant to this sequencer only
        acq_metadata = _extract_acquisition_metadata_from_acquisitions(acquisitions)

        # initialize an empty dictionary for the format required by pulsar
        acq_declaration_dict = {}
        for acq_channel, acq_indices in acq_metadata.acq_indices.items():

            # Some sanity checks on the input for easier debugging.
            if min(acq_indices) != 0:
                raise ValueError(
                    f"Please make sure the lowest bin index used is 0. "
                    f"Found: {min(acq_indices)} as lowest bin for channel "
                    f"{acq_channel}. Problem occurred for port {self.port} with"
                    f" clock {self.clock}, which corresponds to {self.name} of "
                    f"{self.parent.name}."
                )
            if len(acq_indices) != max(acq_indices) + 1:
                raise ValueError(
                    f"Please make sure the used bins increment by 1 starting from "
                    f"0. Found: {max(acq_indices)} as the highest bin out of "
                    f"{len(acq_indices)} for channel {acq_channel}, indicating "
                    f"an acquisition_index was skipped. "
                    f"Problem occurred for port {self.port} with clock {self.clock},"
                    f"which corresponds to {self.name} of {self.parent.name}."
                )

            # Add the acquisition metadata to the acquisition declaration dict
            if acq_metadata.bin_mode == BinMode.APPEND:
                num_bins = repetitions * (max(acq_indices) + 1)
            elif acq_metadata.bin_mode == BinMode.AVERAGE:
                num_bins = max(acq_indices) + 1
            else:
                # currently the BinMode enum only has average and append.
                # this check exists to catch unexpected errors if we add more
                # BinModes in the future.
                raise NotImplementedError(f"Unknown bin mode {acq_metadata.bin_mode}.")

            acq_declaration_dict[str(acq_channel)] = {
                "num_bins": num_bins,
                "index": acq_channel,
            }

        return acq_declaration_dict

    def update_settings(self):
        """
        Updates the sequencer settings to set all parameters that are determined by the
        compiler.
        """

    # pylint: disable=too-many-locals
    def generate_qasm_program(
        self,
        total_sequence_time: float,
        awg_dict: Optional[Dict[str, Any]] = None,
        weights_dict: Optional[Dict[str, Any]] = None,
        repetitions: Optional[int] = 1,
    ) -> str:
        """
        Generates a QASM program for a sequencer. Requires the awg and acq dicts to
        already have been generated.

        Example of a program generated by this function:

        .. code-block::

                    wait_sync     4
                    set_mrk       1
                    move          10,R0         # iterator for loop with label start
            start:
                    wait          4
                    set_awg_gain  22663,10206  # setting gain for 9056793381316377208
                    play          0,1,4
                    wait          176
                    loop          R0,@start
                    set_mrk       0
                    upd_param     4
                    stop


        Parameters
        ----------
        total_sequence_time
            Total time the program needs to play for. If the sequencer would be done
            before this time, a wait is added at the end to ensure synchronization.
        awg_dict
            Dictionary containing the pulse waveform data and the index that is assigned
            to the I and Q waveforms, as generated by the `generate_awg_dict` function.
            This is used to extract the relevant indexes when adding a play instruction.
        weights_dict
            Dictionary containing the acquisition waveform data and the index that is
            assigned to the I and Q waveforms, as generated by the `generate_acq_dict`
            function. This is used to extract the relevant indexes when adding an
            acquire instruction.
        repetitions
            Number of times to repeat execution of the schedule.

        Returns
        -------
        :
            The generated QASM program.
        """
        loop_label = "start"

        qasm = QASMProgram(parent=self)
        # program header
        qasm.emit(q1asm_instructions.WAIT_SYNC, constants.GRID_TIME)
        qasm.emit(q1asm_instructions.RESET_PHASE)
        qasm.emit(q1asm_instructions.UPDATE_PARAMETERS, constants.GRID_TIME)
        qasm.set_marker(self.static_hw_properties.marker_configuration.start)

        pulses = [] if self.pulses is None else self.pulses
        acquisitions = [] if self.acquisitions is None else self.acquisitions

        self._initialize_append_mode_registers(qasm, acquisitions)

        # program body
        op_list = pulses + acquisitions
        op_list = sorted(op_list, key=lambda p: (p.timing, p.is_acquisition))

        with qasm.loop(label=loop_label, repetitions=repetitions):
            op_queue = deque(op_list)
            while len(op_queue) > 0:
                operation = op_queue.popleft()
                if operation.is_acquisition:
                    idx0, idx1 = self.get_indices_from_wf_dict(
                        operation.uuid, weights_dict
                    )
                    qasm.wait_till_start_then_acquire(operation, idx0, idx1)
                else:
                    idx0, idx1 = self.get_indices_from_wf_dict(operation.uuid, awg_dict)
                    qasm.wait_till_start_then_play(operation, idx0, idx1)

            end_time = helpers.to_grid_time(total_sequence_time)
            wait_time = end_time - qasm.elapsed_time
            if wait_time < 0:
                raise RuntimeError(
                    f"Invalid timing detected, attempting to insert wait "
                    f"of {wait_time} ns. The total duration of the "
                    f"schedule is {end_time} but {qasm.elapsed_time} ns "
                    f"already processed."
                )
            qasm.auto_wait(wait_time)

        # program footer
        qasm.set_marker(self.static_hw_properties.marker_configuration.end)
        qasm.emit(q1asm_instructions.UPDATE_PARAMETERS, constants.GRID_TIME)
        qasm.emit(q1asm_instructions.STOP)

        if self.qasm_hook_func:
            self.qasm_hook_func(qasm)
        return str(qasm)

    def _initialize_append_mode_registers(
        self, qasm: QASMProgram, acquisitions: List[OpInfo]
    ):
        """
        Adds the instructions to initialize the registers needed to use the append
        bin mode to the program. This should be added in the header.

        Parameters
        ----------
        qasm:
            The program to add the instructions to.
        acquisitions:
            A list with all the acquisitions to consider.
        """
        channel_to_reg = {}
        for acq in acquisitions:
            if acq.data["bin_mode"] != BinMode.APPEND:
                continue

            channel = acq.data["acq_channel"]
            if channel in channel_to_reg:
                acq_bin_idx_reg = channel_to_reg[channel]
            else:
                acq_bin_idx_reg = self.register_manager.allocate_register()
                channel_to_reg[channel] = acq_bin_idx_reg

                qasm.emit(
                    q1asm_instructions.MOVE,
                    0,
                    acq_bin_idx_reg,
                    comment=f"Initialize acquisition bin_idx for "
                    f"ch{acq.data['acq_channel']}",
                )
            acq.bin_idx_register = acq_bin_idx_reg

    @staticmethod
    def get_indices_from_wf_dict(uuid: str, wf_dict: Dict[str, Any]) -> Tuple[int, int]:
        """
        Takes a waveforms_dict or weights_dict and extracts the waveform indices based
        off of the uuid of the pulse/acquisition.

        Parameters
        ----------
        uuid
            The unique identifier of the pulse/acquisition.
        wf_dict
            The awg or acq dict that holds the waveform data and indices.

        Returns
        -------
        :
            Index of the I waveform.
        :
            Index of the Q waveform.
        """
        name_real, name_imag = helpers.generate_waveform_names_from_uuid(uuid)
        idx_real = None if name_real not in wf_dict else wf_dict[name_real]["index"]
        idx_imag = None if name_imag not in wf_dict else wf_dict[name_imag]["index"]
        return idx_real, idx_imag

    @staticmethod
    def _generate_waveforms_and_program_dict(
        program: str,
        waveforms_dict: Dict[str, Any],
        weights_dict: Optional[Dict[str, Any]] = None,
        acq_decl_dict: Optional[Dict[str, Any]] = None,
    ) -> Dict[str, Any]:
        """
        Generates the full waveforms and program dict that is to be uploaded to the
        sequencer from the program string and the awg and acq dicts, by combining them
        and assigning the appropriate keys.

        Parameters
        ----------
        program
            The compiled QASM program as a string.
        waveforms_dict
            The dictionary containing all the awg data and indices. This is expected to
            be of the form generated by the `generate_awg_dict` method.
        weights_dict
            The dictionary containing all the acq data and indices. This is expected to
            be of the form generated by the `generate_acq_dict` method.

        Returns
        -------
        :
            The combined program.
        """
        compiled_dict = {}
        compiled_dict["program"] = program
        compiled_dict["waveforms"] = waveforms_dict
        if weights_dict is not None:
            compiled_dict["weights"] = weights_dict
        if acq_decl_dict is not None:
            compiled_dict["acquisitions"] = acq_decl_dict
        return compiled_dict

    @staticmethod
    def _dump_waveforms_and_program_json(
        wf_and_pr_dict: Dict[str, Any], label: Optional[str] = None
    ) -> str:
        """
        Takes a combined waveforms and program dict and dumps it as a json file.

        Parameters
        ----------
        wf_and_pr_dict
            The dict to dump as a json file.
        label
            A label that is appended to the filename.

        Returns
        -------
        :
            The full absolute path where the json file is stored.
        """
        data_dir = get_datadir()
        folder = path.join(data_dir, "schedules")
        makedirs(folder, exist_ok=True)

        filename = (
            f"{gen_tuid()}.json" if label is None else f"{gen_tuid()}_{label}.json"
        )
        filename = sanitize_filename(filename)
        file_path = path.join(folder, filename)

        with open(file_path, "w") as file:
            json.dump(wf_and_pr_dict, file, cls=NumpyJSONEncoder, indent=4)

        return file_path

    def compile(self, repetitions: int = 1) -> Optional[Dict[str, Any]]:
        """
        Performs the full sequencer level compilation based on the assigned data and
        settings. If no data is assigned to this sequencer, the compilation is skipped
        and None is returned instead.

        Parameters
        ----------
        repetitions:
            Number of times execution the schedule is repeated.

        Returns
        -------
        :
            The compiled program. If no data is assigned to this sequencer, the
            compilation is skipped and None is returned instead.
        """
        if not self.has_data:
            return None

        awg_dict = self._generate_awg_dict()
        weights_dict = None
        acq_declaration_dict = None
        if self.parent.supports_acquisition:
            weights_dict = (
                self._generate_weights_dict() if len(self.acquisitions) > 0 else {}
            )
            acq_declaration_dict = (
                self._generate_acq_declaration_dict(
                    acquisitions=self.acquisitions, repetitions=repetitions
                )
                if len(self.acquisitions) > 0
                else {}
            )

        qasm_program = self.generate_qasm_program(
            self.parent.total_play_time,
            awg_dict,
            weights_dict,
            repetitions=repetitions,
        )

        wf_and_pr_dict = self._generate_waveforms_and_program_dict(
            qasm_program, awg_dict, weights_dict, acq_declaration_dict
        )

        json_filename = self._dump_waveforms_and_program_json(
            wf_and_pr_dict, f"{self.port}_{self.clock}"
        )
        self.update_settings()
        settings_dict = self.settings.to_dict()
        return {"seq_fn": json_filename, "settings": settings_dict}


class QbloxBaseModule(ControlDeviceCompiler, ABC):
    """
    Qblox specific implementation of
    :class:`quantify_scheduler.backends.qblox.compiler_abc.InstrumentCompiler`.

    This class is defined as an abstract base class since the distinctions between the
    different devices are defined in subclasses.
    Effectively, this base class contains the functionality shared by all Qblox
    devices and serves to avoid repeated code between them.
    """

    def __init__(
        self,
        parent,  # No type hint due to circular import, added to docstring
        name: str,
        total_play_time: float,
        hw_mapping: Dict[str, Any],
    ):
        # pylint: disable=line-too-long
        """
        Constructor function.

        Parameters
        ----------
        parent: :class:`quantify_scheduler.backends.qblox.compiler_container.CompilerContainer`
            Reference to the parent object.
        name
            Name of the `QCoDeS` instrument this compiler object corresponds to.
        total_play_time
            Total time execution of the schedule should go on for. This parameter is
            used to ensure that the different devices, potentially with different clock
            rates, can work in a synchronized way when performing multiple executions of
            the schedule.
        hw_mapping
            The hardware configuration dictionary for this specific device. This is one
            of the inner dictionaries of the overall hardware config.
        """
        super().__init__(parent, name, total_play_time, hw_mapping)
        helpers.verify_qblox_instruments_version()

        self.portclock_map = self._generate_portclock_to_seq_map()
        self.sequencers = self._construct_sequencers()
        self.is_pulsar: bool = True
        """Specifies if it is a standalone Pulsar or a cluster module. To be overridden
        by the cluster compiler if needed."""
        self._settings: Union[
            BaseModuleSettings, None
        ] = None  # set in the prepare method.

    @property
    def portclocks(self) -> List[Tuple[str, str]]:
        """Returns all the port and clocks available to this device."""
        return list(self.portclock_map.keys())

    @property
    @abstractmethod
    def settings_type(self) -> PulsarSettings:
        """
        Specifies the PulsarSettings class used by the instrument.
        """

    @property
    @abstractmethod
    def static_hw_properties(self) -> StaticHardwareProperties:
        """
        The static properties of the hardware. This effectively gathers all the
        differences between the different modules.
        """

    def _generate_portclock_to_seq_map(self) -> Dict[Tuple[str, str], str]:
        """
        Generates a mapping from portclock tuples to sequencer names.

        Returns
        -------
        :
            A dictionary with as key a portclock tuple and as value the name of a
            sequencer.
        """
        valid_ios = [f"complex_output_{i}" for i in [0, 1]] + [
            f"real_output_{i}" for i in range(4)
        ]
        valid_seq_names = [
            f"seq{i}" for i in range(self.static_hw_properties.max_sequencers)
        ]

        mapping = {}
        for io in valid_ios:
            if io not in self.hw_mapping:
                continue

            io_cfg = self.hw_mapping[io]

            for seq_name in valid_seq_names:
                if seq_name not in io_cfg:
                    continue

                seq_cfg = io_cfg[seq_name]
                portclock = seq_cfg["port"], seq_cfg["clock"]

                mapping[portclock] = seq_name
        return mapping

    def _construct_sequencers(self) -> Dict[str, Sequencer]:
        """
        Constructs `Sequencer` objects for each port and clock combination
        belonging to this device.

        Returns
        -------
        :
            A dictionary containing the sequencer objects, the keys correspond to the
            names of the sequencers.

        Raises
        ------
        ValueError
            Raised when multiple definitions for the same sequencer is found, i.e. we
            are attempting to use the same sequencer multiple times in the compilation.
        ValueError
            Attempting to use more sequencers than available.
        """
        valid_ios = [f"complex_output_{i}" for i in [0, 1]] + [
            f"real_output_{i}" for i in range(4)
        ]
        sequencers = {}
        for io, io_cfg in self.hw_mapping.items():
            if not isinstance(io_cfg, dict):
                continue
            if io not in valid_ios:
                raise ValueError(
                    f"Invalid hardware config. '{io}' of {self.name} is not a "
                    f"valid name of an input/output.\n\nSupported names:\n{valid_ios}."
                )

            lo_name = io_cfg.get("lo_name", None)

            valid_seq_names = (
                f"seq{i}" for i in range(self.static_hw_properties.max_sequencers)
            )
            for seq_name in valid_seq_names:
                if seq_name not in io_cfg:
                    continue

                seq_cfg = io_cfg[seq_name]
                portclock = seq_cfg["port"], seq_cfg["clock"]

                if seq_name in sequencers:
                    raise ValueError(
                        f"Attempting to create multiple instances of "
                        f"{seq_name}. Is it defined multiple times in "
                        f"the hardware configuration?"
                    )
                connected_outputs = helpers.output_name_to_outputs(io)

                sequencers[seq_name] = Sequencer(
                    self,
                    seq_name,
                    portclock,
                    self.static_hw_properties,
                    connected_outputs,
                    seq_cfg,
                    lo_name,
                )

        if len(sequencers) > self.static_hw_properties.max_sequencers:
            raise ValueError(
                "Attempting to construct too many sequencer compilers. "
                f"Maximum allowed for {self.__class__.__name__} is "
                f"{self.static_hw_properties.max_sequencers}!"
            )

        return sequencers

    def distribute_data(self):
        """
        Distributes the pulses and acquisitions assigned to this pulsar over the
        different sequencers based on their portclocks. Raises an exception in case
        the device does not support acquisitions.
        """

        if len(self._acquisitions) > 0 and not self.supports_acquisition:
            raise RuntimeError(
                f"Attempting to add acquisitions to {self.__class__} {self.name}, "
                f"which is not supported by hardware."
            )

        for portclock, pulse_data_list in self._pulses.items():
            for seq in self.sequencers.values():
                if seq.portclock == portclock:
                    seq.pulses = pulse_data_list

        for portclock, acq_data_list in self._acquisitions.items():
            for seq in self.sequencers.values():
                if seq.portclock == portclock:
                    seq.acquisitions = acq_data_list

    @abstractmethod
    def assign_frequencies(self, sequencer: Sequencer):
        r"""
        An abstract method that should be overridden. Meant to assign an IF frequency
        to each sequencer, or an LO frequency to each output (if applicable).
        For each sequencer, the following relation is obeyed:
        :math:`f_{RF} = f_{LO} + f_{IF}`.

        In this step it is thus expected that either the IF and/or the LO frequency has
        been set during instantiation. Otherwise an error is thrown. If the frequency
        is overconstraint (i.e. multiple values are somehow specified) an error is
        thrown during assignment.

        Raises
        ------
        ValueError
            Neither the LO nor the IF frequency has been set and thus contain
            :code:`None` values.
        """

    def prepare(self) -> None:
        """
        Performs the logic needed before being able to start the compilation. In effect,
        this means assigning the pulses and acquisitions to the sequencers and
        calculating the relevant frequencies in case an external local oscillator is
        used.
        """
        self._settings = self.settings_type.extract_settings_from_mapping(
            self.hw_mapping
        )
        self._settings = self._configure_mixer_offsets(self._settings, self.hw_mapping)
        self.distribute_data()
        self._determine_scope_mode_acquisition_sequencer()
        for seq in self.sequencers.values():
            self.assign_frequencies(seq)

    def _configure_mixer_offsets(
        self, settings: BaseModuleSettings, hw_mapping: Dict[str, Any]
    ) -> BaseModuleSettings:
        """
        We configure the mixer offsets after initializing the settings such we can
        account for the differences in the hardware. e.g. the V vs mV encountered here.

        Parameters
        ----------
        settings
            The settings dataclass to which to add the dc offsets.
        hw_mapping
            The hardware configuration.

        Returns
        -------
        :
            The settings dataclass after adding the normalized offsets

        Raises
        ------
        ValueError
            An offset was used outside of the allowed range.
        """

        def calc_from_units_volt(
            param_name: str, cfg: Dict[str, Any]
        ) -> Optional[float]:

            calculated_offset = cfg.get(param_name, None)  # Always in volts
            if calculated_offset is None:
                return None

            voltage_range = self.static_hw_properties.mixer_dc_offset_range
            if voltage_range.units == "mV":
                calculated_offset = calculated_offset * 1e-3
            elif voltage_range.units != "V":
                raise RuntimeError(
                    f"Parameter {param_name} of {self.name} specifies "
                    f"the units {voltage_range.units}, but this is not "
                    f"supported by the Qblox backend."
                )

            if (
                calculated_offset < voltage_range.min_val
                or calculated_offset > voltage_range.max_val
            ):
                raise ValueError(
                    f"Attempting to set {param_name} of {self.name} to "
                    f"{calculated_offset} {voltage_range.units}. {param_name} has to be"
                    f" between {voltage_range.min_val} and {voltage_range.max_val} "
                    f"{voltage_range.units}!"
                )

            return calculated_offset

        supported_outputs = ("complex_output_0", "complex_output_1")
        for output_idx, output_label in enumerate(supported_outputs):
            if output_label not in hw_mapping:
                continue

            output_cfg = hw_mapping[output_label]
            if output_idx == 0:
                settings.offset_ch0_path0 = calc_from_units_volt(
                    "dc_mixer_offset_I", output_cfg
                )
                settings.offset_ch0_path1 = calc_from_units_volt(
                    "dc_mixer_offset_Q", output_cfg
                )
            else:
                settings.offset_ch1_path0 = calc_from_units_volt(
                    "dc_mixer_offset_I", output_cfg
                )
                settings.offset_ch1_path1 = calc_from_units_volt(
                    "dc_mixer_offset_Q", output_cfg
                )

        return settings

    @abstractmethod
    def update_settings(self):
        """
        Updates the settings to set all parameters that are determined by the
        compiler.
        """

    def _determine_scope_mode_acquisition_sequencer(self) -> None:
        """
        Finds which sequencer has to perform raw trace acquisitions and adds it to the
        `scope_mode_sequencer` of the settings.

        Raises
        ------
        ValueError
            Multiple sequencers have to perform trace acquisition. This is not
            supported by the hardware.
        """

        def is_scope_acquisition(acquisition: OpInfo) -> bool:
            return acquisition.data["protocol"] == "trace"

        scope_acq_seq = None
        for seq in self.sequencers.values():
            has_scope = any(map(is_scope_acquisition, seq.acquisitions))
            if has_scope:
                if scope_acq_seq is not None:
                    raise ValueError(
                        f"Both sequencer {seq.name} and {scope_acq_seq} of "
                        f"{self.name} are required to perform scope mode "
                        "acquisitions. Only one sequencer per device can "
                        "trigger raw trace capture.\n\nPlease ensure that "
                        "only one port and clock combination has to "
                        "perform raw trace acquisition per instrument."
                    )
                scope_acq_seq = seq.name

        self._settings.scope_mode_sequencer = scope_acq_seq

    def compile(self, repetitions: int = 1) -> Optional[Dict[str, Any]]:
        """
        Performs the actual compilation steps for this pulsar, by calling the sequencer
        level compilation functions and combining them into a single dictionary. The
        compiled program has a settings key, and keys for every sequencer.

        Parameters
        ----------
        repetitions
            Number of times execution the schedule is repeated.

        Returns
        -------
        :
            The compiled program corresponding to this pulsar. It contains an entry for
            every sequencer and general "settings". If the device is not actually used,
            and an empty program is compiled, None is returned instead.
        """
        program = {}
        for seq_name, seq in self.sequencers.items():
            seq_program = seq.compile(repetitions=repetitions)
            if seq_program is not None:
                program[seq_name] = seq_program

        if len(program) == 0:
            return None

        self._settings.hardware_averages = repetitions
        self.update_settings()
        program["settings"] = self._settings.to_dict()
        if self.supports_acquisition:
            # Add both acquisition metadata (a summary) and acq_mapping

            program["acq_metadata"] = {}

            for sequencer in self.sequencers.values():
                if not sequencer.acquisitions:
                    continue
                acq_metadata = _extract_acquisition_metadata_from_acquisitions(
                    sequencer.acquisitions
                )
                program["acq_metadata"][sequencer.name] = acq_metadata

            acq_mapping = self._get_acquisition_mapping()
            if acq_mapping is not None:
                program["acq_mapping"] = acq_mapping
        return program

    def _get_acquisition_mapping(self) -> Optional[dict]:
        """
        Generates a mapping of acq_channel, acq_index to sequencer name, protocol.

        Returns
        -------
        :
            A dictionary containing tuple(acq_channel, acq_index) as keys and
            tuple(sequencer name, protocol) as value.
        """

        def extract_mapping_item(acquisition: OpInfo) -> Tuple[Tuple[int, int], str]:
            return (
                (
                    acquisition.data["acq_channel"],
                    acquisition.data["acq_index"],
                ),
                acquisition.data["protocol"],
            )

        acq_mapping = {}
        for sequencer in self.sequencers.values():
            mapping_items = map(extract_mapping_item, sequencer.acquisitions)
            for item in mapping_items:
                acq_mapping[item[0]] = (sequencer.name, item[1])

        return acq_mapping if len(acq_mapping) > 0 else None


def _assign_frequency_with_ext_lo(sequencer: Sequencer, container):
    if sequencer.clock not in container.resources:
        return

    clk_freq = container.resources[sequencer.clock]["freq"]
    lo_compiler = container.instrument_compilers.get(sequencer.associated_ext_lo, None)
    if lo_compiler is None:
        sequencer.frequency = clk_freq
        return

    if_freq = sequencer.frequency
    lo_freq = lo_compiler.frequency

    if lo_freq is None and if_freq is None:
        raise ValueError(
            f"Frequency settings underconstraint for sequencer {sequencer.name} "
            f"with port {sequencer.port} and clock {sequencer.clock}. When using "
            f"an external local oscillator it is required to either supply an "
            f'"lo_freq" or an "interm_freq". Neither was given.'
        )

    if if_freq is not None:
        lo_compiler.frequency = clk_freq - if_freq

    if lo_freq is not None:
        if_freq = clk_freq - lo_freq
        sequencer.frequency = if_freq

    if if_freq != 0 and if_freq is not None:
        sequencer.settings.nco_en = True


class QbloxBasebandModule(QbloxBaseModule):
    """
    Abstract class with all the shared functionality between the QRM and QCM baseband
    modules.
    """

    @property
    def settings_type(self) -> type:
        """The settings type used by baseband-type devices."""
        return PulsarSettings if self.is_pulsar else BasebandModuleSettings

    def update_settings(self):
        """
        Updates the settings to set all parameters that are determined by the
        compiler.
        """

    def assign_frequencies(self, sequencer: Sequencer):
        r"""
        An abstract method that should be overridden. Meant to assign an IF frequency
        to each sequencer, or an LO frequency to each output (if applicable).
        For each sequencer, the following relation is obeyed:
        :math:`f_{RF} = f_{LO} + f_{IF}`.

        In this step it is thus expected that either the IF and/or the LO frequency has
        been set during instantiation. Otherwise an error is thrown. If the frequency
        is overconstraint (i.e. multiple values are somehow specified) an error is
        thrown during assignment.

        Raises
        ------
        ValueError
            Neither the LO nor the IF frequency has been set and thus contain
            :code:`None` values.
        """
        if self.is_pulsar:
            _assign_frequency_with_ext_lo(sequencer, self.parent)
        else:
            _assign_frequency_with_ext_lo(sequencer, self.parent.parent)


class QbloxRFModule(QbloxBaseModule):
    """
    Abstract class with all the shared functionality between the QRM-RF and QCM-RF
    modules.
    """

    @property
    def settings_type(self) -> type:
        """The settings type used by RF-type devices"""
        return PulsarRFSettings if self.is_pulsar else RFModuleSettings

    def update_settings(self):
        """
        Updates the settings to set all parameters that are determined by the
        compiler.
        """

    def assign_frequencies(self, sequencer: Sequencer):
        r"""
        An abstract method that should be overridden. Meant to assign an IF frequency
        to each sequencer, or an LO frequency to each output (if applicable).
        For each sequencer, the following relation is obeyed:
        :math:`f_{RF} = f_{LO} + f_{IF}`.

        In this step it is thus expected that either the IF and/or the LO frequency has
        been set during instantiation. Otherwise an error is thrown. If the frequency
        is overconstraint (i.e. multiple values are somehow specified) an error is
        thrown during assignment.

        Raises
        ------
        ValueError
            Neither the LO nor the IF frequency has been set and thus contain
            :code:`None` values.
        """
        resources = (
            self.parent.resources if self.is_pulsar else self.parent.parent.resources
        )

        if sequencer.clock not in resources:
            return

        clk_freq = resources[sequencer.clock]["freq"]

        # Now we have to identify the LO the sequencer is outputting to
        # We can do this by first checking the Sequencer-Output correspondence
        # And then use the fact that LOX is connected to OutputX

        self._validate_output_mode(sequencer)
        for real_output in sequencer.connected_outputs:
            if real_output % 2 != 0:
                # We will only use real output 0 and 2,
                # since 1 and 3 are part of the same
                # complex outputs.
                continue
            complex_output = 0 if real_output == 0 else 1
            if_freq = sequencer.frequency
            lo_freq = (
                self._settings.lo0_freq
                if (complex_output == 0)
                else self._settings.lo1_freq
            )

            if lo_freq is None and if_freq is None:
                raise ValueError(
                    f"Frequency settings underconstraint for sequencer {sequencer.name}"
                    f" with port {sequencer.port} and clock {sequencer.clock}. It is "
                    f'required to either supply an "lo_freq" or an "interm_freq". '
                    f"Neither was given."
                )

            if if_freq is not None:
                new_lo_freq = clk_freq - if_freq
                if lo_freq is not None and new_lo_freq != lo_freq:
                    raise ValueError(
                        f"Attempting to set 'lo{complex_output}_freq' to frequency "
                        f"{new_lo_freq}, while it has previously already been set to "
                        f"{lo_freq}!"
                    )
                if complex_output == 0:
                    self._settings.lo0_freq = new_lo_freq
                elif complex_output == 1:
                    self._settings.lo1_freq = new_lo_freq

            if lo_freq is not None:
                sequencer.frequency = clk_freq - lo_freq

    @classmethod
    def _validate_output_mode(cls, sequencer: Sequencer):
        if sequencer.output_mode != "complex":
            raise ValueError(
                f"Attempting to use {cls.__name__} in real "
                f"mode, but this is not supported for Qblox RF modules."
            )<|MERGE_RESOLUTION|>--- conflicted
+++ resolved
@@ -8,12 +8,8 @@
 from os import path, makedirs
 from abc import ABC, abstractmethod, ABCMeta
 from collections import defaultdict, deque
-<<<<<<< HEAD
 from typing import Optional, Dict, Any, Set, Tuple, List, Union, Callable
-=======
-from typing import Optional, Dict, Any, Set, Tuple, List, Union
 from typing_extensions import Literal
->>>>>>> fd28592b
 
 import numpy as np
 from pathvalidate import sanitize_filename
