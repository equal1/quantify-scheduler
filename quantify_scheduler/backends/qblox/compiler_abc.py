--- conflicted
+++ resolved
@@ -638,15 +638,9 @@
             qasm.emit(q1asm_instructions.UPDATE_PARAMETERS, constants.GRID_TIME)
         # program header
         qasm.emit(q1asm_instructions.WAIT_SYNC, constants.GRID_TIME)
-<<<<<<< HEAD
-        qasm.set_marker(self.static_hw_properties.marker_configuration.start)
-        qasm.emit(q1asm_instructions.UPDATE_PARAMETERS, constants.GRID_TIME)
-=======
-        qasm.emit(q1asm_instructions.RESET_PHASE)
         qasm.emit(q1asm_instructions.UPDATE_PARAMETERS, constants.GRID_TIME)
         if marker_config.start is not None:
             qasm.set_marker(marker_config.start)
->>>>>>> dddc4589
 
         pulses = [] if self.pulses is None else self.pulses
         acquisitions = [] if self.acquisitions is None else self.acquisitions
