# Repository: https://gitlab.com/quantify-os/quantify-scheduler
# Licensed according to the LICENCE file on the main branch
from __future__ import annotations
from typing import (
    TYPE_CHECKING,
    Any,
    Callable,
    Dict,
    List,
    Optional,
    Tuple,
    Type,
    Union,
)

import matplotlib.pyplot as plt
import networkx as nx
from matplotlib.axes import Axes
from pydantic import validator

<<<<<<< HEAD
from quantify_scheduler.schedules.schedule import (
    CompiledSchedule,
    Schedule,
)  # Using full import path to prevent circular import
from quantify_scheduler.helpers.importers import import_python_object_from_string
from quantify_scheduler.structure.model import DataStructure

if TYPE_CHECKING:
    from quantify_scheduler.device_under_test.quantum_device import QuantumDevice
=======
from quantify_scheduler import CompiledSchedule, Schedule
from quantify_scheduler.structure.model import (
    DataStructure,
    deserialize_class,
    deserialize_function,
)
>>>>>>> 109c552b


class CompilationError(RuntimeError):
    """
    Custom exception class for failures in compilation of quantify schedules.
    """


# pylint: disable=too-few-public-methods
class SimpleNodeConfig(DataStructure):
    """
    Datastructure specifying the structure of a simple compiler pass config
    (also see :class:`~.SimpleNode`).

    Parameters
    ----------
    name
        the name of the compilation pass
    compilation_func
        the function to perform the compilation pass as an
        importable string (e.g., "package_name.my_module.function_name").
    compilation_options
        the options passed to the compilation function along with the intermediate
        representation.
    """

    name: str
    compilation_func: Callable[[Schedule, Any], Schedule]
    # N.B. custom node configs could inherit and put a stronger type check/schema
    # on options for a particular node.
    compilation_options: Optional[Dict]

    @validator("compilation_func", pre=True)
    @classmethod
    def import_compilation_func_if_str(
        cls, fun: Callable[[Schedule, Any], Schedule]
    ) -> Callable[[Schedule, Any], Schedule]:
        if isinstance(fun, str):
            return deserialize_function(fun)
        return fun  # type: ignore


# pylint: disable=too-few-public-methods
class CompilationConfig(DataStructure):
    """
    Base class for a CompilationConfig.
    Subclassing is generally required to create useful configs, here extra fields can
    be defined.
    """

    name: str
    backend: Type[QuantifyCompiler]

    @validator("backend", pre=True)
    @classmethod
    def import_backend_if_str(
        cls, class_: Union[Type[QuantifyCompiler], str]
    ) -> Type[QuantifyCompiler]:
        if isinstance(class_, str):
            return deserialize_class(class_)
        return class_  # type: ignore


class CompilationNode:
    """
    A node representing a compiler pass.
    """

    def __init__(self, name: str):
        """
        A node representing a compiler pass.

        .. note::

            To compile, the :meth:`~.CompilationNode.compile` method should be used.

        Parameters
        ----------
        name
            The name of the node. Should be unique if it is added to a (larger)
            compilation
            graph.
        """
        self.name = name

    # used as the key in a networkx graph so we like this to be a simple string.
    def __repr__(self):
        return self.name

    # used as a label when visualizing using networkx
    def __str__(self):
        return self.name

    def _compilation_func(
        self, schedule: Union[Schedule, DataStructure], config: DataStructure
    ) -> Union[Schedule, DataStructure]:
        """
        This is the private compilation method. It should be completely stateless
        whenever inheriting from the CompilationNode, this is the object that should
        be modified.
        """

        # note that for linear/serial compilation graphs, the input and output is always
        # a Schedule class but for more advanced compilers, a graph might want to do
        # several steps in parallel. For this reason the base class supports a more
        # relaxed Union of types as the type hint.
        # How this Datastructure is allowed to look like depends
        # on https://gitlab.com/quantify-os/quantify-scheduler/-/issues/311

        raise NotImplementedError

    def compile(
        self, schedule: Union[Schedule, DataStructure], config: DataStructure
    ) -> Union[Schedule, DataStructure]:
        """
        Execute a compilation pass, taking a :class:`~.Schedule` and using the
        information provided in the config to return a new (updated)
        :class:`~.Schedule`.
        """

        # this is the public facing compile method.
        # it wraps around the self._compilation_func, but also contains the common logic
        # to support (planned) features like caching and parallel evaluation.

        # classes inheriting from this node should overwrite the _compilation_func and
        # not the public facing compile.
        return self._compilation_func(schedule=schedule, config=config)


# pylint: disable=too-few-public-methods
class SimpleNode(CompilationNode):
    """
    A node representing a simple compiler pass consisting of calling a single
    compilation function.
    """

    def __init__(self, name: str, compilation_func: Callable):
        """
        A node representing a simple compiler pass consisting of calling a single
        compilation function.

        .. note::

            To compile, the :meth:`~.CompilationNode.compile` method should be used.

        Parameters
        ----------
        name
            The name of the node. Should be unique if it is added to a (larger)
            compilation graph.
        compilation_func
            A Callable that will be wrapped in this object. A compilation function
            should take the intermediate representation (commonly :class:`~.Schedule`)
            and a config as inputs and returns a new (modified) intermediate
            representation.
        """
        super().__init__(name=name)
        self.compilation_func = compilation_func

    def _compilation_func(
        self, schedule: Schedule, config: Union[DataStructure, dict]
    ) -> Schedule:
        # note that in contrast to the CompilationNode parent class, the compilation
        # function has a much stricter type hint as this is for use in a SerialCompiler
        # which constitutes a linear graph.

        # note, the type hint indicates both datastructures and dicts as valid configs.
        # In the future we should only support DataStructures for the compiler options
        # to have stricter typing and error handling. Dict is for legacy support.
        return self.compilation_func(schedule, config)


# pylint: disable=abstract-method
class QuantifyCompiler(CompilationNode):
    """
    A compiler for quantify :class:`~.Schedule` s.
    The compiler defines a directed acyclic graph containing
    :class:`~.CompilationNode` s. In this graph, nodes represent modular
    compilation passes.
    """

    def __init__(
        self,
        name,
        quantum_device: Optional[
            "quantify_scheduler.device_under_test.quantum_device.QuantumDevice"
        ] = None,
    ) -> None:
        """
        Parameters
        ----------
        name
            name of the compiler instance
        quantum_device
            quantum_device from which a :class:`~.CompilationConfig` will be generated
            if None is provided for the compile step
        """
        super().__init__(name=name)

        # current implementations use networkx directed graph to store the task graph
        # that is (typically) determined at compile time. It's fine for subclasses
        # to specify a different type for this datastructure as long as the public
        # interfaces are the same.
        self._task_graph: nx.DiGraph = None

        self._input_node = None
        self._ouput_node = None

        self.quantum_device = quantum_device

    def compile(
        self, schedule: Schedule, config: Optional[CompilationConfig] = None
    ) -> CompiledSchedule:
        """
        Compile a :class:`~.Schedule` using the information provided in the config.

        Parameters
        ----------
        schedule
            the schedule to compile.
        config
            describing the information required to compile the schedule. If not specified,
            self.quantum_device will be used to generate the config.

        Returns
        -------
        CompiledSchedule:
            a compiled schedule containing the compiled instructions suitable
            for execution on a (hardware) backend.

        """

        # this is the public facing compile method.
        # it wraps around the self._compilation_func, but also contains the common logic
        # to support (planned) features like caching and parallel evaluation.

        # classes inheriting from this node should overwrite the _compilation_func and
        # not the public facing compile.
        if config is None:
            if self.quantum_device is None:
                raise RuntimeError("Either quantum_device or config must be specified")
            config = self.quantum_device.generate_compilation_config()
        return self._compilation_func(schedule=schedule, config=config)

    @property
    def input_node(self):
        """
        Node designated as the default input for compilation.
        If not specified will return None.
        """
        return self._input_node

    @property
    def output_node(self):
        """
        Node designated as the default output for compilation.
        If not specified will return None.
        """
        return self._ouput_node

    def construct_graph(self, config: CompilationConfig):
        """
        Construct the compilation graph based on a provided config.
        """
        raise NotImplementedError

    def draw(
        self, ax: Axes = None, figsize: Tuple[float, float] = (20, 10), **options
    ) -> Axes:
        """
        Draws the graph defined by this backend using matplotlib.

        Will attempt to position the nodes using the "dot" algorithm for directed
        acyclic graphs from graphviz if available.
        See https://pygraphviz.github.io/documentation/stable/install.html for
        installation instructions of pygraphviz and graphviz.

        If not available will use the Kamada Kawai positioning algorithm.


        Parameters
        ----------
        ax
            Matplotlib axis to plot the figure on
        figsize
            Optional figure size, defaults to something slightly larger that fits the
            size of the nodes.
        options
            optional keyword arguments that are passed to
            :code:`networkx.draw_networkx`.

        """

        if self._task_graph is None:
            raise RuntimeError(
                "Task graph has not been initialized. Consider compiling a Schedule "
                "using .compile or calling .construct_graph"
            )

        if ax is None:
            _, ax = plt.subplots(figsize=figsize)

        ax.set_title(self.name)
        options_dict = {
            "font_size": 10,
            "node_size": 2200,
            "node_color": "white",
            "edgecolors": "C0",
        }
        options_dict.update(options)

        # attempt to use "dot" layout from graphviz.
        try:
            pos = nx.drawing.nx_agraph.graphviz_layout(self._task_graph, prog="dot")
        except ImportError:
            pos = nx.kamada_kawai_layout(self._task_graph)

        nx.draw_networkx(self._task_graph, pos=pos, ax=ax, **options_dict)
        ax.set_axis_off()

        return ax


class SerialCompiler(QuantifyCompiler):
    """
    A compiler that dynamically generates a graph of serial compilation
    passes upon calling the compile method.
    """

    def construct_graph(self, config: SerialCompilationConfig):
        """
        Construct the compilation graph based on a provided config.

        For a serial backend, it is just a list of compilation passes.
        """

        if self._task_graph is None:
            self._task_graph = nx.DiGraph(name=self.name)

        # removes any old pre-existing graph removing any statefulness
        # this should be removed in the future once we want to support features
        # like caching and visualization of compilation errors.
        self._task_graph.clear()

        for i, compilation_pass in enumerate(config.compilation_passes):
            node = SimpleNode(
                name=compilation_pass.name,
                compilation_func=compilation_pass.compilation_func,
            )
            # the first node is a bit special as no edge can be added
            if i == 0:
                self._input_node = node
            else:
                self._task_graph.add_edge(last_added_node, node)
            last_added_node = node

        self._ouput_node = node

    def _compilation_func(
        self, schedule: Schedule, config: SerialCompilationConfig
    ) -> CompiledSchedule:
        """
        Compile a schedule using the backend and the information provided in the config.

        Parameters
        ----------
        schedule
            The schedule to compile.
        config
            A dictionary containing the information needed to compile the schedule.
            Nodes in this compiler specify what key they need information from in this
            dictionary.
        """
        self.construct_graph(config=config)
        # if there is only 1 node there is no shortest_path defined
        if self.input_node == self.output_node:
            path = [self.input_node]
        else:
            try:
                path = nx.shortest_path(
                    self._task_graph, self.input_node, self.output_node
                )
            except nx.exception.NetworkXNoPath as e:
                raise CompilationError(
                    "No path between the input and output nodes"
                ) from e

        # exclude the input and output from the path to use to compile
        for i, node in enumerate(path):
            schedule = node.compile(
                schedule=schedule,
                config=config.compilation_passes[i].compilation_options,
            )

        # mark the schedule as "Compiled" before returning at the final step.
        # in the future CompiledSchedule will likely become an attribute of a
        # single Schedule class, see
        # also https://gitlab.com/quantify-os/quantify-scheduler/-/issues/311
        return CompiledSchedule(schedule)


# pylint: disable=too-few-public-methods
class SerialCompilationConfig(CompilationConfig):
    """
    A compilation config for a simple serial compiler.
    Specifies compilation as a list of compilation passes.
    """

    backend: Type[SerialCompiler] = SerialCompiler
    compilation_passes: List[SimpleNodeConfig]

    @validator("backend", pre=True)
    @classmethod
    def import_backend_if_str(
        cls, class_: Union[Type[SerialCompiler], str]
    ) -> Type[SerialCompiler]:
        if isinstance(class_, str):
            return deserialize_class(class_)
        return class_  # type: ignore<|MERGE_RESOLUTION|>--- conflicted
+++ resolved
@@ -18,24 +18,18 @@
 from matplotlib.axes import Axes
 from pydantic import validator
 
-<<<<<<< HEAD
 from quantify_scheduler.schedules.schedule import (
     CompiledSchedule,
     Schedule,
 )  # Using full import path to prevent circular import
-from quantify_scheduler.helpers.importers import import_python_object_from_string
-from quantify_scheduler.structure.model import DataStructure
-
-if TYPE_CHECKING:
-    from quantify_scheduler.device_under_test.quantum_device import QuantumDevice
-=======
-from quantify_scheduler import CompiledSchedule, Schedule
 from quantify_scheduler.structure.model import (
     DataStructure,
     deserialize_class,
     deserialize_function,
 )
->>>>>>> 109c552b
+
+if TYPE_CHECKING:
+    from quantify_scheduler.device_under_test.quantum_device import QuantumDevice
 
 
 class CompilationError(RuntimeError):
