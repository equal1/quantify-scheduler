--- conflicted
+++ resolved
@@ -666,13 +666,8 @@
     This operation is currently represented by an operation ID.
 
     Schedulables can contain an arbitrary number of timing constraints to determine the
-<<<<<<< HEAD
-    timing. Multiple different constraints are currently resolved by delaying the
-    element until after all timing constraints have been met, to aid compatibility.
-=======
     timing. Multiple different constraints are currently resolved by delaying the element
     until after all timing constraints have been met, to aid compatibility.
->>>>>>> 5cd57d0d
     To specify an exact timing between two schedulables, please ensure to only specify
     exactly one timing constraint.
     """
@@ -690,11 +685,7 @@
         operation_repr
             The operation which is to be executed by this schedulable
         schedule
-<<<<<<< HEAD
-            The schedule to which the schedulable is added. This allows ``Schedulable``
-=======
             The schedule to which the schedulable is added. This allows schedulable
->>>>>>> 5cd57d0d
             to find other elements on the schedule
         """
         super().__init__()
