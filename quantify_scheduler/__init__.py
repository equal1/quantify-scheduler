--- conflicted
+++ resolved
@@ -15,11 +15,7 @@
       - :class:`.Resource`
 """
 
-<<<<<<< HEAD
-__version__ = "0.5.1"
-=======
 __version__ = "0.5.2"
->>>>>>> a89fcb89
 
 
 from .operations.operation import Operation
