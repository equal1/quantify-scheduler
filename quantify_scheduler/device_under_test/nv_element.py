--- conflicted
+++ resolved
@@ -162,14 +162,9 @@
             "spectroscopy_operation",
             SpectroscopyOperationHermiteMW(self, "spectroscopy_operation"),
         )
-<<<<<<< HEAD
-        self.add_submodule("ports", _Ports(self, "ports"))
-        self.add_submodule("clock_freqs", _ClockFrequencies(self, "clock_freqs"))
-        self.add_submodule("reset", ResetSpinpump(self, "reset"))
-=======
         self.add_submodule("ports", Ports(self, "ports"))
         self.add_submodule("clock_freqs", ClockFrequencies(self, "clock_freqs"))
->>>>>>> da31ea69
+        self.add_submodule("reset", ResetSpinpump(self, "reset"))
 
     def _generate_config(self) -> Dict[str, Dict[str, OperationCompilationConfig]]:
         """
