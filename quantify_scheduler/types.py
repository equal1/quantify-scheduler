--- conflicted
+++ resolved
@@ -13,19 +13,12 @@
 from dataclasses import dataclass
 from enum import Enum
 from pydoc import locate
-<<<<<<< HEAD
-from typing import TYPE_CHECKING, Any, Dict, List, Type
-from uuid import uuid4
-
-import numpy as np
-=======
 from typing import TYPE_CHECKING, Any, Dict, List, Optional, Tuple, Type, Union
 from uuid import uuid4
 
 import numpy as np
 from matplotlib.axes import Axes
 from matplotlib.figure import Figure
->>>>>>> 4c43eab9
 from quantify_core.utilities import general
 from typing_extensions import Literal
 
