--- conflicted
+++ resolved
@@ -5,11 +5,7 @@
 
 import inspect
 import logging
-<<<<<<< HEAD
-from typing import Callable, Dict, List, Optional, Tuple
-=======
 from typing import TYPE_CHECKING, Callable, Dict, List, Optional, Tuple
->>>>>>> 4c43eab9
 
 import matplotlib
 import matplotlib.pyplot as plt
@@ -21,17 +17,11 @@
 from quantify_core.visualization.SI_utilities import set_xlabel, set_ylabel
 from typing_extensions import Literal
 
-<<<<<<< HEAD
-from quantify_scheduler.pulse_library import Operation, WindowOperation
-from quantify_scheduler.types import Schedule
-from quantify_scheduler.waveforms import modulate_wave
-=======
 import quantify_scheduler.pulse_library as pl
 from quantify_scheduler.waveforms import modulate_wave
 
 if TYPE_CHECKING:
     from quantify_scheduler import types
->>>>>>> 4c43eab9
 
 logger = logging.getLogger(__name__)
 
