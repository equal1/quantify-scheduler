--- conflicted
+++ resolved
@@ -35,13 +35,8 @@
     offset_idx: int = 0
 
     for t_constr in schedule.timing_constraints:
-<<<<<<< HEAD
         operation = schedule.operations[t_constr["operation_id"]]
-        for pulse_info in operation["pulse_info"]:
-=======
-        operation = schedule.operations[t_constr["operation_repr"]]
         for operation_info in operation["pulse_info"] + operation["acquisition_info"]:
->>>>>>> 3ed394f8
             if offset_idx == ports_length:
                 return
 
