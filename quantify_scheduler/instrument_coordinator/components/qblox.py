--- conflicted
+++ resolved
@@ -106,8 +106,6 @@
         """
         self.instrument.set("reference_source", settings.ref)
 
-<<<<<<< HEAD
-=======
         if settings.offset_ch0_path0 is not None:
             self.instrument.set(
                 "sequencer0_offset_awg_path0", settings.offset_ch0_path0
@@ -117,7 +115,6 @@
                 "sequencer0_offset_awg_path1", settings.offset_ch0_path1
             )
 
->>>>>>> e2318b3e
     def _configure_sequencer_settings(
         self, seq_idx: int, settings: SequencerSettings
     ) -> None:
