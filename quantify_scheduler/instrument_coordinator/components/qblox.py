--- conflicted
+++ resolved
@@ -532,15 +532,9 @@
         super()._configure_global_settings(settings)
         # configure mixer correction offsets
         if settings.offset_ch0_path0 is not None:
-<<<<<<< HEAD
-            lazy_set(self.instrument, "out0_dac_offset", settings.offset_ch0_path0)
+            lazy_set(self.instrument, "out0_offset", settings.offset_ch0_path0)
         if settings.offset_ch0_path1 is not None:
-            lazy_set(self.instrument, "out1_dac_offset", settings.offset_ch0_path1)
-=======
-            self.instrument.set("out0_offset", settings.offset_ch0_path0)
-        if settings.offset_ch0_path1 is not None:
-            self.instrument.set("out1_offset", settings.offset_ch0_path1)
->>>>>>> f5774845
+            lazy_set(self.instrument, "out1_offset", settings.offset_ch0_path1)
 
     def _configure_sequencer_settings(
         self, seq_idx: int, settings: SequencerSettings
