--- conflicted
+++ resolved
@@ -184,9 +184,6 @@
             **self._evaluated_sched_kwargs,
             repetitions=self.quantum_device.cfg_sched_repetitions(),
         )
-<<<<<<< HEAD
-        self._compile(sched)
-=======
 
         compilation_config = self.quantum_device.generate_compilation_config()
 
@@ -196,7 +193,6 @@
         self._compiled_schedule = self._backend.compile(
             schedule=sched, config=compilation_config
         )
->>>>>>> f7e135e2
 
         instr_coordinator = self.quantum_device.instr_instrument_coordinator.get_instr()
         instr_coordinator.prepare(self._compiled_schedule)
