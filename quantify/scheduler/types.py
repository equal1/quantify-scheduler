--- conflicted
+++ resolved
@@ -65,18 +65,10 @@
         """
         durations = list()
 
-<<<<<<< HEAD
         durations.extend([p["duration"] + p["t0"] for p in self.data["pulse_info"]])
         durations.extend(
             [a["duration"] + a["t0"] for a in self.data["acquisition_info"]]
         )
-=======
-        # Iterate over all pulses and take longest duration
-        for pulse in self.data["pulse_info"]:
-            pulse_duration = pulse["duration"] + pulse["t0"]
-            if pulse_duration > duration:
-                duration = pulse_duration
->>>>>>> 612526e9
 
         return np.max(durations) if len(durations) > 0 else 0
 
