# Repository: https://gitlab.com/quantify-os/quantify-scheduler
# Licensed according to the LICENCE file on the master branch
from __future__ import annotations

import inspect
from functools import partial
from typing import Any, Dict, List, Tuple
from abc import ABC

try:
    from typing import Protocol as _Protocol
except ImportError:
    Protocol = ABC
else:
    Protocol = _Protocol

import numpy as np
import quantify.utilities.general as general

import quantify.scheduler.waveforms as waveforms
from quantify.scheduler.helpers import schedule as schedule_helpers
from quantify.scheduler import math
from quantify.scheduler import types

# pylint: disable=too-few-public-methods
class GetWaveformPartial(Protocol):  # typing.Protocol
    """
    Protocol type definition class for the get_waveform
    partial function.
    """

    def __call__(self, sampling_rate: int) -> np.ndarray:
        """
        Execute partial get_waveform function.

        Parameters
        ----------
        sampling_rate
            The waveform sampling rate.

        Returns
        -------
        :
            The waveform array.
        """


def get_waveform_size(waveform: np.ndarray, granularity: int) -> int:
    """
    Returns the number of samples required to
    respect the granularity.

    Parameters
    ----------
    waveform

    granularity

    """
    size: int = len(waveform)
    if size % granularity != 0:
        size = math.closest_number_ceil(size, granularity)

    return max(size, granularity)


def resize_waveforms(waveforms_dict: Dict[int, np.ndarray], granularity: int) -> None:
    """
    Resizes the waveforms to a multiple of the given
    granularity.

    Parameters
    ----------
    waveforms_dict
        The waveforms dictionary.
    granularity
        The granularity.
    """
    # Modify the list while iterating to avoid copies
    for pulse_id in waveforms_dict:
        waveforms_dict[pulse_id] = resize_waveform(
            waveforms_dict[pulse_id], granularity
        )


def resize_waveform(waveform: np.ndarray, granularity: int) -> np.ndarray:
    """
    Returns the waveform in a size that is a modulo of the given granularity.

    Parameters
    ----------
    waveform
        The waveform array.
    granularity
        The waveform granularity.

    Returns
    -------
    :
        The resized waveform with a length equal to
        `mod(len(waveform), granularity) == 0`.
    """
    size: int = len(waveform)
    if size == 0:
        return np.zeros(granularity)

    if size % granularity == 0:
        return waveform

    remainder = math.closest_number_ceil(size, granularity) - size

    # Append the waveform with the remainder zeros
    return np.concatenate([waveform, np.zeros(remainder)])


def shift_waveform(
    waveform: np.ndarray, start_in_seconds: float, clock_rate: int, resolution: int
) -> Tuple[int, np.ndarray]:
    """
    Returns the waveform shifted with a number of samples
    to compensate for rounding errors that cause misalignment
    of the waveform in the clock time domain.

    Note: when using this method be sure that the pulse starts
    at a `round(start_in_clocks)`.

    .. code-block::

        waveform = np.ones(32)
        clock_rate = int(2.4e9)
        resolution: int = 8

        t0: float = 16e-9
        #                 4.8 = 16e-9 / (8 / 2.4e9)
        start_in_clocks = (t0 // (resolution / clock_rate))

        start_waveform_at_clock(start_in_clocks, waveform)

    Parameters
    ----------
    waveform

    start_in_seconds

    clock_rate

    resolution
        The sequencer resolution.
    """

    start_in_clocks = round(start_in_seconds * clock_rate)
    samples_shift = start_in_clocks % resolution
    start_in_lowres_clock = start_in_clocks // resolution

    if samples_shift == 0:
        return start_in_lowres_clock, waveform

    return start_in_lowres_clock, np.concatenate([np.zeros(samples_shift), waveform])


def get_waveform(
    pulse_info: Dict[str, Any],
    sampling_rate: int,
) -> np.ndarray:
    """
    Returns the waveform of a pulse_info dictionary.

    Parameters
    ----------
    pulse_info
        The pulse_info dictionary.
    sampling_rate
        The sample rate of the waveform.

    Returns
    -------
    :
        The waveform.
    """
    t: np.ndarray = np.arange(0, 0 + pulse_info["duration"], 1 / sampling_rate)
    wf_func: str = pulse_info["wf_func"]
    waveform: np.ndarray = exec_waveform_function(wf_func, t, pulse_info)

    return waveform


def get_waveform_by_pulseid(
    schedule: types.Schedule,
) -> Dict[int, GetWaveformPartial]:
    """
    Returns a lookup dictionary of pulse_id and
    respectively its partial waveform function.

    The keys are pulse info ids while the values are partial functions. Executing
    the waveform will return a :class:`numpy.ndarray`.

    Parameters
    ----------
    schedule
        The schedule.
    """
    pulseid_waveformfn_dict: Dict[int, GetWaveformPartial] = dict()
    for t_constr in schedule.timing_constraints:
        operation = schedule.operations[t_constr["operation_hash"]]
        for pulse_info in operation["pulse_info"]:
            pulse_id = schedule_helpers.get_pulse_uuid(pulse_info)
            if pulse_id in pulseid_waveformfn_dict:
                # Unique waveform already populated in the dictionary.
                continue

            pulseid_waveformfn_dict[pulse_id] = partial(
                get_waveform, pulse_info=pulse_info
            )

        for acq_info in operation["acquisition_info"]:
            for pulse_info in acq_info["waveforms"]:
                pulse_id = schedule_helpers.get_pulse_uuid(pulse_info)
                pulseid_waveformfn_dict[pulse_id] = partial(
                    get_waveform, pulse_info=pulse_info
                )

    return pulseid_waveformfn_dict


def exec_waveform_partial(
    pulse_id: int,
    pulseid_waveformfn_dict: Dict[int, GetWaveformPartial],
    sampling_rate: int,
) -> np.ndarray:
    """
    Returns the result of the partial waveform function.

    Parameters
    ----------
    pulse_id
        The pulse uuid.
    pulseid_waveformfn_dict
        The partial waveform lookup dictionary.
    sampling_rate
        The sampling rate.

    Returns
    -------
    :
        The waveform array.
    """
    # Execute partial function get_waveform that already has
    # 'pulse_info' assigned. The following method execution
    # adds the missing required parameters.
    waveform_fn: GetWaveformPartial = pulseid_waveformfn_dict[pulse_id]
    waveform: np.ndarray = waveform_fn(
        sampling_rate=sampling_rate,
    )

    return waveform


def exec_waveform_function(wf_func: str, t: np.ndarray, pulse_info: dict) -> np.ndarray:
    """
    Returns the result of the pulse's waveform function.

    If the wf_func is defined outside quantify-scheduler then the
    wf_func is dynamically loaded and executed using
    :func:`~quantify.scheduler.helpers.waveforms.exec_custom_waveform_function`.

    Parameters
    ----------
    wf_func
        The custom waveform function path.
    t
        The linear timespace.
    pulse_info
        The dictionary containing pulse information.

    Returns
    -------
    :
        Returns the computed waveform.
    """
    whitelist: List[str] = ["square", "ramp", "soft_square", "drag"]
    fn_name: str = wf_func.split(".")[-1]
    waveform: np.ndarray = []
    if wf_func.startswith("quantify.scheduler.waveforms") and fn_name in whitelist:
        if fn_name == "square":
            waveform = waveforms.square(t=t, amp=pulse_info["amp"])
        elif fn_name == "ramp":
            waveform = waveforms.ramp(t=t, amp=pulse_info["amp"])
        elif fn_name == "soft_square":
            waveform = waveforms.soft_square(t=t, amp=pulse_info["amp"])
        elif fn_name == "drag":
            waveform = waveforms.drag(
                t=t,
                G_amp=pulse_info["G_amp"],
                D_amp=pulse_info["D_amp"],
                duration=pulse_info["duration"],
                nr_sigma=pulse_info["nr_sigma"],
                phase=pulse_info["phase"],
            )
    else:
        waveform = exec_custom_waveform_function(wf_func, t, pulse_info)

    return waveform


def exec_custom_waveform_function(
    wf_func: str, t: np.ndarray, pulse_info: dict
) -> np.ndarray:
    """
    Load and import an ambiguous waveform function from a module by string.

    The parameters of the dynamically loaded wf_func are extracted using
    :func:`inspect.signature` while the values are extracted from the
    pulse_info dictionary.

    Parameters
    ----------
    wf_func
        The custom waveform function path.
    t
        The linear timespace.
    pulse_info
        The dictionary containing pulse information.

    Returns
    -------
    :
        Returns the computed waveform.
    """
    # Load the waveform function from string
    function = general.import_func_from_string(wf_func)

    # select the arguments for the waveform function that are present
    # in pulse info
    par_map = inspect.signature(function).parameters
    wf_kwargs = {}
    for kw in par_map.keys():
        if kw in pulse_info:
            wf_kwargs[kw] = pulse_info[kw]

    # Calculate the numerical waveform using the wf_func
    return function(t=t, **wf_kwargs)


def apply_mixer_skewness_corrections(
    waveform: np.ndarray, amplitude_ratio: float, phase_shift: float
) -> np.ndarray:
    r"""
    Takes a waveform and applies a correction for amplitude imbalances and
    phase errors when using an IQ mixer from previously calibrated values.

    Phase correction is done using:

    .. math::

        Re(z_{corrected}) (t) = Re(z (t)) + Im(z (t)) \tan(\phi)
        Im(z_{corrected}) (t) = Im(z (t)) / \cos(\phi)

    The amplitude correction is achieved by rescaling the waveforms back to their
    original amplitudes and multiplying or dividing the I and Q signals respectively by
    the square root of the amplitude ratio.

    Parameters
    ----------
<<<<<<< HEAD
    waveform
        The complex valued waveform on which the correction will be applied.
    amplitude_ratio
        The ratio between the amplitudes of I and Q that is used to correct
        for amplitude imbalances between the different paths in the IQ mixer.
    phase_shift
=======
    waveform:
        The complex valued waveform on which the correction will be applied.
    amplitude_ratio:
        The ratio between the amplitudes of I and Q that is used to correct
        for amplitude imbalances between the different paths in the IQ mixer.
    phase_shift:
>>>>>>> e22b8d27
        The phase error (in deg) used to correct the phase between I and Q.

    Returns
    -------
    :
        The complex valued waveform with the applied phase and amplitude
        corrections.
    """

    def skew_real(_waveform: np.ndarray, alpha: float, phi: float):
        original_amp = np.max(np.abs(_waveform.real))
        intermediate_wf = _waveform.real + _waveform.imag * np.tan(phi)
        new_amp = np.max(np.abs(intermediate_wf))
        intermediate_wf = (
            intermediate_wf / new_amp
            if new_amp != 0
            else np.zeros(intermediate_wf.shape)
        )
        return intermediate_wf * original_amp * np.sqrt(alpha)

    def skew_imag(_waveform: np.ndarray, alpha: float, phi: float):
        original_amp = np.max(np.abs(_waveform.imag))
        intermediate_wf = _waveform.imag / np.cos(phi)
        new_amp = np.max(np.abs(intermediate_wf))
        intermediate_wf = (
            intermediate_wf / new_amp
            if new_amp != 0
            else np.zeros(intermediate_wf.shape)
        )
        return intermediate_wf * original_amp / np.sqrt(alpha)

    corrected_re = skew_real(waveform, amplitude_ratio, np.deg2rad(phase_shift))
    corrected_im = skew_imag(waveform, amplitude_ratio, np.deg2rad(phase_shift))

    return corrected_re + 1.0j * corrected_im


def modulate_waveform(
    t: np.ndarray, envelope: np.ndarray, freq: float, t0: float = 0
) -> np.ndarray:
    r"""
    Generates a (single sideband) modulated waveform from a given envelope by
    multiplying it with a complex exponential.

    .. math::

        z_{mod} (t) = z (t) \cdot e^{2\pi i f (t+t_0)}

    The signs are chosen such that the frequencies follow the relation RF = LO + IF for
    LO, IF > 0.

    Parameters
    ----------
    t
        A numpy array with time values
    envelope
        The complex-valued envelope of the modulated waveform
    freq
        The frequency of the modulation
    t0
        Time offset for the modulation

    Returns
    -------
    :
        The modulated waveform
    """
    modulation = np.exp(1.0j * 2 * np.pi * freq * (t + t0))
    return envelope * modulation


def normalize_waveform_data(data: np.ndarray) -> Tuple[np.ndarray, float, float]:
    """
    Rescales the waveform data so that the maximum amplitude is abs(amp) == 1.

    Parameters
    ----------
    data
        The waveform data to rescale.

    Returns
    -------
    rescaled_data
        The rescaled data.
    amp_real
        The original amplitude of the real part.
    amp_imag
        The original amplitude of the imaginary part.
    """
    amp_real, amp_imag = np.max(np.abs(data.real)), np.max(np.abs(data.imag))
    norm_data_r = data.real / amp_real if amp_real != 0.0 else np.zeros(data.real.shape)
    norm_data_i = data.imag / amp_imag if amp_imag != 0.0 else np.zeros(data.imag.shape)
    rescaled_data = norm_data_r + 1.0j * norm_data_i
    return rescaled_data, amp_real, amp_imag<|MERGE_RESOLUTION|>--- conflicted
+++ resolved
@@ -361,21 +361,12 @@
 
     Parameters
     ----------
-<<<<<<< HEAD
-    waveform
-        The complex valued waveform on which the correction will be applied.
-    amplitude_ratio
-        The ratio between the amplitudes of I and Q that is used to correct
-        for amplitude imbalances between the different paths in the IQ mixer.
-    phase_shift
-=======
     waveform:
         The complex valued waveform on which the correction will be applied.
     amplitude_ratio:
         The ratio between the amplitudes of I and Q that is used to correct
         for amplitude imbalances between the different paths in the IQ mixer.
     phase_shift:
->>>>>>> e22b8d27
         The phase error (in deg) used to correct the phase between I and Q.
 
     Returns
