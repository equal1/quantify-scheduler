# Repository: https://gitlab.com/quantify-os/quantify-scheduler
# Licensed according to the LICENCE file on the master branch
"""QASM program class for Qblox backend."""
from contextlib import contextmanager
from typing import List, Union, Optional

import numpy as np
from columnar import columnar
from columnar.exceptions import TableOverflowError
from quantify.scheduler.backends.qblox import q1asm_instructions
<<<<<<< HEAD
from quantify.scheduler.backends.qblox.constants import (
    IMMEDIATE_SZ,
    GRID_TIME,
    PULSE_STITCHING_DURATION,
)
=======
from quantify.scheduler.backends.qblox import constants
>>>>>>> f23b545f
from quantify.scheduler.backends.types.qblox import OpInfo


class QASMProgram:
    """
    Class that holds the compiled Q1ASM program that is to be executed by the sequencer.

    Apart from this the class holds some convenience functions that auto generate
    certain instructions with parameters, as well as update the elapsed time.

    Attributes
    ----------
    elapsed_time:
        The time elapsed after finishing the program in its current form. This is used
        to keep track of the overall timing and necessary waits.
    instructions:
        A list containing the instructions added to the program
    """

    def __init__(self):
        self.elapsed_time: int = 0
        self.instructions: List[list] = list()

    @staticmethod
    def get_instruction_as_list(
        instruction: str,
        *args: Union[int, str],
        label: Optional[str] = None,
        comment: Optional[str] = None,
    ) -> List[Union[str, int]]:
        """
        Takes an instruction with arguments, label and comment and turns it into the
        list required by the class.

        Parameters
        ----------
        instruction:
            The instruction to use. This should be one specified in `PulsarInstructions`
            or the assembler will raise an exception.
        args:
            Arguments to be passed.
        label:
            Adds a label to the line. Used for jumps and loops.
        comment:
            Optionally add a comment to the instruction.

        Returns
        -------
        :
            List that contains all the passed information in the valid format for the
            program.

        Raises
        -------
        SyntaxError
            More arguments passed than the sequencer allows.
        """
        max_args_amount = 3
        if len(args) > max_args_amount:
            raise SyntaxError(
                f"Too many arguments supplied to `get_instruction_as_list` for "
                f"instruction {instruction}."
            )
        instr_args = ",".join(str(arg) for arg in args)

        label_str = f"{label}:" if label is not None else ""
        comment_str = f"# {comment}" if comment is not None else ""
        return [label_str, instruction, instr_args, comment_str]

    def emit(self, *args, **kwargs) -> None:
        """
        Wrapper around the `get_instruction_as_list` which adds it to this program.

        Parameters
        ----------
        args:
            All arguments to pass to `get_instruction_as_list`.
        kwargs:
            All keyword arguments to pass to `get_instruction_as_list`.
        """
        self.instructions.append(self.get_instruction_as_list(*args, **kwargs))

    # --- QOL functions -----

    def auto_wait(self, wait_time: int):
        """
        Automatically emits a correct wait command. If the wait time is longer than
        allowed by the sequencer it correctly breaks it up into multiple wait
        instructions.

        Parameters
        ----------
        wait_time:
            Time to wait in ns.

        Returns
        -------

        Raises
        ------
        ValueError
            If `wait_time` <= 0
        """
        if wait_time < 0:
            raise ValueError(
                f"Invalid wait time. Attempting to wait "
                f"for {wait_time} ns at t={self.elapsed_time}"
                f" ns."
            )
        elif wait_time == 0:
            return

        if wait_time > constants.IMMEDIATE_SZ_WAIT:
            for _ in range(wait_time // constants.IMMEDIATE_SZ_WAIT):
                self.emit(
                    q1asm_instructions.WAIT,
                    constants.IMMEDIATE_SZ_WAIT,
                    comment="auto generated wait",
                )
            time_left = wait_time % constants.IMMEDIATE_SZ_WAIT
        else:
            time_left = int(wait_time)

        if time_left > 0:
            self.emit(q1asm_instructions.WAIT, time_left)

        self.elapsed_time += wait_time

    def wait_till_start_operation(self, operation: OpInfo):
        """
        Waits until the start of a pulse or acquisition.

        Parameters
        ----------
        operation:
            The pulse or acquisition that we want to wait for.

        Raises
        ------
        ValueError
            If wait time < 0
        """
        start_time = self.to_pulsar_time(operation.timing)
        wait_time = start_time - self.elapsed_time
        if wait_time > 0:
            self.auto_wait(wait_time)
        elif wait_time < 0:
            raise ValueError(
                f"Invalid timing. Attempting to wait for {wait_time} "
                f"ns before {repr(operation)}. Please note that a wait time of at least"
                f" {constants.GRID_TIME} ns is required between "
                f"operations.\nAre multiple operations being started at the same time?"
            )

    def wait_till_start_then_play(self, pulse: OpInfo, idx0: int, idx1: int):
        """
        Waits until the start of the pulse, sets the QASMRuntimeSettings and plays the
        pulse.

        Parameters
        ----------
        pulse:
            The pulse to play.
        idx0:
            Index corresponding to the I channel of the pulse in the awg dict.
        idx1:
            Index corresponding to the Q channel of the pulse in the awg dict.

        Returns
        -------

        """
        self.wait_till_start_operation(pulse)
        self.update_runtime_settings(pulse)
<<<<<<< HEAD
        self.auto_play_pulse(pulse, idx0, idx1)

    def play_stitched_pulse(self, pulse: OpInfo, idx0: int, idx1: int):
        """
        Stitches multiple square pulses together to form one long square pulse.

        Parameters
        ----------
        pulse
            The pulse to play
        idx0
            Index in the awg_dict corresponding to the waveform for the I channel
        idx1
            Index in the awg_dict corresponding to the waveform for the Q channel
        """
        register = "R2"  # for the loops
        rep = int(pulse.duration // PULSE_STITCHING_DURATION)

        if rep > 0:
            with self.loop(
                register=register,
                label=f"stitch{len(self.instructions)}",
                repetitions=rep,
            ):
                self.emit(
                    q1asm_instructions.PLAY,
                    idx0,
                    idx1,
                    self.to_pulsar_time(PULSE_STITCHING_DURATION),
                )
                self.elapsed_time += rep * self.to_pulsar_time(PULSE_STITCHING_DURATION)

        pulse_time_rem = self.to_pulsar_time(pulse.duration % PULSE_STITCHING_DURATION)
        if pulse_time_rem > 0:
            self.emit(q1asm_instructions.PLAY, idx0, idx1, pulse_time_rem)
            self.emit(
                q1asm_instructions.SET_AWG_GAIN,
                0,
                0,
                comment="zero as workaround",
            )
        self.elapsed_time += pulse_time_rem

    def auto_play_pulse(self, pulse: OpInfo, idx0: int, idx1: int):
        """
        Generates the instructions to play a pulse and updates the timing. Automatically
        takes care of custom pulse behavior.

        Parameters
        ----------
        pulse
            The pulse to play
        idx0
            Index in the awg_dict corresponding to the waveform for the I channel
        idx1
            Index in the awg_dict corresponding to the waveform for the Q channel
        """
        reserved_pulse_mapping = {"stitched_square_pulse": self.play_stitched_pulse}
        if pulse.uuid in reserved_pulse_mapping:
            func = reserved_pulse_mapping[pulse.uuid]
            func(pulse, idx0, idx1)
        else:
            self.emit(q1asm_instructions.PLAY, idx0, idx1, GRID_TIME)
            self.elapsed_time += GRID_TIME
=======
        self.emit(q1asm_instructions.PLAY, idx0, idx1, constants.GRID_TIME)
        self.elapsed_time += constants.GRID_TIME
>>>>>>> f23b545f

    def wait_till_start_then_acquire(self, acquisition: OpInfo, idx0: int, idx1: int):
        """
        Waits until the start of the acquisition, then starts the acquisition.

        Parameters
        ----------
        acquisition:
            The pulse to perform.
        idx0:
            Index corresponding to the I channel of the acquisition weights in the acq
            dict.
        idx1:
            Index corresponding to the Q channel of the acquisition weights in the acq
            dict.
        """
        self.wait_till_start_operation(acquisition)
        self.emit(q1asm_instructions.ACQUIRE, idx0, idx1, constants.GRID_TIME)
        self.elapsed_time += constants.GRID_TIME

    def update_runtime_settings(self, operation: OpInfo):
        """
        Adds the commands needed to correctly set the QASMRuntimeSettings.

        Parameters
        ----------
        operation:
            The pulse to prepare the settings for.

        Returns
        -------

        Notes
        -----
            Currently only the AWG gain is set correctly, as that is the only one
            actually used currently by the backend. Will be expanded in the future.
        """
        if operation.pulse_settings is None:
            raise RuntimeError(f"No real-time settings found for {repr(operation)}.")

        awg_gain_path0 = self._expand_from_normalised_range(
            operation.pulse_settings.awg_gain_0,
            constants.IMMEDIATE_SZ_GAIN,
            "awg_gain_0",
            operation,
        )
        awg_gain_path1 = self._expand_from_normalised_range(
            operation.pulse_settings.awg_gain_1,
            constants.IMMEDIATE_SZ_GAIN,
            "awg_gain_1",
            operation,
        )
        self.emit(
            q1asm_instructions.SET_AWG_GAIN,
            awg_gain_path0,
            awg_gain_path1,
            comment=f"setting gain for {operation.uuid}",
        )

    @staticmethod
    def _expand_from_normalised_range(
        val: float,
        immediate_size: int,
        param: Optional[str] = None,
        operation: Optional[OpInfo] = None,
    ):
        """
        Takes a the value of a parameter in normalized form (abs(param) <= 1.0), and
        expands it to an integer in the appropriate range required by the sequencer.

        Parameters
        ----------
        val:
            The value of the parameter to expand.
        param:
            The name of the parameter, to make a possible exception message more
            descriptive.
        operation:
            The operation this value is expanded for, to make a possible exception
            message more descriptive.

        Returns
        -------
        :
            The expanded value of the parameter.

        Raises
        ------
        ValueError
            Parameter is not in the normalized range.
        """
        if np.abs(val) > 1.0:
            raise ValueError(
                f"{param} is set to {val}. Parameter must be in the range "
                f"-1.0 <= param <= 1.0 for {repr(operation)}."
            )
        return int(val * immediate_size // 2)

    @staticmethod
    def to_pulsar_time(time: float) -> int:
        """
        Takes a float value representing a time in seconds as used by the schedule, and
        returns the integer valued time in nanoseconds that the sequencer uses.

        Parameters
        ----------
        time:
            The time to convert

        Returns
        -------
        :
            The integer valued nanosecond time
        """
        time_ns = int(round(time * 1e9))
        if time_ns % constants.GRID_TIME != 0:
            raise ValueError(
                f"Attempting to use a time interval of {time_ns} ns. "
                f"Please ensure that the durations of and wait times between "
                f"operations are multiples of {constants.GRID_TIME} ns."
            )
        return time_ns

    def __str__(self) -> str:
        """
        Returns a string representation of the program. The pulsar expects the program
        to be such a string.

        The conversion to str is done using `columnar`, which expects a list of lists,
        and turns it into a string with rows and columns corresponding to those lists.

        Returns
        -------
        :
            The string representation of the program.
        """
        try:
<<<<<<< HEAD
            return columnar(
                self.instructions, headers=None, no_borders=True, wrap_max=0
            )
        # running in a sphinx environment can trigger a TableOverFlowError
=======
            return columnar(self.instructions, headers=None, no_borders=True)
        # running in a sphinx environment can trigger a TableOverF
        # lowError
>>>>>>> f23b545f
        except TableOverflowError:
            return columnar(
                self.instructions, headers=None, no_borders=True, terminal_width=120
            )

    @contextmanager
    def loop(self, register: str, label: str, repetitions: int = 1):
        """
        Defines a context manager that can be used to generate a loop in the QASM
        program.

        Parameters
        ----------
        register:
            The register to use for the loop iterator.
        label:
            The label to use for the jump.
        repetitions:
            The amount of iterations to perform.

        Returns
        -------

        Examples
        --------
        .. jupyter-execute::

            from quantify.scheduler.backends.qblox.instrument_compilers import QASMProgram #pylint: disable=line-too-long

            qasm = QASMProgram()
            with qasm.loop(register='R0', label='repeat', repetitions=10):
                qasm.auto_wait(100)

        This adds a loop to the program that loops 10 times over a wait of 100 ns.
        """
        comment = f"iterator for loop with label {label}"

        def gen_start():
            self.emit(q1asm_instructions.MOVE, repetitions, register, comment=comment)
            self.emit(q1asm_instructions.NEW_LINE, label=label)

        try:
            yield gen_start()
        finally:
            self.emit(q1asm_instructions.LOOP, register, f"@{label}")<|MERGE_RESOLUTION|>--- conflicted
+++ resolved
@@ -8,15 +8,7 @@
 from columnar import columnar
 from columnar.exceptions import TableOverflowError
 from quantify.scheduler.backends.qblox import q1asm_instructions
-<<<<<<< HEAD
-from quantify.scheduler.backends.qblox.constants import (
-    IMMEDIATE_SZ,
-    GRID_TIME,
-    PULSE_STITCHING_DURATION,
-)
-=======
 from quantify.scheduler.backends.qblox import constants
->>>>>>> f23b545f
 from quantify.scheduler.backends.types.qblox import OpInfo
 
 
@@ -191,7 +183,6 @@
         """
         self.wait_till_start_operation(pulse)
         self.update_runtime_settings(pulse)
-<<<<<<< HEAD
         self.auto_play_pulse(pulse, idx0, idx1)
 
     def play_stitched_pulse(self, pulse: OpInfo, idx0: int, idx1: int):
@@ -208,7 +199,7 @@
             Index in the awg_dict corresponding to the waveform for the Q channel
         """
         register = "R2"  # for the loops
-        rep = int(pulse.duration // PULSE_STITCHING_DURATION)
+        rep = int(pulse.duration // constants.PULSE_STITCHING_DURATION)
 
         if rep > 0:
             with self.loop(
@@ -220,11 +211,15 @@
                     q1asm_instructions.PLAY,
                     idx0,
                     idx1,
-                    self.to_pulsar_time(PULSE_STITCHING_DURATION),
+                    self.to_pulsar_time(constants.PULSE_STITCHING_DURATION),
                 )
-                self.elapsed_time += rep * self.to_pulsar_time(PULSE_STITCHING_DURATION)
-
-        pulse_time_rem = self.to_pulsar_time(pulse.duration % PULSE_STITCHING_DURATION)
+                self.elapsed_time += rep * self.to_pulsar_time(
+                    constants.PULSE_STITCHING_DURATION
+                )
+
+        pulse_time_rem = self.to_pulsar_time(
+            pulse.duration % constants.PULSE_STITCHING_DURATION
+        )
         if pulse_time_rem > 0:
             self.emit(q1asm_instructions.PLAY, idx0, idx1, pulse_time_rem)
             self.emit(
@@ -254,12 +249,8 @@
             func = reserved_pulse_mapping[pulse.uuid]
             func(pulse, idx0, idx1)
         else:
-            self.emit(q1asm_instructions.PLAY, idx0, idx1, GRID_TIME)
-            self.elapsed_time += GRID_TIME
-=======
-        self.emit(q1asm_instructions.PLAY, idx0, idx1, constants.GRID_TIME)
-        self.elapsed_time += constants.GRID_TIME
->>>>>>> f23b545f
+            self.emit(q1asm_instructions.PLAY, idx0, idx1, constants.GRID_TIME)
+            self.elapsed_time += constants.GRID_TIME
 
     def wait_till_start_then_acquire(self, acquisition: OpInfo, idx0: int, idx1: int):
         """
@@ -397,16 +388,10 @@
             The string representation of the program.
         """
         try:
-<<<<<<< HEAD
             return columnar(
                 self.instructions, headers=None, no_borders=True, wrap_max=0
             )
         # running in a sphinx environment can trigger a TableOverFlowError
-=======
-            return columnar(self.instructions, headers=None, no_borders=True)
-        # running in a sphinx environment can trigger a TableOverF
-        # lowError
->>>>>>> f23b545f
         except TableOverflowError:
             return columnar(
                 self.instructions, headers=None, no_borders=True, terminal_width=120
