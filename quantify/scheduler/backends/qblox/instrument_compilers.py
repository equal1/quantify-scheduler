# Repository: https://gitlab.com/quantify-os/quantify-scheduler
# Licensed according to the LICENCE file on the master branch
"""Compiler classes for Qblox backend."""
from __future__ import annotations

from typing import Optional, Dict

from quantify.scheduler.backends.qblox import compiler_container
from quantify.scheduler.backends.qblox.compiler_abc import (
    InstrumentCompiler,
    PulsarSequencerBase,
    PulsarBase,
)

from quantify.scheduler.backends.types.qblox import OpInfo, LOSettings


class LocalOscillator(InstrumentCompiler):
    """
    Implementation of an `InstrumentCompiler` that compiles for a generic LO. The main
    difference between this class and the other compiler classes is that it doesn't take
    pulses and acquisitions.
    """

    def __init__(
        self,
        parent: compiler_container.CompilerContainer,
        name: str,
        total_play_time: float,
        hw_mapping: Dict[str, Any],
    ):
        """
        Constructor for a local oscillator compiler.

        Parameters
        ----------
        parent
            Reference to the parent container object.
        name
            QCoDeS name of the device it compiles for.
        total_play_time
            Total time execution of the schedule should go on for. This parameter is
            used to ensure that the different devices, potentially with different clock
            rates, can work in a synchronized way when performing multiple executions of
            the schedule.
        hw_mapping
            The hardware mapping dict for this instrument.
        """
        super().__init__(parent, name, total_play_time, hw_mapping)
        self._settings = LOSettings.from_mapping(hw_mapping)

    @property
    def frequency(self) -> float:
        """
        Getter for the frequency.

        Returns
        -------
        :
            The current frequency.
        """
        return self._settings.lo_freq

    @frequency.setter
    def frequency(self, value: float):
        """
        Sets the lo frequency for this device if no frequency is specified, but raises
        an exception otherwise.

        Parameters
        ----------
        value
            The frequency to set it to.

        Raises
        -------
        ValueError
            Occurs when a frequency has been previously set and attempting to set the
            frequency to a different value than what it is currently set to. This would
            indicate an invalid configuration in the hardware mapping.
        """
        if self._settings.lo_freq is not None:
            if value != self._settings.lo_freq:
                raise ValueError(
                    f"Attempting to set LO {self.name} to frequency {value}, "
                    f"while it has previously already been set to "
                    f"{self._settings.lo_freq}!"
                )
        self._settings.lo_freq = value

<<<<<<< HEAD
    def compile(self, repetitions: int = 1) -> Optional[Dict[str, Any]]:
=======
    def compile(self, repetitions: int = 1) -> Optional[Dict[str, dict]]:
>>>>>>> b8578074
        """
        Compiles the program for the LO control stack component.

        Parameters
        ----------
        repetitions
            Number of times execution the schedule is repeated.

        Returns
        -------
        :
            Dictionary containing all the information the ControlStack component needs
            to set the parameters appropriately.
        """
        if self.frequency is None:
            return None
        return self._settings.to_dict()


# ---------- pulsar sequencer classes ----------


class QCMSequencer(PulsarSequencerBase):
    """
    Subclass of Pulsar_sequencer_base that is meant to implement all the parts that are
    specific to a Pulsar QCM sequencer.
    """

    awg_output_volt = 2.5
    """Voltage range of the awg output paths."""


class QRMSequencer(PulsarSequencerBase):
    """
    Subclass of Pulsar_sequencer_base that is meant to implement all the parts that are
    specific to a Pulsar QRM sequencer.
    """

    awg_output_volt = 0.5
    """Voltage range of the awg output paths."""


# pylint: disable=invalid-name
class Pulsar_QCM(PulsarBase):
    """
    Pulsar QCM specific implementation of the pulsar compiler.
    """

    sequencer_type = QCMSequencer
    max_sequencers: int = 2

    def _distribute_data(self):
        """
        Distributes the pulses and acquisitions assigned to this pulsar over the
        different sequencers based on their portclocks. Overrides the function of the
        same name in the superclass to raise an exception in case it attempts to
        distribute acquisitions, since this is not supported by the pulsar QCM.

        Raises
        ------
        RuntimeError
            Pulsar_QCM._acquisitions is not empty.
        """
        if len(self._acquisitions) > 0:
            raise RuntimeError(
                f"Attempting to add acquisitions to {self.__class__} {self.name}, "
                f"which is not supported by hardware."
            )
        super()._distribute_data()

    def add_acquisition(self, port: str, clock: str, acq_info: OpInfo):
        """
        Raises an exception when called since the pulsar QCM does not support
        acquisitions.

        Parameters
        ----------
        port
            The port the pulse needs to be sent to.
        clock
            The clock for modulation of the pulse. Can be a BasebandClock.
        acq_info
            Data structure containing all the information regarding this specific
            acquisition operation.

        Raises
        ------
        RuntimeError
            Always.
        """
        raise RuntimeError(
            f"Pulsar QCM {self.name} does not support acquisitions. "
            f"Attempting to add acquisition {repr(acq_info)} "
            f"on port {port} with clock {clock}."
        )


# pylint: disable=invalid-name
class Pulsar_QRM(PulsarBase):
    """
    Pulsar QRM specific implementation of the pulsar compiler.
    """

    sequencer_type = QRMSequencer
    """The type of the sequencer."""
    max_sequencers: int = 1
    """Maximum number of sequencer available in the instrument."""<|MERGE_RESOLUTION|>--- conflicted
+++ resolved
@@ -88,11 +88,7 @@
                 )
         self._settings.lo_freq = value
 
-<<<<<<< HEAD
     def compile(self, repetitions: int = 1) -> Optional[Dict[str, Any]]:
-=======
-    def compile(self, repetitions: int = 1) -> Optional[Dict[str, dict]]:
->>>>>>> b8578074
         """
         Compiles the program for the LO control stack component.
 
