# Repository: https://gitlab.com/quantify-os/quantify-scheduler
# Licensed according to the LICENCE file on the master branch
"""Backend for Zurich Instruments."""
# pylint: disable=too-many-lines
from __future__ import annotations

import logging
from functools import partial
from typing import Any, Callable, Dict, Iterable, List, Tuple, cast

import numpy as np
from zhinst.toolkit.helpers import Waveform

from quantify.scheduler import enums, types, waveforms
from quantify.scheduler.backends.types import zhinst
from quantify.scheduler.backends.zhinst import helpers as zi_helpers
from quantify.scheduler.backends.zhinst import resolvers, seqc_il_generator
from quantify.scheduler.backends.zhinst import settings as zi_settings
from quantify.scheduler.helpers import schedule as schedule_helpers
from quantify.scheduler.helpers import waveforms as waveform_helpers


logger = logging.getLogger()
handler = logging.StreamHandler()
formatter = logging.Formatter(
    # "%(levelname)-8s | %(module)s | %(funcName)s::%(lineno)s. %(message)s"
)
handler.setFormatter(formatter)
logger.addHandler(handler)

# https://www.zhinst.com/sites/default/files/documents/2020-09/ziHDAWG_UserManual_20.07.1.pdf
# Section: 3.4. Basic Qubit Characterization, page 83
# All waveform lengths need to be multiples of 16 sample-clock cycles to comply
# with the waveform granularity specification.
WAVEFORM_GRANULARITY: Dict[zhinst.DeviceType, int] = {
    zhinst.DeviceType.HDAWG: 16,
    zhinst.DeviceType.UHFQA: 16,
}

# https://www.zhinst.com/sites/default/files/documents/2020-09/ziHDAWG_UserManual_20.07.2.pdf
# page: 262
HDAWG_DEVICE_TYPE_CHANNEL_GROUPS: Dict[str, Dict[int, int]] = {
    "HDAWG8": {
        # Use the outputs in groups of 2. One sequencer program controls 2 outputs.
        0: 2,
        # Use the outputs in groups of 4. One sequencer program controls 4 outputs.
        1: 4,
        # Use the outputs in groups of 8. One sequencer program controls 8 outputs.
        2: 8,
    },
    "HDAWG4": {
        # Use the outputs in groups of 2. One sequencer program controls 2 outputs.
        0: 2,
        # Use the outputs in groups of 4. One sequencer program controls 4 outputs.
        1: 4,
    },
}


DEVICE_CLOCK_RATES: Dict[zhinst.DeviceType, Dict[int, int]] = {
    zhinst.DeviceType.HDAWG: zi_helpers.get_clock_rates(2.4e9),
    zhinst.DeviceType.UHFQA: zi_helpers.get_clock_rates(1.8e9),
}

UHFQA_READOUT_CHANNELS = 10
MAX_QAS_INTEGRATION_LENGTH = 4096


def _validate_schedule(schedule: types.Schedule) -> None:
    """
    Validates the Schedule required values for creating the backend.

    Parameters
    ----------
    schedule

    Raises
    ------
    ValueError
        The validation error.
    """
    if len(schedule.timing_constraints) == 0:
        raise ValueError(
            f"Undefined timing constraints for schedule '{schedule.name}'!"
        )

    for t_constr in schedule.timing_constraints:

        if "abs_time" not in t_constr:
            raise ValueError(
                "Absolute timing has not been determined "
                + f"for the schedule '{schedule.name}'!"
            )


def apply_waveform_corrections(
    output: zhinst.Output,
    waveform: np.ndarray,
    start_and_duration_in_seconds: Tuple[float, float],
    instrument_info: zhinst.InstrumentInfo,
    is_pulse: bool,
) -> Tuple[int, int, np.ndarray]:
    """
    Add waveform corrections such as modulation, changing the
    waveform starting time by shifting it and resizing it
    based on the Instruments granularity.

    Parameters
    ----------
    output
    waveform
    start_and_duration_in_seconds
    instrument_info
    is_pulse
    """

    (start_in_seconds, duration_in_seconds) = start_and_duration_in_seconds

    if is_pulse:
        # Modulate the waveform
        if output.modulation.type == enums.ModulationModeType.PREMODULATE:
            t: np.ndarray = np.arange(
                0, 0 + duration_in_seconds, 1 / instrument_info.clock_rate
            )
            waveform = waveforms.modulate_wave(
                t=t, wave=waveform, freq_mod=output.modulation.interm_freq
            )

        # TODO [TReynders] Add mixer corrections here.  pylint: disable=fixme

    start_in_clocks, waveform = waveform_helpers.shift_waveform(
        waveform,
        start_in_seconds,
        instrument_info.clock_rate,
        instrument_info.resolution,
    )
    n_samples_shifted = len(waveform)

    waveform = waveform_helpers.resize_waveform(waveform, instrument_info.granularity)

    return start_in_clocks, n_samples_shifted, waveform


def _flatten_dict(collection: Dict[Any, Any]) -> Iterable[Tuple[Any, Any]]:
    """
    Flattens a collection to an iterable set of tuples.

    Parameters
    ----------
<<<<<<< HEAD
    collection
=======
    collection : Dict[Any, Any]
        [description]

    Returns
    -------
    :

>>>>>>> e22b8d27
    """

    def expand(key, obj):
        if isinstance(obj, dict):
            for i, value in obj.items():
                yield from expand(i, value)
        elif isinstance(obj, list):
            for value in obj:
                yield (key, value)
        else:
            yield (key, obj)

    return expand(None, collection)


def get_wave_instruction(
    uuid: int,
    timeslot_index: int,
    output: zhinst.Output,
    cached_schedule: schedule_helpers.CachedSchedule,
    instrument_info: zhinst.InstrumentInfo,
) -> zhinst.Wave:
    """
    Returns wave sequence instruction.

    This function returns a record type class
    containing the waveform and timing critical
    information.

    Parameters
    ----------
<<<<<<< HEAD
    uuid
    timeslot_index
    output
    cached_schedule
    instrument_info
=======
    uuid :
    timeslot_index :
    output :
    cached_schedule :
    instrument_info :

    Returns
    -------
    :
>>>>>>> e22b8d27
    """
    pulse_info = cached_schedule.pulseid_pulseinfo_dict[uuid]

    t_constr = cached_schedule.schedule.timing_constraints[timeslot_index]
    abs_time = t_constr["abs_time"] - cached_schedule.start_offset_in_seconds
    t0: float = abs_time + pulse_info["t0"]

    duration_in_seconds: float = pulse_info["duration"]
    waveform = waveform_helpers.exec_waveform_partial(
        uuid, cached_schedule.pulseid_waveformfn_dict, instrument_info.clock_rate
    )
    n_samples = len(waveform)

    (
        corrected_start_in_clocks,
        n_samples_shifted,
        waveform,
    ) = apply_waveform_corrections(
        output,
        waveform,
        (t0, duration_in_seconds),
        instrument_info,
        True,
    )

    duration_in_clocks: float = duration_in_seconds / instrument_info.low_res_clock

    if n_samples_shifted != n_samples:
        # If the slope start waveform shifts with a number of samples,
        # the base waveform is altered therefore a new uuid is required.
        pulse_info["_n_samples_shifted"] = n_samples_shifted
        uuid = schedule_helpers.get_pulse_uuid(pulse_info, [])
        del pulse_info["_n_samples_shifted"]

    # Overwrite or add newly created uuid's pulse_info
    cached_schedule.pulseid_pulseinfo_dict[uuid] = pulse_info

    return zhinst.Wave(
        uuid,
        abs_time,
        timeslot_index,
        t0,
        corrected_start_in_clocks,
        duration_in_seconds,
        round(duration_in_clocks),
        waveform,
        n_samples,
        n_samples_shifted,
    )


# pylint: disable=too-many-locals
def get_measure_instruction(
    uuid: int,
    timeslot_index: int,
    output: zhinst.Output,
    cached_schedule: schedule_helpers.CachedSchedule,
    instrument_info: zhinst.InstrumentInfo,
) -> zhinst.Measure:
    """
    Returns the measurement sequence instruction.

    Parameters
    ----------
    uuid
    timeslot_index
    output
    cached_schedule
    instrument_info
<<<<<<< HEAD
=======

    Returns
    -------
    :
>>>>>>> e22b8d27
    """
    acq_info = cached_schedule.acqid_acqinfo_dict[uuid]

    t_constr = cached_schedule.schedule.timing_constraints[timeslot_index]
    abs_time = t_constr["abs_time"] - cached_schedule.start_offset_in_seconds

    t0: float = abs_time + acq_info["t0"]
    duration_in_seconds: float = acq_info["duration"]
    duration_in_clocks = round(duration_in_seconds / instrument_info.low_res_clock)

    weights_list: List[np.ndarray] = [np.empty((0,)), np.empty((0,))]
    corrected_start_in_clocks: int = 0
    for i, pulse_info in enumerate(acq_info["waveforms"]):
        waveform = waveform_helpers.exec_waveform_partial(
            schedule_helpers.get_pulse_uuid(pulse_info),
            cached_schedule.pulseid_waveformfn_dict,
            instrument_info.clock_rate,
        )
        (corrected_start_in_clocks, _, waveform) = apply_waveform_corrections(
            output,
            waveform,
            (t0, duration_in_seconds),
            instrument_info,
            False,
        )
        weights_list[i] = waveform

    if len(acq_info["waveforms"]) == 0:
        (corrected_start_in_clocks, _) = waveform_helpers.shift_waveform(
            [],
            t0,
            instrument_info.clock_rate,
            instrument_info.resolution,
        )

    return zhinst.Measure(
        uuid,
        abs_time,
        timeslot_index,
        t0,
        corrected_start_in_clocks,
        duration_in_seconds,
        duration_in_clocks,
        weights_list[0],
        weights_list[1],
    )


def get_execution_table(
    cached_schedule: schedule_helpers.CachedSchedule,
    instrument_info: zhinst.InstrumentInfo,
    output: zhinst.Output,
) -> List[zhinst.Instruction]:
    """
    Returns a timing critical execution table of Instructions.

    Parameters
    ----------
    cached_schedule
    instrument_info
    output

    Raises
    ------
    RuntimeError
        Raised if encountered an unknown uuid.

    Returns
    -------
    :
    """

    def filter_uuid(pair: Tuple[int, int]) -> bool:
        (_, uuid) = pair

        if uuid in cached_schedule.pulseid_pulseinfo_dict:
            pulse_info = cached_schedule.pulseid_pulseinfo_dict[uuid]
            if pulse_info["port"] is None:
                # Skip pulses without a port, such as Reset.
                return False

        # Item is added
        return True

    def get_instruction(timeslot_index: int, uuid: int) -> zhinst.Instruction:
        if uuid in cached_schedule.acqid_acqinfo_dict:
            return get_measure_instruction(
                uuid, timeslot_index, output, cached_schedule, instrument_info
            )
        if uuid in cached_schedule.pulseid_pulseinfo_dict:
            return get_wave_instruction(
                uuid, timeslot_index, output, cached_schedule, instrument_info
            )

        raise RuntimeError(
            f"Undefined instruction for uuid={uuid} timeslot={timeslot_index}"
        )

    instr_timeline_list: List[Tuple[int, int]] = list(
        _flatten_dict(cached_schedule.port_timeline_dict[output.port])
    )
    instr_timeline_list = filter(filter_uuid, instr_timeline_list)
    instr_timeline_iter = iter(instr_timeline_list)

    current_instr: zhinst.Instruction = zhinst.Instruction.default()
    previous_instr: zhinst.Instruction = get_instruction(*next(instr_timeline_iter))

    logger.debug(zhinst.Wave.__header__())
    logger.debug(repr(previous_instr))

    instructions: List[zhinst.Instruction] = [previous_instr]
    new_timeslot_uuids: List[int] = [previous_instr.uuid]

    for (timeslot_index, uuid) in instr_timeline_iter:
        current_instr = get_instruction(timeslot_index, uuid)

        logger.debug(repr(current_instr))

        if previous_instr.timeslot_index != current_instr.timeslot_index:
            cached_schedule.port_timeline_dict[output.port][
                previous_instr.timeslot_index
            ] = new_timeslot_uuids
            new_timeslot_uuids = list()

        new_timeslot_uuids.append(current_instr.uuid)
        instructions.append(current_instr)
        previous_instr = current_instr

    # Rectify the last timeslot uuid list
    cached_schedule.port_timeline_dict[output.port][
        previous_instr.timeslot_index
    ] = new_timeslot_uuids

    return instructions


class ZIBackend:
    """Zurich Instruments Backend result class."""

    settings: Dict[str, zi_settings.ZISettingsBuilder]
    lo_frequencies: Dict[Tuple[str, str], float]

    def __init__(self):
        """Create a new instance of ZIBackend."""
        self.settings = dict()
        self.lo_frequencies = dict()
        self._acquisition_resolvers = dict()

    def add_settings(self, name: str, builder: zi_settings.ZISettingsBuilder) -> None:
        """
        Adds ZISettingsBuilder to the ZIBackend.

        Parameters
        ----------
        name :
            The instrument name.
        builder :
        """
        self.settings[name] = builder

    def add_lo_frequency(self, channel: zhinst.Output) -> None:
        """
        Adds local oscillator settings to the ZIBackend.

        Parameters
        ----------
        channel :
        """
        lo_freq: float = channel.local_oscillator.frequency - abs(
            channel.modulation.interm_freq
        )
        self.lo_frequencies[(channel.port, channel.clock)] = lo_freq

    @property
    def acquisition_resolvers(self) -> Dict[int, Callable]:
        """
        Returns the data acquisition resolvers.

        The dictionary contains a readout channel
        index by acquisition resolver function.

        Returns
        -------
        Dict[int, Callable]
        """
        return self._acquisition_resolvers

    @acquisition_resolvers.setter
    def acquisition_resolvers(self, value: Dict[int, Callable]):
        self._acquisition_resolvers = value


def compile_backend(
    schedule: types.Schedule, hardware_map: Dict[str, Any]
) -> ZIBackend:
    """
    Compiles backend for Zurich Instruments hardware according
    to the Schedule and hardware configuration.

    This method generates sequencer programs, waveforms and
    configurations required for the instruments defined in
    the hardware configuration.

    Parameters
    ----------
    schedule
    hardware_map

    Returns
    -------
    :
        The compiled backend result containing
        settings for all devices.

    Raises
    ------
    NotImplementedError
        Thrown when using unsupported ZI Instruments.
    """
    _validate_schedule(schedule)

    # List of supported zhinst devices
    supported_devices: List[str] = ["HDAWG", "UHFQA"]

    # Create the context
    devices: Dict[str, zhinst.Device] = dict()

    # Parse json hardware config
    for device_dict in hardware_map["devices"]:
        device = zhinst.Device.from_dict(device_dict)

        if device.device_type.value not in supported_devices:
            raise NotImplementedError(
                f"Unable to create zhinst backend for '{device.device_type.value}'!"
            )

        clock_rates = DEVICE_CLOCK_RATES[device.device_type]
        if not device.clock_select in clock_rates:
            raise ValueError(
                f"Unknown value clock_select='{device.clock_select}' "
                + f"for device type '{device.device_type.value}'"
            )

        device.clock_rate = clock_rates[device.clock_select]

        devices[device.name] = device

<<<<<<< HEAD
    Parameters
    ----------
    awg
    device
    output
    waveforms_dict
    pulseid_pulseinfo_dict
    """
=======
    cached_schedule = schedule_helpers.CachedSchedule(schedule)
    backend = ZIBackend()
>>>>>>> e22b8d27

    # Program devices
    for device in devices.values():
        builder = zi_settings.ZISettingsBuilder()

        if device.device_type == zhinst.DeviceType.HDAWG:
            _compile_for_hdawg(device, cached_schedule, builder)
        elif device.device_type == zhinst.DeviceType.UHFQA:
            backend.acquisition_resolvers.update(
                _compile_for_uhfqa(device, cached_schedule, builder)
            )

        for channel in device.channels:
            backend.add_lo_frequency(channel)
        backend.add_settings(device.name, builder)

    return backend


def _add_wave_nodes(
    awg_index: int,
    waveforms_dict: Dict[int, np.ndarray],
    waveform_table: Dict[int, int],
    settings_builder: zi_settings.ZISettingsBuilder,
) -> None:
    """
    Adds for each waveform a new setting in the ZISettingsBuilder
    which will provide settings to the Instruments hardware nodes.

    Parameters
    ----------
<<<<<<< HEAD
    instrument
    awg
    waveforms_dict
    commandtable_map
    pulseid_pulseinfo_dict
    destination
=======
    awg_index :
    waveforms_dict :
    waveform_table :
    settings_builder :
>>>>>>> e22b8d27
    """

    for pulse_id, waveform_table_index in waveform_table.items():
        array: np.ndarray = waveforms_dict[pulse_id]
        waveform = Waveform(array.real, array.imag)

        settings_builder.with_wave_vector(
            awg_index, waveform_table_index, waveform.data
        )


# pylint: disable=too-many-locals
def _compile_for_hdawg(
    device: zhinst.Device,
    cached_schedule: schedule_helpers.CachedSchedule,
    settings_builder: zi_settings.ZISettingsBuilder,
) -> None:
    """
    Programs the HDAWG ZI Instrument.

    The Sequencer Program will be generated from the Schedule and
    the waveforms will be played using the CommandTable feature.

    https://www.zhinst.com/sites/default/files/documents/2020-09/ziHDAWG_UserManual_20.07.2.pdf
    section: 3.3.6. Memory-efficient Sequencing with the Command Table, page 74

    .. note::

        The following sequential steps are required
        in order to utilize the commandtable.
        1: Compile seqc program
        2. Set commandtable json vector
        3. Upload waveforms

    Parameters
    ----------
<<<<<<< HEAD
    hdawg
    device
    cached_schedule
=======
    device :
    cached_schedule :
    settings_builder :
>>>>>>> e22b8d27

    Raises
    ------
    ValueError
    """
    instrument_info = zhinst.InstrumentInfo(
        device.clock_rate,
        8,
        WAVEFORM_GRANULARITY[device.device_type],
    )
    n_awgs: int = int(device.n_channels / 2)
    settings_builder.with_defaults(
        [
            ("sigouts/*/on", 0),
            ("awgs/*/single", 1),
        ]
    ).with_system_channelgrouping(device.channelgrouping)

    # Set the clock-rate of an AWG
    for awg_index in range(n_awgs):
        settings_builder.with_awg_time(awg_index, device.clock_select)

    enabled_outputs: Dict[int, zhinst.Output] = dict()

    channelgroups = HDAWG_DEVICE_TYPE_CHANNEL_GROUPS[device.type]
    channelgroups_value = channelgroups[device.channelgrouping]
    sequencer_step = int(channelgroups_value / 2)
    sequencer_stop = min(len(device.channels), int(n_awgs / sequencer_step))

    logger.debug(
        f"HDAWG[{device.name}] devtype={device.device_type} "
        + f" awg_count={n_awgs} {str(device)}"
    )

    i = 0
    for awg_index in range(0, sequencer_stop, sequencer_step):
        output = device.channels[i]
        if output is None:
            raise ValueError(f"Required output at index '{i}' is undefined!")

        logger.debug(f"[{device.name}-awg{awg_index}] enabling outputs...")
        settings_builder.with_sigouts(awg_index, (1, 1))
        enabled_outputs[awg_index] = output
        i += 1

    for awg_index, output in enabled_outputs.items():
        if output.port not in cached_schedule.port_timeline_dict:
            logger.warning(
                f"[{device.name}-awg{awg_index}] Skipping! "
                + f"Missing pulses for port={output.port}."
            )
            continue

        # Generate sequence execution table
        instructions: List[zhinst.Wave] = get_execution_table(
            cached_schedule,
            instrument_info,
            output,
        )

        # Get a list of all pulse uuid(s)
        pulse_ids: List[int] = list(map(lambda i: i.uuid, instructions))

        # Generate map containing waveform the location of a pulse_id
        waveform_table: Dict[int, int] = zi_helpers.get_waveform_table(
            pulse_ids, cached_schedule.pulseid_pulseinfo_dict
        )

        # Step 1: Generate and compile sequencer program AND
        # Step 2: Set CommandTable JSON vector
        (seqc, commandtable_json) = _assemble_hdawg_sequence(
            awg_index,
            cached_schedule,
            device,
            instrument_info,
            output,
            waveform_table,
            instructions,
        )
        logger.debug(seqc)
        logger.debug(commandtable_json)

        settings_builder.with_commandtable_data(awg_index, commandtable_json)
        settings_builder.with_compiler_sourcestring(awg_index, seqc)

        # Step 3: Upload waveforms to AWG CommandTable
        waveforms_dict = dict(map(lambda i: (i.uuid, i.waveform), instructions))
        _add_wave_nodes(
            awg_index,
            waveforms_dict,
            waveform_table,
            settings_builder,
        )


# pylint: disable=too-many-arguments
# pylint: disable=too-many-statements
# pylint: disable=too-many-locals
def _assemble_hdawg_sequence(
    awg_index: int,
    cached_schedule: schedule_helpers.CachedSchedule,
    device: zhinst.Device,
    instrument_info: zhinst.InstrumentInfo,
    output: zhinst.Output,
    waveform_table: Dict[int, int],
    instructions: List[zhinst.Instruction],
) -> Tuple[str, str]:
    """
    Assembles a new sequence program for the HDAWG.

    The HDAWG acts as a master device. This means that the
    HDAWG sends a trigger to slave devices which can be used
    to start measuring.

    Parameters
    ----------
<<<<<<< HEAD
    hdawg
    awg
    cached_schedule
    device
    instrument_info
    output
    commandtable_map
    instructions
=======
    awg_index :
    cached_schedule :
    device :
    instrument_info :
    output :
    waveform_table :
    instructions :

    Returns
    -------
    :
        The sequencer program and CommandTable JSON.
>>>>>>> e22b8d27
    """

    seqc_gen = seqc_il_generator.SeqcILGenerator()
    seqc_info = seqc_il_generator.SeqcInfo(
        cached_schedule,
        output,
        instrument_info.low_res_clock,
    )

    dead_time_in_clocks = (
        seqc_info.schedule_duration_in_clocks + seqc_info.schedule_offset_in_clocks
    ) - seqc_info.timeline_end_in_clocks

    seqc_il_generator.add_seqc_info(seqc_gen, seqc_info)

    is_master_awg: bool = awg_index == 0
    is_slave_awg: bool = not is_master_awg
    has_markers: bool = len(output.markers) > 0
    has_triggers: bool = len(output.triggers) > 0

    is_marker_source: bool = (
        is_master_awg
        and device.ref == enums.ReferenceSourceType.INTERNAL
        and has_markers
    )
    is_trigger_source = (
        is_slave_awg and device.ref != enums.ReferenceSourceType.NONE and has_triggers
    )
    current_clock: int = 0

    # Declare sequence variables
    seqc_gen.declare_var("__repetitions__", cached_schedule.schedule.repetitions)
    wave_instructions_dict: Dict[int, zhinst.Wave] = dict(
        (i.uuid, i) for i in instructions if isinstance(i, zhinst.Wave)
    )
    command_table_entries: List[zhinst.CommandTableEntry] = list()
    for pulse_id, waveform_index in waveform_table.items():
        instruction = wave_instructions_dict[pulse_id]
        waveform_index = waveform_table[instruction.uuid]
        name: str = f"w{waveform_index}"

        # Create and add variables to the Sequence program
        # aswell as assign the variables with operations
        seqc_gen.declare_wave(name)
        seqc_gen.assign_placeholder(name, len(instruction.waveform))
        seqc_gen.emit_assign_wave_index(name, name, index=waveform_index)

        # Do bookkeeping for the CommandTable
        command_table_entry = zhinst.CommandTableEntry(
            index=len(command_table_entries),
            waveform=zhinst.CommandTableWaveform(
                waveform_index, instruction.n_samples_scaled
            ),
        )
        command_table_entries.append(command_table_entry)

    command_table = zhinst.CommandTable(table=command_table_entries)

    # Reset marker
    if is_marker_source:
        seqc_il_generator.add_set_trigger(seqc_gen, 0, device.device_type)

    seqc_gen.emit_begin_repeat("__repetitions__")

    if is_marker_source:
        seqc_il_generator.add_set_trigger(seqc_gen, output.markers, device.device_type)

    if is_trigger_source:
        seqc_gen.emit_wait_dig_trigger(
            output.triggers[0], comment=f"\t// clock={current_clock}\n"
        )

    if (
        is_marker_source or is_trigger_source
    ) and seqc_info.line_trigger_delay_in_seconds != -1:
        seqc_il_generator.add_wait(
            seqc_gen,
            seqc_info.line_trigger_delay_in_clocks,
            device.device_type,
            comment=f"clock={current_clock}",
        )

    instructions_iter = iter(instructions)
    current_instr: zhinst.Wave = zhinst.Instruction.default()
    previous_instr: zhinst.Wave = next(instructions_iter)

    for instruction in instructions_iter:
        current_instr = cast(zhinst.Wave, instruction)
        previous_instr_end = (
            previous_instr.start_in_clocks + previous_instr.duration_in_clocks
        )
        current_instr_offset = seqc_il_generator.SEQC_INSTR_CLOCKS[device.device_type][
            seqc_il_generator.SeqcInstructions.EXECUTE_TABLE_ENTRY
        ]

        current_clock += seqc_il_generator.add_execute_table_entry(
            seqc_gen,
            waveform_table[previous_instr.uuid],
            device.device_type,
            f"clock={current_clock}",
        )

        remaining_clocks = max(
            current_instr.start_in_clocks - previous_instr_end,
            current_instr.start_in_clocks - current_clock,
        )

        clock_cycles_to_wait: int = remaining_clocks - current_instr_offset

        current_clock += seqc_il_generator.add_wait(
            seqc_gen,
            clock_cycles_to_wait,
            device.device_type,
            comment=f"\t clock={current_clock}",
        )

        previous_instr = current_instr

    clock_start: int = current_clock

    if previous_instr.uuid != -1:
        previous_instr_end = (
            previous_instr.start_in_clocks + previous_instr.duration_in_clocks
        )
        # Adds the last pulse
        current_clock += seqc_il_generator.add_execute_table_entry(
            seqc_gen,
            waveform_table[previous_instr.uuid],
            device.device_type,
            f"clock={current_clock}",
        )

    # Reset trigger each iteration
    if is_marker_source:
        current_clock += seqc_il_generator.add_set_trigger(
            seqc_gen, 0, device.device_type, comment=f"clock={current_clock}"
        )

    if previous_instr.uuid != -1:
        seqc_gen.emit_comment("Dead time")
        remaining_clocks = max(
            previous_instr.start_in_clocks - previous_instr_end,
            previous_instr.start_in_clocks - current_clock,
        )

        current_clock += seqc_il_generator.add_wait(
            seqc_gen,
            remaining_clocks + (current_clock - clock_start) + dead_time_in_clocks,
            device.device_type,
            comment=f"\t// clock={current_clock}",
        )
    else:
        seqc_gen.emit_comment("Dead time")
        current_clock += seqc_il_generator.add_wait(
            seqc_gen,
            dead_time_in_clocks,
            device.device_type,
            comment=f"\t// clock={current_clock}",
        )

    seqc_gen.emit_end_repeat()

    # Reset trigger
    if is_marker_source:
        seqc_il_generator.add_set_trigger(
            seqc_gen, 0, device.device_type, comment=f"\t// clock={current_clock}"
        )

    return (seqc_gen.generate(), command_table.to_json())


# pylint: disable=too-many-locals
def _compile_for_uhfqa(
    device: zhinst.Device,
    cached_schedule: schedule_helpers.CachedSchedule,
    settings_builder: zi_settings.ZISettingsBuilder,
) -> Dict[int, Callable]:
    """
    Initialize programming the UHFQA ZI Instrument.

    Creates a sequence program and converts schedule
    pulses to waveforms for the UHFQA.

    Parameters
    ----------
<<<<<<< HEAD
    uhfqa
    device
    cached_schedule
=======
    device :
    cached_schedule :
    settings_builder :

    Returns
    -------
    :
>>>>>>> e22b8d27
    """
    instrument_info = zhinst.InstrumentInfo(
        device.clock_rate,
        8,
        WAVEFORM_GRANULARITY[device.device_type],
    )
    channels = device.channels
    channels = list(filter(lambda c: c.mode == enums.SignalModeType.REAL, channels))

    awg_index = 0
    logger.debug(f"[{device.name}-awg{awg_index}] {str(device)}")

    settings_builder.with_defaults(
        [
            ("awgs/0/single", 1),
            ("qas/0/rotations/*", (1 + 0j)),
        ]
    ).with_sigouts(0, (1, 1)).with_awg_time(
        0, device.clock_select
    ).with_qas_integration_weights(
        range(10),
        np.zeros(MAX_QAS_INTEGRATION_LENGTH),
        np.zeros(MAX_QAS_INTEGRATION_LENGTH),
    )

    channel = channels[0]
    logger.debug(f"[{device.name}-awg{awg_index}] channel={str(channel)}")

    instructions = get_execution_table(
        cached_schedule,
        instrument_info,
        channel,
    )

    # Generate a dictionary of uuid(s) and zhinst.Wave instructions
    wave_instructions_dict: Dict[int, zhinst.Wave] = dict(
        (i.uuid, i) for i in instructions if isinstance(i, zhinst.Wave)
    )

    # Create a list of all pulse_id(s).
    pulse_ids: List[int] = wave_instructions_dict.keys()

    # Generate map containing waveform the location of a pulse_id.
    waveform_table: Dict[int, int] = zi_helpers.get_waveform_table(
        pulse_ids, cached_schedule.pulseid_pulseinfo_dict
    )

    # Create a dictionary of uuid(s) and numerical waveforms.
    waveforms_dict: Dict[int, np.ndarray] = dict(
        (k, v.waveform) for k, v in wave_instructions_dict.items()
    )

    # Create a dictionary of uuid(s) and zhinst.Measure instructions
    measure_instructions_dict: Dict[int, zhinst.Measure] = dict(
        (i.uuid, i) for i in instructions if isinstance(i, zhinst.Measure)
    )

    # Generate and apply sequencer program
    seqc = _assemble_uhfqa_sequence(
        cached_schedule,
        device,
        instrument_info,
        device.channel_0,
        waveform_table,
        instructions,
    )
    logger.debug(seqc)
    settings_builder.with_compiler_sourcestring(awg_index, seqc)

    # Apply waveforms to AWG
    _add_wave_nodes(awg_index, waveforms_dict, waveform_table, settings_builder)

    # Get a list of all acquisition protocol channels
    acq_channel_resolvers_map: Dict[int, Callable[..., Any]] = dict()
    readout_channel_index: int = 0

    for acq_uuid, acq_info in cached_schedule.acqid_acqinfo_dict.items():
        acq_protocol: str = acq_info["protocol"]
        acq_duration: float = acq_info["duration"]
        acq_channel: int = acq_info["acq_channel"]

        integration_length = round(acq_duration * instrument_info.clock_rate)
        logger.debug(
            f"[{device.name}] acq_info={acq_info} "
            + f" acq_duration={acq_duration} integration_length={integration_length}"
        )

        settings_builder.with_qas_integration_mode(
            zhinst.QasIntegrationMode.NORMAL
        ).with_qas_integration_length(integration_length).with_qas_result_enable(
            False
        ).with_qas_monitor_enable(
            False
        ).with_qas_delay(
            0
        )

        if acq_protocol == "trace":
            # Disable Weighted integration because we'd like to see
            # the raw signal.
            settings_builder.with_qas_monitor_averages(1).with_qas_monitor_length(
                integration_length
            ).with_qas_integration_weights(
                range(UHFQA_READOUT_CHANNELS),
                np.ones(MAX_QAS_INTEGRATION_LENGTH),
                np.ones(MAX_QAS_INTEGRATION_LENGTH),
            )

            monitor_nodes = (
                "qas/0/monitor/inputs/0/wave",
                "qas/0/monitor/inputs/1/wave",
            )
            acq_channel_resolvers_map[acq_channel] = partial(
                resolvers.monitor_acquisition_resolver, monitor_nodes=monitor_nodes
            )
        else:
            measure_instruction: zhinst.Measure = measure_instructions_dict[acq_uuid]

            # Combine a reset and setting acq weights
            # by slicing the length of the waveform I and Q values.
            # This overwrites 0..length with new values.
            # The waveform is slightly larger then the integration_length
            # because of the waveform granularity. This is irrelevant
            # due to the waveform being appended with zeros. Therefore
            # avoiding an extra slice of waveform[0:integration_length]
            waveform_i = measure_instruction.weights_i
            waveform_q = measure_instruction.weights_q

            weights_i = [0] * MAX_QAS_INTEGRATION_LENGTH
            weights_q = [0] * MAX_QAS_INTEGRATION_LENGTH

            weights_i[0 : len(waveform_i)] = np.real(waveform_i)
            weights_q[0 : len(waveform_q)] = np.imag(waveform_q)

            settings_builder.with_qas_result_mode(
                zhinst.QasResultMode.CYCLIC
            ).with_qas_result_source(
                zhinst.QasResultSource.INTEGRATION
            ).with_qas_result_length(
                integration_length
            ).with_qas_result_enable(
                True
            ).with_qas_integration_weights(
                readout_channel_index, weights_i, weights_q
            ).with_qas_rotations(
                range(UHFQA_READOUT_CHANNELS), 0
            )

            # Create partial function for delayed execution
            acq_channel_resolvers_map[acq_channel] = partial(
                resolvers.result_acquisition_resolver,
                result_node=f"qas/0/result/data/{readout_channel_index}/wave",
            )

            readout_channel_index += 1

    return acq_channel_resolvers_map


# pylint: disable=too-many-arguments
# pylint: disable=too-many-statements
# pylint: disable=too-many-locals
# pylint: disable=too-many-branches
def _assemble_uhfqa_sequence(
    cached_schedule: schedule_helpers.CachedSchedule,
    device: zhinst.Device,
    instrument_info: zhinst.InstrumentInfo,
    output: zhinst.Output,
    waveform_table: Dict[int, int],
    instructions: List[zhinst.Instruction],
) -> str:
    """
    Assembles a new sequence program for the UHFQA.

    The UHFQA will be treated as a slave device. This means that
    the UHFQA will wait for the HDAWG to send a trigger in order
    to start measuring.

    Parameters
    ----------
<<<<<<< HEAD
    uhfqa
    awg
    cached_schedule
    device
    instrument_info
    output
    commandtable_map
    instructions
=======
    cached_schedule :
    device :
    instrument_info:
    output :
    waveform_table :
    instructions :

    Returns
    -------
    :
>>>>>>> e22b8d27
    """

    seqc_gen = seqc_il_generator.SeqcILGenerator()
    seqc_info = seqc_il_generator.SeqcInfo(
        cached_schedule,
        output,
        instrument_info.low_res_clock,
    )

    dead_time_in_clocks = (
        seqc_info.schedule_duration_in_clocks + seqc_info.schedule_offset_in_clocks
    ) - seqc_info.timeline_end_in_clocks

    seqc_il_generator.add_seqc_info(seqc_gen, seqc_info)
    acquisition_triggers = [
        "AWG_INTEGRATION_ARM",
        "AWG_INTEGRATION_TRIGGER",
        "AWG_MONITOR_TRIGGER",
    ]
    has_triggers: bool = len(output.triggers) > 0
    is_trigger_source = (
        device.ref == enums.ReferenceSourceType.EXTERNAL and has_triggers
    )
    is_marker_source = device.ref == enums.ReferenceSourceType.INTERNAL and has_triggers

    current_clock: int = 0

    # Declare sequence variables
    seqc_gen.declare_var("__repetitions__", cached_schedule.schedule.repetitions)
    seqc_gen.declare_var("integration_trigger", acquisition_triggers)
    seqc_gen.declare_var("reset_integration_trigger", ["AWG_INTEGRATION_ARM"])

    wave_instructions_dict: Dict[int, zhinst.Wave] = dict(
        (i.uuid, i) for i in instructions if isinstance(i, zhinst.Wave)
    )
    for pulse_id, waveform_index in waveform_table.items():
        instruction = wave_instructions_dict[pulse_id]
        waveform_index = waveform_table[instruction.uuid]
        name: str = f"w{waveform_index}"

        # Create and add variables to the Sequence program
        # aswell as assign the variables with operations
        seqc_gen.declare_wave(name)
        seqc_gen.assign_placeholder(name, len(instruction.waveform))
        seqc_gen.emit_assign_wave_index(name, name, index=waveform_index)

    seqc_gen.emit_begin_repeat("__repetitions__")

    seqc_il_generator.add_set_trigger(
        seqc_gen,
        "reset_integration_trigger",
        device.type,
        comment="Arm QAResult",
    )

    if is_trigger_source:
        seqc_gen.emit_wait_dig_trigger(
            output.triggers[0],
            comment=f"\t// clock={current_clock}",
        )

    if is_trigger_source and seqc_info.line_trigger_delay_in_seconds != -1:
        seqc_il_generator.add_wait(
            seqc_gen,
            seqc_info.line_trigger_delay_in_clocks,
            device.device_type,
            comment=f"clock={current_clock}",
        )

    if seqc_info.timeline_start_in_clocks > 0:
        current_clock += seqc_il_generator.add_wait(
            seqc_gen,
            seqc_info.timeline_start_in_clocks,
            device.device_type,
            f"clock={current_clock}",
        )

    instructions_iter = iter(instructions)
    current_instr: zhinst.Instruction = zhinst.Instruction.default()
    previous_instr: zhinst.Instruction = next(instructions_iter)

    for instruction in instructions_iter:
        current_instr = instruction
        previous_instr_end = (
            previous_instr.start_in_clocks + previous_instr.duration_in_clocks
        )
        current_instr_offset = (
            seqc_il_generator.SEQC_INSTR_CLOCKS[device.device_type][
                seqc_il_generator.SeqcInstructions.SET_TRIGGER
            ]
            if isinstance(current_instr, zhinst.Measure)
            else seqc_il_generator.SEQC_INSTR_CLOCKS[device.device_type][
                seqc_il_generator.SeqcInstructions.PLAY_WAVE
            ]
        )

        if isinstance(previous_instr, zhinst.Measure):
            current_clock += seqc_il_generator.add_set_trigger(
                seqc_gen,
                "integration_trigger",
                device.device_type,
                comment=f"clock={current_clock}",
            )
        else:
            current_clock += seqc_il_generator.add_play_wave(
                seqc_gen,
                f"w{waveform_table[previous_instr.uuid]:d}",
                device.device_type,
                comment=f"clock={current_clock}",
            )

        remaining_clocks = max(
            current_instr.start_in_clocks - previous_instr_end,
            current_instr.start_in_clocks - current_clock,
        )
        clock_cycles_to_wait: int = remaining_clocks - current_instr_offset
        if clock_cycles_to_wait > 0:
            # UHFQA wait instruction uses a 1 based number of clock-cycles
            current_clock += seqc_il_generator.add_wait(
                seqc_gen,
                clock_cycles_to_wait,
                device.device_type,
                comment=f"\t// clock={current_clock}",
            )

        previous_instr = current_instr

    # Add the last operation to the sequencer program.
    clock_start: int = current_clock
    if previous_instr.uuid != -1:
        previous_instr_end = (
            previous_instr.start_in_clocks + previous_instr.duration_in_clocks
        )

        if isinstance(previous_instr, zhinst.Measure):
            # Reset the integration
            current_clock += seqc_il_generator.add_set_trigger(
                seqc_gen,
                "integration_trigger",
                device.device_type,
                comment=f"clock={current_clock}",
            )
        else:
            current_clock += seqc_il_generator.add_play_wave(
                seqc_gen,
                f"w{waveform_table[previous_instr.uuid]:d}",
                device.device_type,
                comment=f"clock={current_clock}",
            )

        remaining_clocks = max(
            previous_instr.start_in_clocks - previous_instr_end,
            previous_instr.start_in_clocks - current_clock,
        )

        if is_marker_source:
            # Wait with additional dead-time
            seqc_gen.emit_comment("Final wait + dead time")

            current_clock += seqc_il_generator.add_wait(
                seqc_gen,
                remaining_clocks + (current_clock - clock_start) + dead_time_in_clocks,
                device.device_type,
                comment=f"\t// clock={current_clock}",
            )
    elif is_marker_source:
        current_clock += seqc_il_generator.add_wait(
            seqc_gen,
            dead_time_in_clocks,
            device.device_type,
            comment=f"\t// clock={current_clock}",
        )

    seqc_gen.emit_end_repeat()

    seqc_il_generator.add_set_trigger(
        seqc_gen,
        0,
        device.type,
        comment="Reset triggers",
    )

    return seqc_gen.generate()<|MERGE_RESOLUTION|>--- conflicted
+++ resolved
@@ -147,9 +147,6 @@
 
     Parameters
     ----------
-<<<<<<< HEAD
-    collection
-=======
     collection : Dict[Any, Any]
         [description]
 
@@ -157,7 +154,6 @@
     -------
     :
 
->>>>>>> e22b8d27
     """
 
     def expand(key, obj):
@@ -189,13 +185,6 @@
 
     Parameters
     ----------
-<<<<<<< HEAD
-    uuid
-    timeslot_index
-    output
-    cached_schedule
-    instrument_info
-=======
     uuid :
     timeslot_index :
     output :
@@ -205,7 +194,6 @@
     Returns
     -------
     :
->>>>>>> e22b8d27
     """
     pulse_info = cached_schedule.pulseid_pulseinfo_dict[uuid]
 
@@ -275,13 +263,10 @@
     output
     cached_schedule
     instrument_info
-<<<<<<< HEAD
-=======
 
     Returns
     -------
     :
->>>>>>> e22b8d27
     """
     acq_info = cached_schedule.acqid_acqinfo_dict[uuid]
 
@@ -529,19 +514,8 @@
 
         devices[device.name] = device
 
-<<<<<<< HEAD
-    Parameters
-    ----------
-    awg
-    device
-    output
-    waveforms_dict
-    pulseid_pulseinfo_dict
-    """
-=======
     cached_schedule = schedule_helpers.CachedSchedule(schedule)
     backend = ZIBackend()
->>>>>>> e22b8d27
 
     # Program devices
     for device in devices.values():
@@ -573,19 +547,10 @@
 
     Parameters
     ----------
-<<<<<<< HEAD
-    instrument
-    awg
-    waveforms_dict
-    commandtable_map
-    pulseid_pulseinfo_dict
-    destination
-=======
     awg_index :
     waveforms_dict :
     waveform_table :
     settings_builder :
->>>>>>> e22b8d27
     """
 
     for pulse_id, waveform_table_index in waveform_table.items():
@@ -622,15 +587,9 @@
 
     Parameters
     ----------
-<<<<<<< HEAD
-    hdawg
-    device
-    cached_schedule
-=======
     device :
     cached_schedule :
     settings_builder :
->>>>>>> e22b8d27
 
     Raises
     ------
@@ -747,16 +706,6 @@
 
     Parameters
     ----------
-<<<<<<< HEAD
-    hdawg
-    awg
-    cached_schedule
-    device
-    instrument_info
-    output
-    commandtable_map
-    instructions
-=======
     awg_index :
     cached_schedule :
     device :
@@ -769,7 +718,6 @@
     -------
     :
         The sequencer program and CommandTable JSON.
->>>>>>> e22b8d27
     """
 
     seqc_gen = seqc_il_generator.SeqcILGenerator()
@@ -955,11 +903,6 @@
 
     Parameters
     ----------
-<<<<<<< HEAD
-    uhfqa
-    device
-    cached_schedule
-=======
     device :
     cached_schedule :
     settings_builder :
@@ -967,7 +910,6 @@
     Returns
     -------
     :
->>>>>>> e22b8d27
     """
     instrument_info = zhinst.InstrumentInfo(
         device.clock_rate,
@@ -1148,16 +1090,6 @@
 
     Parameters
     ----------
-<<<<<<< HEAD
-    uhfqa
-    awg
-    cached_schedule
-    device
-    instrument_info
-    output
-    commandtable_map
-    instructions
-=======
     cached_schedule :
     device :
     instrument_info:
@@ -1168,7 +1100,6 @@
     Returns
     -------
     :
->>>>>>> e22b8d27
     """
 
     seqc_gen = seqc_il_generator.SeqcILGenerator()
