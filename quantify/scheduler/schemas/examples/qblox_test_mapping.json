--- conflicted
+++ resolved
@@ -2,11 +2,7 @@
   "backend": "quantify.scheduler.backends.qblox_backend.hardware_compile",
   "qcm0": {
     "instrument_type": "Pulsar_QCM",
-<<<<<<< HEAD
-    "ref": "int",
-=======
     "ref": "internal",
->>>>>>> 8ee3c7e8
     "complex_output_0": {
       "line_gain_db": 0,
       "lo_name": "lo0",
@@ -29,11 +25,7 @@
   },
   "qrm0": {
     "instrument_type": "Pulsar_QRM",
-<<<<<<< HEAD
-    "ref": "ext",
-=======
     "ref": "external",
->>>>>>> 8ee3c7e8
     "complex_output_0": {
       "line_gain_db": 0,
       "lo_name": "lo1",
@@ -52,11 +44,7 @@
   },
   "qrm1": {
     "instrument_type": "Pulsar_QRM",
-<<<<<<< HEAD
-    "ref": "ext",
-=======
     "ref": "external",
->>>>>>> 8ee3c7e8
     "complex_output_0": {
       "line_gain_db": 0,
       "seq0": {
