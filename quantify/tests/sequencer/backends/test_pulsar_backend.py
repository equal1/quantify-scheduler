--- conflicted
+++ resolved
@@ -7,12 +7,8 @@
 from quantify.sequencer.types import Schedule
 from quantify.sequencer.gate_library import Reset, Measure, CZ, Rxy, X, X90
 from quantify.sequencer.pulse_library import SquarePulse
-<<<<<<< HEAD
 from quantify.sequencer.backends.pulsar_backend import build_waveform_dict, build_q1asm, generate_sequencer_cfg, \
     pulsar_assembler_backend, _check_driver_version, QCM_DRIVER_VER, QRM_DRIVER_VER
-=======
-from quantify.sequencer.backends.pulsar_backend import build_waveform_dict, build_q1asm, generate_sequencer_cfg, pulsar_assembler_backend
->>>>>>> 692209e4
 from quantify.sequencer.resources import QubitResource, CompositeResource, Pulsar_QCM_sequencer, Pulsar_QRM_sequencer
 from quantify.sequencer.compilation import qcompile
 
@@ -307,14 +303,11 @@
     sched.add(Rxy(90, 90, q0.name))
     sched.add(SquarePulse(0.4, 20e-9, 'qcm0.s0'))
 
-<<<<<<< HEAD
-    pass
-
-
-@pytest.mark.skip('no reason')
-def test_rounding_errors_in_timing():
-
-    pass
+    sched.add_resources([q0, qcm0_s0])
+    sched, cfgs = qcompile(sched, DEVICE_TEST_CFG, backend=pulsar_assembler_backend)
+    with open(cfgs["qcm0.s0"], 'rb') as cfg:
+        prog = json.load(cfg)
+        assert len(prog['waveforms']['awg']) == 4
 
 
 @pytest.mark.skipif(not PULSAR_ASSEMBLER, reason="requires pulsar drivers available")
@@ -328,11 +321,4 @@
             _check_driver_version(device, version)
 
     subtest(pulsar_qcm_dummy('qcm_bad_vers'), QCM_DRIVER_VER)
-    subtest(pulsar_qrm_dummy('qrm_bad_vers'), QRM_DRIVER_VER)
-=======
-    sched.add_resources([q0, qcm0_s0])
-    sched, cfgs = qcompile(sched, DEVICE_TEST_CFG, backend=pulsar_assembler_backend)
-    with open(cfgs["qcm0.s0"], 'rb') as cfg:
-        prog = json.load(cfg)
-        assert len(prog['waveforms']['awg']) == 4
->>>>>>> 692209e4
+    subtest(pulsar_qrm_dummy('qrm_bad_vers'), QRM_DRIVER_VER)