# pylint: disable=missing-module-docstring
# pylint: disable=missing-class-docstring
# pylint: disable=missing-function-docstring

# -----------------------------------------------------------------------------
# Description:    Tests schedule helper functions.
# Repository:     https://gitlab.com/quantify-os/quantify-scheduler
# Copyright (C) Qblox BV & Orange Quantum Systems Holding BV (2020-2021)
# -----------------------------------------------------------------------------
from __future__ import annotations

from quantify.scheduler.gate_library import X90, Measure, Reset
from quantify.scheduler.helpers.schedule import (
    get_acq_info_by_uuid,
    get_acq_uuid,
    get_operation_end,
    get_operation_start,
    get_port_timeline,
    get_pulse_info_by_uuid,
    get_pulse_uuid,
    get_schedule_time_offset,
    get_total_duration,
)
from quantify.scheduler.types import Schedule
from quantify.scheduler.schedules import spectroscopy_schedules


def test_get_info_by_uuid_empty(empty_schedule: Schedule):
    # Act
    pulseid_pulseinfo_dict = get_pulse_info_by_uuid(empty_schedule)

    # Assert
    assert len(pulseid_pulseinfo_dict) == 0


def test_get_info_by_uuid(
    schedule_with_pulse_info: Schedule,
):
    # Arrange
    operation_hash = schedule_with_pulse_info.timing_constraints[0]["operation_hash"]
    pulse_info_0 = schedule_with_pulse_info.operations[operation_hash]["pulse_info"][0]
    pulse_id = get_pulse_uuid(pulse_info_0)

    # Act
    pulseid_pulseinfo_dict = get_pulse_info_by_uuid(schedule_with_pulse_info)

    # Assert
    assert len(pulseid_pulseinfo_dict) == 1
    assert pulse_id in pulseid_pulseinfo_dict
    assert pulseid_pulseinfo_dict[pulse_id] == pulse_info_0


def test_get_info_by_uuid_are_unique(
    create_schedule_with_pulse_info,
):
    # Arrange
    schedule = Schedule("my-schedule")
    schedule.add(X90("q0"))
    schedule.add(X90("q0"))
    create_schedule_with_pulse_info(schedule)

    operation_hash = schedule.timing_constraints[0]["operation_hash"]
    pulse_info_0 = schedule.operations[operation_hash]["pulse_info"][0]
    pulse_id = get_pulse_uuid(pulse_info_0)

    # Act
    pulseid_pulseinfo_dict = get_pulse_info_by_uuid(schedule)

    # Assert
    assert len(pulseid_pulseinfo_dict) == 1
    assert pulse_id in pulseid_pulseinfo_dict
    assert pulseid_pulseinfo_dict[pulse_id] == pulse_info_0


def test_get_acq_info_by_uuid(
    create_schedule_with_pulse_info,
    schedule_with_measurement: Schedule,
    load_example_config,
):
    # Arrange
    device_config = load_example_config()
    device_config["qubits"]["q0"]["params"]["acquisition"] = "SSBIntegrationComplex"

    schedule = create_schedule_with_pulse_info(schedule_with_measurement, device_config)

    operation_hash = schedule.timing_constraints[-1]["operation_hash"]
    operation = schedule.operations[operation_hash]
    acq_info_0 = operation["acquisition_info"][0]
    acq_pulse_infos = acq_info_0["waveforms"]

    acq_id = get_acq_uuid(acq_info_0)
    pulse_id0 = get_pulse_uuid(acq_pulse_infos[0])
    pulse_id1 = get_pulse_uuid(acq_pulse_infos[1])

    # Act
    acqid_acqinfo_dict = get_acq_info_by_uuid(schedule)

    # Assert
    assert acq_id in acqid_acqinfo_dict
    assert pulse_id0 not in acqid_acqinfo_dict
    assert pulse_id1 not in acqid_acqinfo_dict

    assert acqid_acqinfo_dict[acq_id] == acq_info_0


def test_get_port_timeline(
    schedule_with_pulse_info: Schedule,
):
    # Arrange
    operation_hash = schedule_with_pulse_info.timing_constraints[0]["operation_hash"]
    pulse_info_0 = schedule_with_pulse_info.operations[operation_hash]["pulse_info"][0]
    pulse_id = get_pulse_uuid(pulse_info_0)
    port = pulse_info_0["port"]
    timeslot_index = 0

    # Act
    port_timeline_dict = get_port_timeline(schedule_with_pulse_info)

    # Assert
    assert len(port_timeline_dict) == 1
    assert port in port_timeline_dict
    assert len(port_timeline_dict[port]) == 1
    assert isinstance(port_timeline_dict[port][timeslot_index], list)
    assert port_timeline_dict[port][timeslot_index][0] == pulse_id


def test_get_port_timeline_empty(empty_schedule: Schedule):
    # Arrange
    # Act
    port_timeline_dict = get_port_timeline(empty_schedule)

    # Assert
    assert len(port_timeline_dict) == 0


def test_get_port_timeline_are_unique(
    create_schedule_with_pulse_info,
):
    # Arrange
    schedule = Schedule("my-schedule")
    schedule.add(Reset("q0", "q1"))
    schedule.add(X90("q0"))
    schedule.add(X90("q1"))
    create_schedule_with_pulse_info(schedule)

    reset_operation_id = schedule.timing_constraints[0]["operation_hash"]
    reset_pulse_info = schedule.operations[reset_operation_id]["pulse_info"][0]
    reset_pulse_id = get_pulse_uuid(reset_pulse_info)

    q0_operation_id = schedule.timing_constraints[1]["operation_hash"]
    q0_pulse_info = schedule.operations[q0_operation_id]["pulse_info"][0]
    q0_pulse_id = get_pulse_uuid(q0_pulse_info)

    q1_operation_id = schedule.timing_constraints[2]["operation_hash"]
    q1_pulse_info = schedule.operations[q1_operation_id]["pulse_info"][0]
    q1_pulse_id = get_pulse_uuid(q1_pulse_info)

    # Act
    port_timeline_dict = get_port_timeline(schedule)

    # Assert
    assert len(port_timeline_dict) == 3
    assert [
        "None",
        "q0:mw",
        "q1:mw",
    ] == list(port_timeline_dict.keys())
    assert port_timeline_dict["None"][0] == [reset_pulse_id]
    assert port_timeline_dict["q0:mw"][1] == [q0_pulse_id]
    assert port_timeline_dict["q1:mw"][2] == [q1_pulse_id]


def test_get_port_timeline_with_duplicate_op(
    create_schedule_with_pulse_info,
):
    # Arrange
    schedule = Schedule("my-schedule")
    X90_q0 = X90("q0")
    schedule.add(X90_q0)
    schedule.add(X90_q0)
    create_schedule_with_pulse_info(schedule)

    X90_q0_operation_id = schedule.timing_constraints[0]["operation_hash"]
    X90_q0_pulse_info = schedule.operations[X90_q0_operation_id]["pulse_info"][0]
    X90_q0_pulse_id = get_pulse_uuid(X90_q0_pulse_info)

    # Act
    port_timeline_dict = get_port_timeline(schedule)

    # Assert
    assert len(port_timeline_dict) == 1
    assert [
        "q0:mw",
    ] == list(port_timeline_dict.keys())
    assert port_timeline_dict["q0:mw"][0] == [X90_q0_pulse_id]
    assert port_timeline_dict["q0:mw"][1] == [X90_q0_pulse_id]


def test_get_port_timeline_with_acquisition(
    create_schedule_with_pulse_info,
    schedule_with_measurement: Schedule,
    load_example_config,
):
    # Arrange
    device_config = load_example_config()
    device_config["qubits"]["q0"]["params"]["acquisition"] = "SSBIntegrationComplex"

    schedule = create_schedule_with_pulse_info(schedule_with_measurement, device_config)

    reset_operation_id = schedule.timing_constraints[0]["operation_hash"]
    reset_operation = schedule.operations[reset_operation_id]
    reset_pulse_info = reset_operation["pulse_info"][0]
    reset_pulse_id = get_pulse_uuid(reset_pulse_info)

    q0_operation_id = schedule.timing_constraints[1]["operation_hash"]
    q0_operation = schedule.operations[q0_operation_id]
    q0_pulse_info = q0_operation["pulse_info"][0]
    q0_pulse_id = get_pulse_uuid(q0_pulse_info)

    acq_operation_id = schedule.timing_constraints[2]["operation_hash"]
    acq_operation = schedule.operations[acq_operation_id]

    ro_pulse_info = acq_operation["pulse_info"][0]
    ro_pulse_id = get_pulse_uuid(ro_pulse_info)

    acq_info = acq_operation["acquisition_info"][0]
    acq_id = get_acq_uuid(acq_info)

    # Act
    port_timeline_dict = get_port_timeline(schedule)

    # Assert
    assert len(port_timeline_dict) == 3
    assert [
        "None",
        "q0:mw",
        "q0:res",
    ] == list(port_timeline_dict.keys())
    assert port_timeline_dict["None"][0] == [reset_pulse_id]
    assert port_timeline_dict["q0:mw"][1] == [q0_pulse_id]
    assert port_timeline_dict["q0:res"][2] == [ro_pulse_id, acq_id]


def test_get_total_duration(
    empty_schedule: Schedule,
    schedule_with_pulse_info: Schedule,
    create_schedule_with_pulse_info,
):
    # Arrange
    spec_pulse_duration = 16e-9
    ro_acquisition_delay = 10e-9
    ro_pulse_delay = 2e-9
    ro_integration_time = 500e-9
    ro_pulse_duration = 150e-9
    init_duration = 1e-5

    # Act
    duration0: float = get_total_duration(empty_schedule)
    duration1: float = get_total_duration(schedule_with_pulse_info)
    duration2: float = get_total_duration(
        create_schedule_with_pulse_info(
            spectroscopy_schedules.two_tone_spec_sched(
                spec_pulse_amp=0.6e-0,
                spec_pulse_duration=spec_pulse_duration,
                spec_pulse_frequency=6.02e9,
                spec_pulse_port="q0:mw",
                spec_pulse_clock="q0.01",
                ro_pulse_amp=0.5e-3,
                ro_pulse_duration=ro_pulse_duration,
                ro_pulse_delay=ro_pulse_delay,
                ro_pulse_port="q0:res",
                ro_pulse_clock="q0.ro",
                ro_pulse_frequency=7.04e9,
                ro_acquisition_delay=ro_acquisition_delay,
                ro_integration_time=ro_integration_time,
                buffer_time=init_duration,
            )
        )
    )

    # Assert
    assert duration0 == 0.0
    assert duration1 == 1.6e-08
<<<<<<< HEAD
    assert duration2 == 0.0017983880000000012
=======
    assert (
        duration2
        == init_duration
        + spec_pulse_duration
        + ro_pulse_delay
        + ro_integration_time
        + ro_acquisition_delay
    )
>>>>>>> f23b545f


def test_get_operation_start(empty_schedule: Schedule, create_schedule_with_pulse_info):
    # Arrange
    schedule0 = Schedule("my-schedule")
    schedule0.add(X90("q0"))
    schedule0.add(Measure("q0"))
    schedule0 = create_schedule_with_pulse_info(schedule0)

    schedule1 = Schedule("my-schedule")
    schedule1.add(Measure("q0"))
    schedule1.add(X90("q0"))
    schedule1 = create_schedule_with_pulse_info(schedule1)

    # Act
    start_empty = get_operation_start(empty_schedule, timeslot_index=0)

    start0_x90 = get_operation_start(schedule0, timeslot_index=0)
    start0_measure = get_operation_start(schedule0, timeslot_index=1)

    start1_measure = get_operation_start(schedule1, timeslot_index=0)
    start1_x90 = get_operation_start(schedule0, timeslot_index=1)

    # Assert
    assert start_empty == 0.0
    assert start0_x90 == 0.0
    assert start0_measure == 1.6e-08
    assert start1_measure == 0.0
    assert start1_x90 == 1.6e-08


def test_get_operation_end(empty_schedule: Schedule, create_schedule_with_pulse_info):
    # Arrange
    mw_duration = 16e-9
    ro_acquisition_delay = 120e-9
    ro_integration_time = 300e-9

    schedule0 = Schedule("my-schedule")
    schedule0.add(X90("q0"))
    schedule0.add(Measure("q0"))
    schedule0 = create_schedule_with_pulse_info(schedule0)

    schedule1 = Schedule("my-schedule")
    schedule1.add(Measure("q0"))
    schedule1.add(X90("q0"))
    schedule1 = create_schedule_with_pulse_info(schedule1)

    # Act
    end_empty = get_operation_end(empty_schedule, timeslot_index=0)

    endt0_x90 = get_operation_end(schedule0, timeslot_index=0)
    end0_measure = get_operation_end(schedule0, timeslot_index=1)

    end1_measure = get_operation_end(schedule1, timeslot_index=0)
    end1_x90 = get_operation_end(schedule0, timeslot_index=1)

    # Assert
    assert end_empty == 0.0
    assert endt0_x90 == mw_duration
    assert end0_measure == mw_duration + ro_acquisition_delay + ro_integration_time
    assert end1_measure == ro_acquisition_delay + ro_integration_time
    assert end1_x90 == ro_acquisition_delay + ro_integration_time + mw_duration


def test_get_schedule_time_offset(
    empty_schedule: Schedule,
    basic_schedule: Schedule,
    schedule_with_measurement: Schedule,
    create_schedule_with_pulse_info,
):
    # Arrange
    _basic_schedule = create_schedule_with_pulse_info(basic_schedule)
    _schedule_with_measurement = create_schedule_with_pulse_info(
        schedule_with_measurement
    )
    init_duration = 200e-6

    # Act
    offset0 = get_schedule_time_offset(
        empty_schedule, get_port_timeline(empty_schedule)
    )
    offset1 = get_schedule_time_offset(
        _basic_schedule, get_port_timeline(_basic_schedule)
    )
    offset2 = get_schedule_time_offset(
        _schedule_with_measurement, get_port_timeline(_schedule_with_measurement)
    )

    # Assert
    assert offset0 == 0.0
    assert offset1 == 0.0
    assert offset2 == init_duration<|MERGE_RESOLUTION|>--- conflicted
+++ resolved
@@ -281,9 +281,6 @@
     # Assert
     assert duration0 == 0.0
     assert duration1 == 1.6e-08
-<<<<<<< HEAD
-    assert duration2 == 0.0017983880000000012
-=======
     assert (
         duration2
         == init_duration
@@ -292,7 +289,6 @@
         + ro_integration_time
         + ro_acquisition_delay
     )
->>>>>>> f23b545f
 
 
 def test_get_operation_start(empty_schedule: Schedule, create_schedule_with_pulse_info):
