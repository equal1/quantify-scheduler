# Repository: https://gitlab.com/quantify-os/quantify-scheduler
# Licensed according to the LICENCE file on the main branch
# pylint: disable=missing-class-docstring
# pylint: disable=missing-function-docstring
# pylint: disable=too-many-locals
# pylint: disable=invalid-name
from __future__ import annotations

import numpy as np
from pytest import approx

from quantify_scheduler import Schedule
from quantify_scheduler.enums import BinMode
from quantify_scheduler.helpers.schedule import (
    extract_acquisition_metadata_from_schedule,
    get_acq_info_by_uuid,
    get_acq_uuid,
    get_operation_end,
    get_operation_start,
    get_port_timeline,
    get_pulse_info_by_uuid,
    get_pulse_uuid,
    get_schedule_time_offset,
    get_total_duration,
)
from quantify_scheduler.compilation import device_compile
from quantify_scheduler.operations.gate_library import X90, Measure, Reset
from quantify_scheduler.schedules import spectroscopy_schedules


def test_get_info_by_uuid_empty(empty_schedule: Schedule):
    # Act
    pulseid_pulseinfo_dict = get_pulse_info_by_uuid(empty_schedule)

    # Assert
    assert len(pulseid_pulseinfo_dict) == 0


def test_get_info_by_uuid(
    schedule_with_pulse_info: Schedule,
):
    # Arrange
    operation_repr = list(schedule_with_pulse_info.schedulables.values())[0][
        "operation_repr"
    ]
    pulse_info_0 = schedule_with_pulse_info.operations[operation_repr]["pulse_info"][0]
    pulse_id = get_pulse_uuid(pulse_info_0)

    # Act
    pulseid_pulseinfo_dict = get_pulse_info_by_uuid(schedule_with_pulse_info)

    # Assert
    assert len(pulseid_pulseinfo_dict) == 1
    assert pulse_id in pulseid_pulseinfo_dict
    assert pulseid_pulseinfo_dict[pulse_id] == pulse_info_0


def test_get_info_by_uuid_are_unique(
    load_example_transmon_config,
):
    # Arrange
    schedule = Schedule("my-schedule")
    schedule.add(X90("q0"))
    schedule.add(X90("q0"))
    schedule_with_pulse_info = device_compile(schedule, load_example_transmon_config())

<<<<<<< HEAD
    operation_repr = list(schedule.schedulables.values())[0]["operation_repr"]
    pulse_info_0 = schedule.operations[operation_repr]["pulse_info"][0]
=======
    operation_repr = schedule.timing_constraints[0]["operation_repr"]
    pulse_info_0 = schedule_with_pulse_info.operations[operation_repr]["pulse_info"][0]
>>>>>>> 2ca07b48
    pulse_id = get_pulse_uuid(pulse_info_0)

    # Act
    pulseid_pulseinfo_dict = get_pulse_info_by_uuid(schedule_with_pulse_info)

    # Assert
    assert len(pulseid_pulseinfo_dict) == 1
    assert pulse_id in pulseid_pulseinfo_dict
    assert pulseid_pulseinfo_dict[pulse_id] == pulse_info_0


def test_get_acq_info_by_uuid(
    create_schedule_with_pulse_info,
    schedule_with_measurement: Schedule,
    load_example_transmon_config,
):
    # Arrange
    device_config = load_example_transmon_config()
    assert (
        device_config.elements["q0"]["measure"].factory_kwargs["acq_protocol"]
        == "SSBIntegrationComplex"
    )
    schedule = device_compile(schedule_with_measurement, device_config)

    operation_repr = list(schedule.schedulables.values())[-1]["operation_repr"]
    operation = schedule.operations[operation_repr]
    acq_info_0 = operation["acquisition_info"][0]
    acq_pulse_infos = acq_info_0["waveforms"]

    acq_id = get_acq_uuid(acq_info_0)
    pulse_id0 = get_pulse_uuid(acq_pulse_infos[0])
    pulse_id1 = get_pulse_uuid(acq_pulse_infos[1])

    # Act
    acqid_acqinfo_dict = get_acq_info_by_uuid(schedule)

    # Assert
    assert acq_id in acqid_acqinfo_dict
    assert pulse_id0 not in acqid_acqinfo_dict
    assert pulse_id1 not in acqid_acqinfo_dict

    assert acqid_acqinfo_dict[acq_id] == acq_info_0


def test_get_port_timeline(
    schedule_with_pulse_info: Schedule,
):
    # Arrange
    operation_repr = list(schedule_with_pulse_info.schedulables.values())[0][
        "operation_repr"
    ]
    pulse_info_0 = schedule_with_pulse_info.operations[operation_repr]["pulse_info"][0]
    pulse_id = get_pulse_uuid(pulse_info_0)
    port = pulse_info_0["port"]
    timeslot_index = 0

    # Act
    port_timeline_dict = get_port_timeline(schedule_with_pulse_info)

    # Assert
    assert len(port_timeline_dict) == 1
    assert port in port_timeline_dict
    assert len(port_timeline_dict[port]) == 1
    assert isinstance(port_timeline_dict[port][timeslot_index], list)
    assert port_timeline_dict[port][timeslot_index][0] == pulse_id


def test_get_port_timeline_sorted(
    load_example_transmon_config,
):
    # Arrange
    ro_acquisition_delay = -16e-9
    ro_pulse_delay = 2e-9
    schedule = spectroscopy_schedules.two_tone_spec_sched(
        spec_pulse_amp=0.6e-0,
        spec_pulse_duration=16e-9,
        spec_pulse_frequency=6.02e9,
        spec_pulse_port="q0:mw",
        spec_pulse_clock="q0.01",
        ro_pulse_amp=0.5e-3,
        ro_pulse_duration=150e-9,
        ro_pulse_delay=ro_pulse_delay,
        ro_pulse_port="q0:res",
        ro_pulse_clock="q0.ro",
        ro_pulse_frequency=7.04e9,
        ro_acquisition_delay=ro_acquisition_delay,
        ro_integration_time=500e-9,
        init_duration=1e-5,
    )

    schedule = device_compile(schedule, load_example_transmon_config())

    reset_operation_id = list(schedule.schedulables.values())[0]["operation_repr"]
    reset_pulse_info = schedule.operations[reset_operation_id]["pulse_info"][0]
    reset_pulse_id = get_pulse_uuid(reset_pulse_info)

    qubit_operation_id = list(schedule.schedulables.values())[1]["operation_repr"]
    qubit_pulse_info = schedule.operations[qubit_operation_id]["pulse_info"][0]
    qubit_pulse_id = get_pulse_uuid(qubit_pulse_info)

    ro_operation_id = list(schedule.schedulables.values())[2]["operation_repr"]
    ro_pulse_info = schedule.operations[ro_operation_id]["pulse_info"][0]
    ro_pulse_id = get_pulse_uuid(ro_pulse_info)

    acq_operation_id = list(schedule.schedulables.values())[3]["operation_repr"]
    acq_pulse_info = schedule.operations[acq_operation_id]["acquisition_info"][0]
    acq_id = get_acq_uuid(acq_pulse_info)

    # Act
    port_timeline_dict = get_port_timeline(schedule)

    # Assert
    assert len(port_timeline_dict) == 3
    assert [
        "None",
        "q0:mw",
        "q0:res",
    ] == list(port_timeline_dict.keys())
    assert list(port_timeline_dict["None"].items()) == [(0, [reset_pulse_id])]
    assert list(port_timeline_dict["q0:mw"].items()) == [(1, [qubit_pulse_id])]
    assert list(port_timeline_dict["q0:res"].items()) == [
        (3, [acq_id]),
        (2, [ro_pulse_id]),
    ]


def test_get_port_timeline_empty(empty_schedule: Schedule):
    # Arrange
    # Act
    port_timeline_dict = get_port_timeline(empty_schedule)

    # Assert
    assert len(port_timeline_dict) == 0


def test_get_port_timeline_are_unique(
    load_example_transmon_config,
):
    # Arrange
    schedule = Schedule("my-schedule")
    schedule.add(Reset("q0", "q1"))
    schedule.add(X90("q0"))
    schedule.add(X90("q1"))

    schedule = device_compile(schedule, load_example_transmon_config())

<<<<<<< HEAD
    reset_operation_id = list(schedule.schedulables.values())[0]["operation_repr"]
    reset_pulse_info = schedule.operations[reset_operation_id]["pulse_info"][0]
    reset_pulse_id = get_pulse_uuid(reset_pulse_info)
=======
    reset_operation_id = schedule.timing_constraints[0]["operation_repr"]
    reset_pulse_info_q0 = schedule.operations[reset_operation_id]["pulse_info"][0]
    reset_pulse_id_q0 = get_pulse_uuid(reset_pulse_info_q0)
    reset_pulse_info_q1 = schedule.operations[reset_operation_id]["pulse_info"][1]
    reset_pulse_id_q1 = get_pulse_uuid(reset_pulse_info_q1)
>>>>>>> 2ca07b48

    q0_operation_id = list(schedule.schedulables.values())[1]["operation_repr"]
    q0_pulse_info = schedule.operations[q0_operation_id]["pulse_info"][0]
    q0_pulse_id = get_pulse_uuid(q0_pulse_info)

    q1_operation_id = list(schedule.schedulables.values())[2]["operation_repr"]
    q1_pulse_info = schedule.operations[q1_operation_id]["pulse_info"][0]
    q1_pulse_id = get_pulse_uuid(q1_pulse_info)

    # Act
    port_timeline_dict = get_port_timeline(schedule)

    # Assert
    assert len(port_timeline_dict) == 3
    assert [
        "None",
        "q0:mw",
        "q1:mw",
    ] == list(port_timeline_dict.keys())
    assert port_timeline_dict["None"][0] == [reset_pulse_id_q0, reset_pulse_id_q1]
    assert port_timeline_dict["q0:mw"][1] == [q0_pulse_id]
    assert port_timeline_dict["q1:mw"][2] == [q1_pulse_id]


def test_get_port_timeline_with_duplicate_op(
    load_example_transmon_config,
):
    # Arrange
    schedule = Schedule("my-schedule")
    X90_q0 = X90("q0")
    schedule.add(X90_q0)
    schedule.add(X90_q0)

    schedule = device_compile(schedule, load_example_transmon_config())

    X90_q0_operation_id = list(schedule.schedulables.values())[0]["operation_repr"]
    X90_q0_pulse_info = schedule.operations[X90_q0_operation_id]["pulse_info"][0]
    X90_q0_pulse_id = get_pulse_uuid(X90_q0_pulse_info)

    # Act
    port_timeline_dict = get_port_timeline(schedule)

    # Assert
    assert len(port_timeline_dict) == 1
    assert [
        "q0:mw",
    ] == list(port_timeline_dict.keys())
    assert port_timeline_dict["q0:mw"][0] == [X90_q0_pulse_id]
    assert port_timeline_dict["q0:mw"][1] == [X90_q0_pulse_id]


def test_get_port_timeline_with_acquisition(
    create_schedule_with_pulse_info,
    schedule_with_measurement: Schedule,
    load_example_transmon_config,
):
    # Arrange
    device_config = load_example_transmon_config()
    assert (
        device_config.elements["q0"]["measure"].factory_kwargs["acq_protocol"]
        == "SSBIntegrationComplex"
    )

    schedule = create_schedule_with_pulse_info(schedule_with_measurement, device_config)

    reset_operation_id = list(schedule.schedulables.values())[0]["operation_repr"]
    reset_operation = schedule.operations[reset_operation_id]
    reset_pulse_info = reset_operation["pulse_info"][0]
    reset_pulse_id = get_pulse_uuid(reset_pulse_info)

    q0_operation_id = list(schedule.schedulables.values())[1]["operation_repr"]
    q0_operation = schedule.operations[q0_operation_id]
    q0_pulse_info = q0_operation["pulse_info"][0]
    q0_pulse_id = get_pulse_uuid(q0_pulse_info)

    acq_operation_id = list(schedule.schedulables.values())[2]["operation_repr"]
    acq_operation = schedule.operations[acq_operation_id]

    ro_pulse_info = acq_operation["pulse_info"][0]
    ro_pulse_id = get_pulse_uuid(ro_pulse_info)

    acq_info = acq_operation["acquisition_info"][0]
    acq_id = get_acq_uuid(acq_info)

    # Act
    port_timeline_dict = get_port_timeline(schedule)

    # Assert
    assert len(port_timeline_dict) == 3
    assert [
        "None",
        "q0:mw",
        "q0:res",
    ] == list(port_timeline_dict.keys())
    assert port_timeline_dict["None"][0] == [reset_pulse_id]
    assert port_timeline_dict["q0:mw"][1] == [q0_pulse_id]
    assert port_timeline_dict["q0:res"][2] == [ro_pulse_id, acq_id]


def test_get_total_duration(
    empty_schedule: Schedule,
    schedule_with_pulse_info: Schedule,
    create_schedule_with_pulse_info,
):
    # Arrange
    spec_pulse_duration = 16e-9
    ro_acquisition_delay = 10e-9
    ro_pulse_delay = 2e-9
    ro_integration_time = 500e-9
    ro_pulse_duration = 150e-9
    init_duration = 1e-5

    # Act
    duration0: float = get_total_duration(empty_schedule)
    duration1: float = get_total_duration(schedule_with_pulse_info)
    duration2: float = get_total_duration(
        create_schedule_with_pulse_info(
            spectroscopy_schedules.two_tone_spec_sched(
                spec_pulse_amp=0.6e-0,
                spec_pulse_duration=spec_pulse_duration,
                spec_pulse_frequency=6.02e9,
                spec_pulse_port="q0:mw",
                spec_pulse_clock="q0.01",
                ro_pulse_amp=0.5e-3,
                ro_pulse_duration=ro_pulse_duration,
                ro_pulse_delay=ro_pulse_delay,
                ro_pulse_port="q0:res",
                ro_pulse_clock="q0.ro",
                ro_pulse_frequency=7.04e9,
                ro_acquisition_delay=ro_acquisition_delay,
                ro_integration_time=ro_integration_time,
                init_duration=init_duration,
            )
        )
    )

    # Assert
    assert duration0 == 0.0
    assert duration1 == 20e-9
    assert (
        duration2
        == init_duration
        + spec_pulse_duration
        + ro_pulse_delay
        + ro_integration_time
        + ro_acquisition_delay
    )


def test_get_operation_start(empty_schedule: Schedule, create_schedule_with_pulse_info):
    # Arrange
    schedule0 = Schedule("my-schedule")
    schedule0.add(X90("q0"))
    schedule0.add(Measure("q0"))
    schedule0 = create_schedule_with_pulse_info(schedule0)

    schedule1 = Schedule("my-schedule")
    schedule1.add(Measure("q0"))
    schedule1.add(X90("q0"))
    schedule1 = create_schedule_with_pulse_info(schedule1)

    # Act
    start_empty = get_operation_start(empty_schedule, timeslot_index=0)

    start0_x90 = get_operation_start(schedule0, timeslot_index=0)
    start0_measure = get_operation_start(schedule0, timeslot_index=1)

    start1_measure = get_operation_start(schedule1, timeslot_index=0)
    start1_x90 = get_operation_start(schedule0, timeslot_index=1)

    # Assert
    assert start_empty == 0.0
    assert start0_x90 == 0.0
    assert start0_measure == 20e-9
    assert start1_measure == 0.0
    assert start1_x90 == 20e-9


def test_get_operation_end(empty_schedule: Schedule, create_schedule_with_pulse_info):
    # Arrange
    mw_duration = 20e-9
    ro_acquisition_delay = 120e-9
    ro_integration_time = 300e-9

    schedule0 = Schedule("my-schedule")
    schedule0.add(X90("q0"))
    schedule0.add(Measure("q0"))
    schedule0 = create_schedule_with_pulse_info(schedule0)

    schedule1 = Schedule("my-schedule")
    schedule1.add(Measure("q0"))
    schedule1.add(X90("q0"))
    schedule1 = create_schedule_with_pulse_info(schedule1)

    # Act
    end_empty = get_operation_end(empty_schedule, timeslot_index=0)

    endt0_x90 = get_operation_end(schedule0, timeslot_index=0)
    end0_measure = get_operation_end(schedule0, timeslot_index=1)

    end1_measure = get_operation_end(schedule1, timeslot_index=0)
    end1_x90 = get_operation_end(schedule0, timeslot_index=1)

    # Assert
    assert end_empty == 0.0
    assert endt0_x90 == mw_duration
    assert end0_measure == approx(
        mw_duration + ro_acquisition_delay + ro_integration_time
    )
    assert end1_measure == approx(ro_acquisition_delay + ro_integration_time)
    assert end1_x90 == approx(ro_acquisition_delay + ro_integration_time + mw_duration)


def test_get_schedule_time_offset(
    empty_schedule: Schedule,
    basic_schedule: Schedule,
    schedule_with_measurement: Schedule,
    create_schedule_with_pulse_info,
):
    # Arrange
    _basic_schedule = create_schedule_with_pulse_info(basic_schedule)
    _schedule_with_measurement = create_schedule_with_pulse_info(
        schedule_with_measurement
    )
    init_duration = 200e-6

    # Act
    offset0 = get_schedule_time_offset(
        empty_schedule, get_port_timeline(empty_schedule)
    )
    offset1 = get_schedule_time_offset(
        _basic_schedule, get_port_timeline(_basic_schedule)
    )
    offset2 = get_schedule_time_offset(
        _schedule_with_measurement, get_port_timeline(_schedule_with_measurement)
    )

    # Assert
    assert offset0 == 0.0
    assert offset1 == 0.0
    assert offset2 == init_duration


def test_extract_acquisition_metadata_from_schedule(compiled_two_qubit_t1_schedule):
    comp_t1_sched = compiled_two_qubit_t1_schedule
    acq_metadata = extract_acquisition_metadata_from_schedule(comp_t1_sched)

    assert acq_metadata.acq_protocol == "ssb_integration_complex"
    assert acq_metadata.bin_mode == BinMode.AVERAGE
    assert acq_metadata.acq_return_type == complex

    # keys correspond to acquisition channels
    assert set(acq_metadata.acq_indices.keys()) == {0, 1}
    assert acq_metadata.acq_indices[0] == acq_metadata.acq_indices[1]
    assert acq_metadata.acq_indices[0] == list(np.arange(20))<|MERGE_RESOLUTION|>--- conflicted
+++ resolved
@@ -64,13 +64,8 @@
     schedule.add(X90("q0"))
     schedule_with_pulse_info = device_compile(schedule, load_example_transmon_config())
 
-<<<<<<< HEAD
     operation_repr = list(schedule.schedulables.values())[0]["operation_repr"]
-    pulse_info_0 = schedule.operations[operation_repr]["pulse_info"][0]
-=======
-    operation_repr = schedule.timing_constraints[0]["operation_repr"]
     pulse_info_0 = schedule_with_pulse_info.operations[operation_repr]["pulse_info"][0]
->>>>>>> 2ca07b48
     pulse_id = get_pulse_uuid(pulse_info_0)
 
     # Act
@@ -217,17 +212,11 @@
 
     schedule = device_compile(schedule, load_example_transmon_config())
 
-<<<<<<< HEAD
     reset_operation_id = list(schedule.schedulables.values())[0]["operation_repr"]
-    reset_pulse_info = schedule.operations[reset_operation_id]["pulse_info"][0]
-    reset_pulse_id = get_pulse_uuid(reset_pulse_info)
-=======
-    reset_operation_id = schedule.timing_constraints[0]["operation_repr"]
     reset_pulse_info_q0 = schedule.operations[reset_operation_id]["pulse_info"][0]
     reset_pulse_id_q0 = get_pulse_uuid(reset_pulse_info_q0)
     reset_pulse_info_q1 = schedule.operations[reset_operation_id]["pulse_info"][1]
     reset_pulse_id_q1 = get_pulse_uuid(reset_pulse_info_q1)
->>>>>>> 2ca07b48
 
     q0_operation_id = list(schedule.schedulables.values())[1]["operation_repr"]
     q0_pulse_info = schedule.operations[q0_operation_id]["pulse_info"][0]
