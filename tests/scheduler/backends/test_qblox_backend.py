--- conflicted
+++ resolved
@@ -109,18 +109,13 @@
 
 
 @pytest.fixture
-<<<<<<< HEAD
 def hardware_cfg_real_mode():
-=======
-def hardware_cfg_multiplexing():
->>>>>>> 1976f053
     yield {
         "backend": "quantify_scheduler.backends.qblox_backend.hardware_compile",
         "qcm0": {
             "name": "qcm0",
             "instrument_type": "Pulsar_QCM",
             "ref": "int",
-<<<<<<< HEAD
             "real_output_0": {
                 "line_gain_db": 0,
                 "seq0": {
@@ -146,7 +141,17 @@
                 },
             },
         },
-=======
+    }
+
+
+@pytest.fixture
+def hardware_cfg_multiplexing():
+    yield {
+        "backend": "quantify_scheduler.backends.qblox_backend.hardware_compile",
+        "qcm0": {
+            "name": "qcm0",
+            "instrument_type": "Pulsar_QCM",
+            "ref": "int",
             "complex_output_0": {
                 "line_gain_db": 0,
                 "lo_name": "lo0",
@@ -182,7 +187,6 @@
             },
         },
         "lo0": {"instrument_type": "LocalOscillator", "lo_freq": None, "power": 1},
->>>>>>> 1976f053
     }
 
 
