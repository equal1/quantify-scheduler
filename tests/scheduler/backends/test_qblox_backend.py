# pylint: disable=missing-module-docstring
# pylint: disable=missing-class-docstring
# pylint: disable=missing-function-docstring
# pylint: disable=redefined-outer-name

# pylint: disable=too-many-lines

# Repository: https://gitlab.com/quantify-os/quantify-scheduler
# Licensed according to the LICENCE file on the main branch
"""Tests for Qblox backend."""
import copy
import inspect
import json
import logging
import os
import re
import shutil
import tempfile

import numpy as np
import pytest
from qblox_instruments import Pulsar, PulsarType

# pylint: disable=no-name-in-module
from quantify_core.data.handling import set_datadir

import quantify_scheduler
import quantify_scheduler.schemas.examples as es

from quantify_scheduler import Schedule

from quantify_scheduler.backends.qblox_backend import hardware_compile
from quantify_scheduler.backends.qblox import (
    compiler_container,
    constants,
    q1asm_instructions,
    register_manager,
)
from quantify_scheduler.backends.qblox.compiler_abc import Sequencer
from quantify_scheduler.backends.qblox.helpers import (
    convert_hw_config_to_portclock_configs_spec,
    assign_pulse_and_acq_info_to_devices,
    generate_port_clock_to_device_map,
    find_all_port_clock_combinations,
    find_inner_dicts_containing_key,
    generate_uuid_from_wf_data,
    generate_waveform_data,
    to_grid_time,
)
from quantify_scheduler.backends.qblox.instrument_compilers import (
    QcmModule,
    QcmRfModule,
    QrmModule,
    QrmRfModule,
)
from quantify_scheduler.backends.qblox.qasm_program import QASMProgram
from quantify_scheduler.backends.types import qblox as types
from quantify_scheduler.backends.types.qblox import BasebandModuleSettings

from quantify_scheduler.compilation import (
    determine_absolute_timing,
    device_compile,
    qcompile,
)

from quantify_scheduler.operations.acquisition_library import Trace
from quantify_scheduler.operations.gate_library import Measure, Reset, X
from quantify_scheduler.operations.pulse_library import (
    DRAGPulse,
    IdlePulse,
    RampPulse,
    ShiftClockPhase,
    SquarePulse,
)
from quantify_scheduler.operations.operation import Operation

from quantify_scheduler.resources import BasebandClockResource, ClockResource

from quantify_scheduler.schedules.timedomain_schedules import (
    allxy_sched,
    readout_calibration_sched,
)

esp = inspect.getfile(es)

cfg_f = os.path.abspath(os.path.join(esp, "..", "transmon_test_config.json"))
with open(cfg_f, "r", encoding="utf-8") as f:
    DEVICE_CFG = json.load(f)

map_f = os.path.abspath(os.path.join(esp, "..", "qblox_test_mapping.json"))
with open(map_f, "r", encoding="utf-8") as f:
    HARDWARE_CFG = json.load(f)


REGENERATE_REF_FILES: bool = False  # Set flag to true to regenerate the reference files


# --------- Test fixtures ---------
@pytest.fixture
def hardware_cfg_baseband():
    yield {
        "backend": "quantify_scheduler.backends.qblox_backend.hardware_compile",
        "qcm0": {
            "name": "qcm0",
            "instrument_type": "Pulsar_QCM",
            "ref": "internal",
            "complex_output_0": {
                "lo_name": "lo0",
                "portclock_configs": [
                    {
                        "port": "q0:mw",
                        "clock": "cl0.baseband",
                        "instruction_generated_pulses_enabled": True,
                        "interm_freq": 50e6,
                    }
                ],
            },
            "complex_output_1": {
                "portclock_configs": [{"port": "q1:mw", "clock": "q1.01"}],
            },
        },
        "lo0": {"instrument_type": "LocalOscillator", "frequency": None, "power": 1},
    }


@pytest.fixture
def hardware_cfg_real_mode(
    instruction_generated_pulses_enabled,
):  # pylint: disable=line-too-long
    yield {
        "backend": "quantify_scheduler.backends.qblox_backend.hardware_compile",
        "qcm0": {
            "name": "qcm0",
            "instrument_type": "Pulsar_QCM",
            "ref": "internal",
            "real_output_0": {
                "portclock_configs": [
                    {
                        "port": "dummy_port_1",
                        "clock": "cl0.baseband",
                        "instruction_generated_pulses_enabled": instruction_generated_pulses_enabled,
                    },
                ],
            },
            "real_output_1": {
                "portclock_configs": [
                    {
                        "port": "dummy_port_2",
                        "clock": "cl0.baseband",
                        "instruction_generated_pulses_enabled": instruction_generated_pulses_enabled,
                    }
                ],
            },
            "real_output_2": {
                "portclock_configs": [
                    {
                        "port": "dummy_port_3",
                        "clock": "cl0.baseband",
                        "instruction_generated_pulses_enabled": instruction_generated_pulses_enabled,
                    }
                ],
            },
            "real_output_3": {
                "portclock_configs": [
                    {
                        "port": "dummy_port_4",
                        "clock": "cl0.baseband",
                        "instruction_generated_pulses_enabled": instruction_generated_pulses_enabled,
                    }
                ],
            },
        },
    }


@pytest.fixture
def hardware_cfg_multiplexing():
    yield {
        "backend": "quantify_scheduler.backends.qblox_backend.hardware_compile",
        "qcm0": {
            "name": "qcm0",
            "instrument_type": "Pulsar_QCM",
            "ref": "internal",
            "complex_output_0": {
                "lo_name": "lo0",
                "portclock_configs": [
                    {
                        "port": "q0:mw",
                        "clock": "q0.01",
                        "interm_freq": 50e6,
                    },
                    {
                        "port": "q1:mw",
                        "clock": "q0.01",
                        "interm_freq": 50e6,
                    },
                    {
                        "port": "q2:mw",
                        "clock": "q0.01",
                        "interm_freq": 50e6,
                    },
                    {
                        "port": "q3:mw",
                        "clock": "q0.01",
                        "interm_freq": 50e6,
                    },
                    {
                        "port": "q4:mw",
                        "clock": "q0.01",
                        "interm_freq": 50e6,
                    },
                ],
            },
            "complex_output_1": {
                "portclock_configs": [{"port": "q1:mw", "clock": "q1.01"}],
            },
        },
        "lo0": {"instrument_type": "LocalOscillator", "frequency": None, "power": 1},
    }


@pytest.fixture
def hardware_cfg_latency_corrections():
    return {
        "backend": "quantify_scheduler.backends.qblox_backend.hardware_compile",
        "latency_corrections": {"q0:mw-q0.01": 2e-8, "q1:mw-q1.01": 5e-9},
        "qcm0": {
            "instrument_type": "Pulsar_QCM",
            "ref": "internal",
            "complex_output_0": {
                "portclock_configs": [{"port": "q0:mw", "clock": "q0.01"}],
            },
        },
        "cluster0": {
            "instrument_type": "Cluster",
            "ref": "internal",
            "cluster0_module1": {
                "instrument_type": "QCM",
                "complex_output_0": {
                    "portclock_configs": [
                        {
                            "port": "q1:mw",
                            "clock": "q1.01",
                        }
                    ],
                },
            },
        },
    }


@pytest.fixture
def hardware_cfg_two_qubit_gate():
    return {
        "backend": "quantify_scheduler.backends.qblox_backend.hardware_compile",
        "qcm0": {
            "instrument_type": "Pulsar_QCM",
            "ref": "internal",
            "complex_output_0": {
                "portclock_configs": [
                    {"port": f"{qubit}:fl", "clock": clock}
                    for qubit in ["q2", "q3"]
                    for clock in [BasebandClockResource.IDENTITY, f"{qubit}.01"]
                ]
            },
        },
    }


@pytest.fixture
def dummy_pulsars():
    _pulsars = []
    for qcm_name in ["qcm0", "qcm1"]:
        _pulsars.append(Pulsar(name=qcm_name, dummy_type=PulsarType.PULSAR_QCM))
    for qrm_name in ["qrm0", "qrm1"]:
        _pulsars.append(Pulsar(name=qrm_name, dummy_type=PulsarType.PULSAR_QRM))

    yield _pulsars

    # teardown
    for instrument in Pulsar.instances():
        instrument.close()


@pytest.fixture
def pulse_only_schedule():
    sched = Schedule("pulse_only_experiment")
    sched.add(Reset("q0"))
    sched.add(
        DRAGPulse(
            G_amp=0.5,
            D_amp=-0.2,
            phase=90,
            port="q0:mw",
            duration=20e-9,
            clock="q0.01",
            t0=4e-9,
        )
    )
    sched.add(RampPulse(t0=2e-3, amp=0.5, duration=28e-9, port="q0:mw", clock="q0.01"))
    # Clocks need to be manually added at this stage.
    sched.add_resources([ClockResource("q0.01", freq=5e9)])
    return sched


@pytest.fixture
def cluster_only_schedule():
    sched = Schedule("cluster_only_schedule")
    sched.add(Reset("q4"))
    sched.add(
        DRAGPulse(
            G_amp=0.7,
            D_amp=-0.2,
            phase=90,
            port="q4:mw",
            duration=20e-9,
            clock="q4.01",
            t0=4e-9,
        )
    )
    sched.add(
        DRAGPulse(
            G_amp=0.2,
            D_amp=-0.2,
            phase=90,
            port="q5:mw",
            duration=20e-9,
            clock="q5.01",
            t0=4e-9,
        )
    )
    sched.add(RampPulse(t0=2e-3, amp=0.5, duration=28e-9, port="q4:mw", clock="q4.01"))
    # Clocks need to be manually added at this stage.
    sched.add_resources([ClockResource("q4.01", freq=5e9)])
    sched.add_resources([ClockResource("q5.01", freq=5e9)])
    return sched


@pytest.fixture
def pulse_only_schedule_multiplexed():
    sched = Schedule("pulse_only_experiment")
    sched.add(Reset("q0"))
    operation = sched.add(
        DRAGPulse(
            G_amp=0.7,
            D_amp=-0.2,
            phase=90,
            port="q0:mw",
            duration=20e-9,
            clock="q0.01",
            t0=4e-9,
        )
    )
    for i in range(1, 4):
        sched.add(
            DRAGPulse(
                G_amp=0.7,
                D_amp=-0.2,
                phase=90,
                port=f"q{i}:mw",
                duration=20e-9,
                clock="q0.01",
                t0=8e-9,
            ),
            ref_op=operation,
            ref_pt="start",
        )

    sched.add(RampPulse(t0=2e-3, amp=0.5, duration=28e-9, port="q0:mw", clock="q0.01"))
    # Clocks need to be manually added at this stage.
    sched.add_resources([ClockResource("q0.01", freq=5e9)])
    return sched


@pytest.fixture
def pulse_only_schedule_no_lo():
    sched = Schedule("pulse_only_schedule_no_lo")
    sched.add(Reset("q1"))
    sched.add(
        SquarePulse(
            amp=0.5,
            phase=0,
            port="q1:res",
            duration=20e-9,
            clock="q1.ro",
            t0=4e-9,
        )
    )
    # Clocks need to be manually added at this stage.
    sched.add_resources([ClockResource("q1.ro", freq=100e6)])
    return sched


@pytest.fixture
def identical_pulses_schedule():
    sched = Schedule("identical_pulses_schedule")
    sched.add(Reset("q0"))
    sched.add(
        DRAGPulse(
            G_amp=0.7,
            D_amp=-0.2,
            phase=90,
            port="q0:mw",
            duration=20e-9,
            clock="q0.01",
            t0=4e-9,
        )
    )
    sched.add(
        DRAGPulse(
            G_amp=0.8,
            D_amp=-0.2,
            phase=90,
            port="q0:mw",
            duration=20e-9,
            clock="q0.01",
            t0=0,
        )
    )
    # Clocks need to be manually added at this stage.
    sched.add_resources([ClockResource("q0.01", freq=5e9)])
    return sched


@pytest.fixture
def pulse_only_schedule_with_operation_timing():
    sched = Schedule("pulse_only_schedule_with_operation_timing")
    sched.add(Reset("q0"))
    first_op = sched.add(
        DRAGPulse(
            G_amp=0.7,
            D_amp=-0.2,
            phase=90,
            port="q0:mw",
            duration=20e-9,
            clock="q0.01",
            t0=4e-9,
        )
    )
    sched.add(
        RampPulse(t0=2e-3, amp=0.5, duration=28e-9, port="q0:mw", clock="q0.01"),
        ref_op=first_op,
        ref_pt="end",
        rel_time=1e-3,
    )
    # Clocks need to be manually added at this stage.
    sched.add_resources([ClockResource("q0.01", freq=5e9)])
    return sched


@pytest.fixture
def mixed_schedule_with_acquisition():
    sched = Schedule("mixed_schedule_with_acquisition")
    sched.add(Reset("q0"))
    sched.add(
        DRAGPulse(
            G_amp=0.7,
            D_amp=-0.2,
            phase=90,
            port="q0:mw",
            duration=20e-9,
            clock="q0.01",
            t0=4e-9,
        )
    )
    sched.add(Measure("q0"))
    # Clocks need to be manually added at this stage.
    sched.add_resources([ClockResource("q0.01", freq=5e9)])
    return sched


@pytest.fixture
def gate_only_schedule():
    sched = Schedule("gate_only_schedule")
    sched.add(Reset("q0"))
    x_gate = sched.add(X("q0"))
    sched.add(Measure("q0"), ref_op=x_gate, rel_time=1e-6, ref_pt="end")
    # Clocks need to be manually added at this stage.
    sched.add_resources([ClockResource("q0.01", freq=5e9)])
    return sched


@pytest.fixture
def duplicate_measure_schedule():
    sched = Schedule("gate_only_schedule")
    sched.add(Reset("q0"))
    x_gate = sched.add(X("q0"))
    sched.add(Measure("q0", acq_index=0), ref_op=x_gate, rel_time=1e-6, ref_pt="end")
    sched.add(Measure("q0", acq_index=1), ref_op=x_gate, rel_time=3e-6, ref_pt="end")
    # Clocks need to be manually added at this stage.
    sched.add_resources([ClockResource("q0.01", freq=5e9)])
    return sched


@pytest.fixture
def baseband_square_pulse_schedule():
    sched = Schedule("baseband_square_pulse_schedule")
    sched.add(Reset("q0"))
    sched.add(
        SquarePulse(
            amp=0.0,
            duration=2.5e-6,
            port="q0:mw",
            clock=BasebandClockResource.IDENTITY,
            t0=1e-6,
        )
    )
    sched.add(
        SquarePulse(
            amp=2.0,
            duration=2.5e-6,
            port="q0:mw",
            clock=BasebandClockResource.IDENTITY,
            t0=1e-6,
        )
    )
    return sched


@pytest.fixture
def real_square_pulse_schedule():
    sched = Schedule("real_square_pulse_schedule")
    sched.add(Reset("q0"))
    sched.add(
        SquarePulse(
            amp=2.0,
            duration=2.5e-6,
            port="dummy_port_1",
            clock=BasebandClockResource.IDENTITY,
            t0=1e-6,
        )
    )
    sched.add(
        SquarePulse(
            amp=1.0,
            duration=2.0e-6,
            port="dummy_port_2",
            clock=BasebandClockResource.IDENTITY,
            t0=0.5e-6,
        )
    )
    sched.add(
        SquarePulse(
            amp=1.2,
            duration=3.5e-6,
            port="dummy_port_3",
            clock=BasebandClockResource.IDENTITY,
            t0=0,
        )
    )
    sched.add(
        SquarePulse(
            amp=1.2,
            duration=3.5e-6,
            port="dummy_port_4",
            clock=BasebandClockResource.IDENTITY,
            t0=0,
        )
    )
    return sched


@pytest.fixture(name="empty_qasm_program_qcm")
def fixture_empty_qasm_program():
    return QASMProgram(
        QcmModule.static_hw_properties, register_manager.RegisterManager()
    )


# --------- Test utility functions ---------
def function_for_test_generate_waveform_data(t, x, y):
    return x * t + y


def test_generate_waveform_data():
    x = 10
    y = np.pi
    duration = 1e-8
    sampling_rate = 1e9

    t_verification = np.arange(start=0, stop=0 + duration, step=1 / sampling_rate)
    verification_data = function_for_test_generate_waveform_data(t_verification, x, y)

    data_dict = {
        "wf_func": __name__ + ".function_for_test_generate_waveform_data",
        "x": x,
        "y": y,
        "duration": duration,
    }
    gen_data = generate_waveform_data(data_dict, sampling_rate)

    assert np.allclose(gen_data, verification_data)


@pytest.mark.parametrize(
    "sampling_rate, duration, sample_size",
    [
        (6.1e-08, 1e9, 61),
        (6.1999e-08, 1e9, 62),
        (6.2001e-08, 1e9, 62),
        (6.249e-08, 1e9, 62),
        (6.25e-08, 1e9, 62),
        (6.31e-08, 1e9, 63),
    ],
)
def test_generate_waveform_data_sample_size(duration, sampling_rate, sample_size):
    data_dict = {
        "wf_func": __name__ + ".function_for_test_generate_waveform_data",
        "x": 10,
        "y": np.pi,
        "duration": duration,
    }
    gen_data = generate_waveform_data(data_dict, sampling_rate)

    assert (
        len(gen_data) == sample_size
    ), f"Sample size {sample_size} is integer nearest to {duration * sampling_rate}"


def test_find_inner_dicts_containing_key():
    test_dict = {
        "foo": "bar",
        "list": [{"key": 1, "hello": "world", "other_key": "other_value"}, 4, "12"],
        "nested": {"hello": "world", "other_key": "other_value"},
    }
    dicts_found = find_inner_dicts_containing_key(test_dict, "hello")
    assert len(dicts_found) == 2
    for inner_dict in dicts_found:
        assert inner_dict["hello"] == "world"
        assert inner_dict["other_key"] == "other_value"


def test_find_all_port_clock_combinations():
    portclocks = find_all_port_clock_combinations(HARDWARE_CFG)
    portclocks = set(portclocks)
    portclocks.discard((None, None))
    answer = {
        ("q1:mw", "q1.01"),
        ("q0:mw", "q0.01"),
        ("q0:res", "q0.ro"),
        ("q0:res", "q0.multiplex"),
        ("q1:res", "q1.ro"),
        ("q3:mw", "q3.01"),
        ("q2:mw", "q2.01"),
        ("q2:res", "q2.ro"),
        ("q3:res", "q3.ro"),
        ("q3:mw", "q3.01"),
        ("q4:mw", "q4.01"),
        ("q5:mw", "q5.01"),
        ("q4:res", "q4.ro"),
    }
    assert portclocks == answer


def test_generate_port_clock_to_device_map():
    portclock_map = generate_port_clock_to_device_map(HARDWARE_CFG)
    assert (None, None) not in portclock_map.keys()
    assert len(portclock_map.keys()) == 12


# --------- Test classes and member methods ---------
def test_portclocks(make_basic_multi_qubit_schedule):

    device_config = {
        "backend": "quantify_scheduler.compilation.add_pulse_information_transmon",
        "edges": {},
        "qubits": {
            "q4": {
                "params": {
                    "acquisition": "SSBIntegrationComplex",
                    "init_duration": 0.0002,
                    "mw_amp180": 0.25,
                    "mw_duration": 1.6e-08,
                    "mw_ef_amp180": 0.87,
                    "mw_freq": 6.02e9,
                    "mw_motzoi": 0.45,
                },
                "resources": {
                    "clock_01": "q4.01",
                    "clock_12": "q4.12",
                    "clock_ro": "q4.ro",
                    "port_flux": "q4:fl",
                    "port_mw": "q4:mw",
                    "port_ro": "q4:res",
                },
            },
            "q5": {
                "params": {
                    "acquisition": "SSBIntegrationComplex",
                    "init_duration": 0.0002,
                    "mw_amp180": 0.25,
                    "mw_duration": 2e-08,
                    "mw_ef_amp180": 0.67,
                    "mw_freq": 5.02e9,
                    "mw_motzoi": 0.45,
                },
                "resources": {
                    "clock_01": "q5.01",
                    "clock_12": "q5.12",
                    "clock_ro": "q5.ro",
                    "port_flux": "q5:fl",
                    "port_mw": "q5:mw",
                    "port_ro": "q5:res",
                },
            },
        },
    }

    sched = make_basic_multi_qubit_schedule(["q4", "q5"])
    sched = device_compile(sched, device_config)

    container = compiler_container.CompilerContainer.from_hardware_cfg(
        sched, HARDWARE_CFG
    )

    assign_pulse_and_acq_info_to_devices(
        schedule=sched,
        hardware_cfg=HARDWARE_CFG,
        device_compilers=container.instrument_compilers,
    )

    compilers = container.instrument_compilers["cluster0"].instrument_compilers
    assert compilers["cluster0_module1"].portclocks == [("q4:mw", "q4.01")]
    assert compilers["cluster0_module2"].portclocks == [("q5:mw", "q5.01")]


def test_contruct_sequencers(make_basic_multi_qubit_schedule):
    test_module = QcmModule(
        parent=None,
        name="tester",
        total_play_time=1,
        hw_mapping=HARDWARE_CFG["qcm0"],
    )
    sched = make_basic_multi_qubit_schedule(["q0", "q1"])
    sched = device_compile(sched, DEVICE_CFG)

    assign_pulse_and_acq_info_to_devices(
        schedule=sched,
        hardware_cfg=HARDWARE_CFG,
        device_compilers={"qcm0": test_module},
    )

    test_module.sequencers = test_module._construct_sequencers()
    seq_keys = list(test_module.sequencers.keys())

    assert len(seq_keys) == 2
    assert isinstance(test_module.sequencers[seq_keys[0]], Sequencer)


def test_contruct_sequencers_repeated_portclocks_error(make_basic_multi_qubit_schedule):
    hardware_cfg = copy.deepcopy(HARDWARE_CFG)

    hardware_cfg["qcm0"]["complex_output_0"]["portclock_configs"] = [
        {
            "port": "q0:mw",
            "clock": "q0.01",
            "interm_freq": 50e6,
        },
        {
            "port": "q0:mw",
            "clock": "q0.01",
            "interm_freq": 100e6,
        },
    ]

    test_module = QcmModule(
        parent=None,
        name="tester",
        total_play_time=1,
        hw_mapping=hardware_cfg["qcm0"],
    )
    sched = make_basic_multi_qubit_schedule(["q0", "q1"])  # Schedule with two qubits
    sched = device_compile(sched, DEVICE_CFG)

    assign_pulse_and_acq_info_to_devices(
        schedule=sched,
        hardware_cfg=hardware_cfg,
        device_compilers={"qcm0": test_module},
    )

    with pytest.raises(ValueError):
        test_module.sequencers = test_module._construct_sequencers()


@pytest.mark.parametrize(
    "element_names", [[f"q{i}" for i in range(constants.NUMBER_OF_SEQUENCERS_QCM + 1)]]
)
def test_contruct_sequencers_excess_error(
    mock_setup_basic_transmon_elements, make_basic_multi_qubit_schedule, element_names
):
    hardware_cfg = {
        "backend": "quantify_scheduler.backends.qblox_backend.hardware_compile",
        "qcm0": {
            "instrument_type": "Pulsar_QCM_RF",
            "ref": "internal",
            "complex_output_0": {
                "portclock_configs": [
                    {"port": f"q{i}:mw", "clock": f"q{i}.01", "interm_freq": 50e6}
                    for i in range(len(element_names))
                ]
            },
        },
    }

    test_module = QcmRfModule(
        parent=None,
        name="tester",
        total_play_time=1,
        hw_mapping=hardware_cfg["qcm0"],
    )

    sched = make_basic_multi_qubit_schedule(element_names)
    sched = device_compile(
        sched,
        mock_setup_basic_transmon_elements["quantum_device"].generate_device_config(),
    )

    assign_pulse_and_acq_info_to_devices(
        schedule=sched,
        hardware_cfg=hardware_cfg,
        device_compilers={"qcm0": test_module},
    )

    with pytest.raises(ValueError) as exc:
        test_module.sequencers = test_module._construct_sequencers()
    assert (
        "Number of simultaneously active port-clock combinations exceeds "
        + "number of sequencers."
        in str(exc.value)
    )


def test_compile_simple(pulse_only_schedule):
    """Tests if compilation with only pulses finishes without exceptions"""
    tmp_dir = tempfile.TemporaryDirectory()
    set_datadir(tmp_dir.name)
    qcompile(pulse_only_schedule, DEVICE_CFG, HARDWARE_CFG)


def test_compile_cluster(cluster_only_schedule):
    tmp_dir = tempfile.TemporaryDirectory()
    set_datadir(tmp_dir.name)
    qcompile(cluster_only_schedule, DEVICE_CFG, HARDWARE_CFG)


def test_compile_no_device_cfg():
    tmp_dir = tempfile.TemporaryDirectory()
    set_datadir(tmp_dir.name)

    sched = Schedule("One pulse schedule")
    sched.add_resources([ClockResource("q0.01", 3.1e9)])
    sched.add(SquarePulse(amp=1 / 4, duration=12e-9, port="q0:mw", clock="q0.01"))

    compiled_schedule = qcompile(schedule=sched, hardware_cfg=HARDWARE_CFG)

    seq_fn = compiled_schedule.compiled_instructions["qcm0"]["seq0"]["seq_fn"]
    with open(seq_fn) as file:
        wf_and_prog = json.load(file)

    assert "play" in wf_and_prog["program"]


def test_compile_simple_multiplexing(
    pulse_only_schedule_multiplexed, hardware_cfg_multiplexing
):
    """Tests if compilation with only pulses finishes without exceptions"""
    tmp_dir = tempfile.TemporaryDirectory()
    set_datadir(tmp_dir.name)
    qcompile(pulse_only_schedule_multiplexed, DEVICE_CFG, hardware_cfg_multiplexing)


def test_compile_identical_pulses(identical_pulses_schedule):
    """Tests if compilation with only pulses finishes without exceptions"""
    tmp_dir = tempfile.TemporaryDirectory()
    set_datadir(tmp_dir.name)

    compiled_schedule = qcompile(identical_pulses_schedule, DEVICE_CFG, HARDWARE_CFG)

    seq_fn = compiled_schedule.compiled_instructions["qcm0"]["seq0"]["seq_fn"]
    with open(seq_fn) as file:
        prog = json.load(file)
    assert len(prog["waveforms"]) == 2


def test_compile_measure(duplicate_measure_schedule):
    tmp_dir = tempfile.TemporaryDirectory()
    set_datadir(tmp_dir.name)
    full_program = qcompile(duplicate_measure_schedule, DEVICE_CFG, HARDWARE_CFG)
    wf_and_prog = full_program["compiled_instructions"]["qrm0"]["seq0"]["sequence"]

    assert len(wf_and_prog["weights"]) == 0


@pytest.mark.parametrize(
    "operation, instruction_to_check",
    [
        (IdlePulse(duration=64e-9), "wait       64"),
        (Reset("q1"), "wait       65532"),
        (ShiftClockPhase(clock="q1.01", phase=180.0), "set_ph_delta  199,399,6249"),
    ],
)
def test_compile_clock_operations(
    mock_setup, hardware_cfg_baseband, operation: Operation, instruction_to_check: str
):
    sched = Schedule("shift_clock_phase_only")
    sched.add(operation)
    sched.add_resources(
        [ClockResource("q1.01", freq=5e9)]
    )  # Clocks need to be manually added at this stage.

    compiled_sched = qcompile(
        schedule=sched,
        device_cfg=mock_setup["quantum_device"].generate_device_config(),
        hardware_cfg=hardware_cfg_baseband,
    )

    filename = compiled_sched.compiled_instructions["qcm0"]["seq0"]["seq_fn"]
    with open(filename, "r") as file:
        program_lines = json.load(file)["program"].splitlines()

    assert any(instruction_to_check in line for line in program_lines), "\n".join(
        line for line in program_lines
    )


def test_compile_cz_gate(
    mock_setup, hardware_cfg_two_qubit_gate, two_qubit_gate_schedule
):
    compiled_sched = qcompile(
        schedule=two_qubit_gate_schedule,
        device_cfg=mock_setup["quantum_device"].generate_device_config(),
        hardware_cfg=hardware_cfg_two_qubit_gate,
    )

    program_lines = {}
    for seq in ["seq0", "seq1", "seq2"]:
        filename = compiled_sched.compiled_instructions["qcm0"][seq]["seq_fn"]
        with open(filename, "r") as file:
            program_lines[seq] = json.load(file)["program"].splitlines()

    assert any(
        "play          0,1,4" in line for line in program_lines["seq0"]
    ), "\n".join(line for line in program_lines["seq0"])

    assert any(
        "set_ph_delta  48,355,3472" in line for line in program_lines["seq1"]
    ), "\n".join(line for line in program_lines["seq1"])

    assert any(
        "set_ph_delta  69,399,6249" in line for line in program_lines["seq2"]
    ), "\n".join(line for line in program_lines["seq2"])


def test_compile_simple_with_acq(dummy_pulsars, mixed_schedule_with_acquisition):
    tmp_dir = tempfile.TemporaryDirectory()
    set_datadir(tmp_dir.name)
    full_program = qcompile(mixed_schedule_with_acquisition, DEVICE_CFG, HARDWARE_CFG)

    qcm0_seq0_json = full_program["compiled_instructions"]["qcm0"]["seq0"]["seq_fn"]

    qcm0 = dummy_pulsars[0]
    qcm0.sequencer0.sequence(qcm0_seq0_json)
    qcm0.arm_sequencer(0)
    uploaded_waveforms = qcm0.get_waveforms(0)
    assert uploaded_waveforms is not None


def test_acquisitions_back_to_back(mixed_schedule_with_acquisition):
    tmp_dir = tempfile.TemporaryDirectory()
    set_datadir(tmp_dir.name)
    sched = copy.deepcopy(mixed_schedule_with_acquisition)
    meas_op = sched.add(Measure("q0"))
    # add another one too quickly
    sched.add(Measure("q0"), ref_op=meas_op, rel_time=0.5e-6)

    sched_with_pulse_info = device_compile(sched, DEVICE_CFG)
    with pytest.raises(ValueError):
        hardware_compile(sched_with_pulse_info, HARDWARE_CFG)


def test_compile_with_rel_time(
    dummy_pulsars, pulse_only_schedule_with_operation_timing
):
    tmp_dir = tempfile.TemporaryDirectory()
    set_datadir(tmp_dir.name)
    full_program = qcompile(
        pulse_only_schedule_with_operation_timing, DEVICE_CFG, HARDWARE_CFG
    )

    qcm0_seq0_json = full_program["compiled_instructions"]["qcm0"]["seq0"]["seq_fn"]

    qcm0 = dummy_pulsars[0]
    qcm0.sequencer0.sequence(qcm0_seq0_json)


def test_compile_with_repetitions(mixed_schedule_with_acquisition):
    tmp_dir = tempfile.TemporaryDirectory()
    set_datadir(tmp_dir.name)
    mixed_schedule_with_acquisition.repetitions = 10
    full_program = qcompile(mixed_schedule_with_acquisition, DEVICE_CFG, HARDWARE_CFG)
    qcm0_seq0_json = full_program["compiled_instructions"]["qcm0"]["seq0"]["seq_fn"]

    with open(qcm0_seq0_json) as file:
        wf_and_prog = json.load(file)
    program_from_json = wf_and_prog["program"]
    move_line = program_from_json.split("\n")[5]
    move_items = move_line.split()  # splits on whitespace
    args = move_items[1]
    iterations = int(args.split(",")[0])
    assert iterations == 10


def _func_for_hook_test(qasm: QASMProgram):
    qasm.instructions.insert(
        0, QASMProgram.get_instruction_as_list(q1asm_instructions.NOP)
    )


def test_qasm_hook(pulse_only_schedule):
    hw_config = {
        "backend": "quantify_scheduler.backends.qblox_backend.hardware_compile",
        "qrm0": {
            "instrument_type": "Pulsar_QRM",
            "ref": "external",
            "complex_output_0": {
                "portclock_configs": [
                    {
                        "qasm_hook_func": _func_for_hook_test,
                        "port": "q0:mw",
                        "clock": "q0.01",
                    }
                ]
            },
        },
    }
    sched = pulse_only_schedule
    tmp_dir = tempfile.TemporaryDirectory()
    set_datadir(tmp_dir.name)
    sched.repetitions = 11
    full_program = qcompile(sched, DEVICE_CFG, hw_config)
    qrm0_seq0_json = full_program["compiled_instructions"]["qrm0"]["seq0"]["seq_fn"]
    with open(qrm0_seq0_json) as file:
        program = json.load(file)["program"]
    program_lines = program.splitlines()
    assert program_lines[1].strip() == q1asm_instructions.NOP


def test_qcm_acquisition_error():
    qcm = QcmModule(None, "qcm0", total_play_time=10, hw_mapping=HARDWARE_CFG["qcm0"])
    qcm._acquisitions[0] = 0

    with pytest.raises(RuntimeError):
        qcm.distribute_data()


@pytest.mark.parametrize("instruction_generated_pulses_enabled", [False])
def test_real_mode_pulses(
    real_square_pulse_schedule,
    hardware_cfg_real_mode,
    instruction_generated_pulses_enabled,  # pylint: disable=unused-argument
):
    tmp_dir = tempfile.TemporaryDirectory()
    set_datadir(tmp_dir.name)

    real_square_pulse_schedule.repetitions = 10
    full_program = qcompile(
        real_square_pulse_schedule, DEVICE_CFG, hardware_cfg_real_mode
    )

    for output in range(4):
        filename = full_program.compiled_instructions["qcm0"][f"seq{output}"]["seq_fn"]
        with open(filename, "r") as file:
            seq_instructions = json.load(file)

        for value in seq_instructions["waveforms"].values():
            waveform_data, seq_path = value["data"], value["index"]

            # Asserting that indeed we only have square pulse on I and no signal on Q
            if seq_path == 0:
                assert (np.array(waveform_data) == 1).all()
            elif seq_path == 1:
                assert (np.array(waveform_data) == 0).all()

        if output % 2 == 0:
            iq_order = "0,1"  # I,Q
        else:
            iq_order = "1,0"  # Q,I

        assert re.search(rf"play\s*{iq_order}", seq_instructions["program"]), (
            f"Output {output+1} must be connected to "
            f"sequencer{output} path{iq_order[0]} in real mode."
        )


# --------- Test QASMProgram class ---------


def test_emit(empty_qasm_program_qcm):
    qasm = empty_qasm_program_qcm
    qasm.emit(q1asm_instructions.PLAY, 0, 1, 120)
    qasm.emit(q1asm_instructions.STOP, comment="This is a comment that is added")

    assert len(qasm.instructions) == 2


def test_auto_wait(empty_qasm_program_qcm):
    qasm = empty_qasm_program_qcm
    qasm.auto_wait(120)
    assert len(qasm.instructions) == 1
    qasm.auto_wait(70000)
    assert len(qasm.instructions) == 3  # since it should split the waits
    assert qasm.elapsed_time == 70120
    qasm.auto_wait(700000)
    assert qasm.elapsed_time == 770120
    assert len(qasm.instructions) == 8  # now loops are used
    with pytest.raises(ValueError):
        qasm.auto_wait(-120)


def test_expand_from_normalised_range():
    minimal_pulse_data = {"duration": 20e-9}
    acq = types.OpInfo(name="test_acq", data=minimal_pulse_data, timing=4e-9)
    expanded_val = QASMProgram.expand_from_normalised_range(
        1, constants.IMMEDIATE_MAX_WAIT_TIME, "test_param", acq
    )
    assert expanded_val == constants.IMMEDIATE_MAX_WAIT_TIME // 2
    with pytest.raises(ValueError):
        QASMProgram.expand_from_normalised_range(
            10, constants.IMMEDIATE_MAX_WAIT_TIME, "test_param", acq
        )


def test_to_grid_time():
    time_ns = to_grid_time(8e-9)
    assert time_ns == 8
    with pytest.raises(ValueError):
        to_grid_time(7e-9)


def test_loop(empty_qasm_program_qcm):
    num_rep = 10

    qasm = empty_qasm_program_qcm
    qasm.emit(q1asm_instructions.WAIT_SYNC, 4)
    with qasm.loop("this_loop", repetitions=num_rep):
        qasm.emit(q1asm_instructions.WAIT, 20)
    assert len(qasm.instructions) == 5
    assert qasm.instructions[1][1] == q1asm_instructions.MOVE
    num_rep_used, reg_used = qasm.instructions[1][2].split(",")
    assert int(num_rep_used) == num_rep


@pytest.mark.parametrize("amount", [1, 2, 3, 40])
def test_temp_register(amount, empty_qasm_program_qcm):
    qasm = empty_qasm_program_qcm
    with qasm.temp_registers(amount) as registers:
        for reg in registers:
            assert reg not in qasm.register_manager.available_registers
    for reg in registers:
        assert reg in qasm.register_manager.available_registers


# --------- Test compilation functions ---------
def test_assign_pulse_and_acq_info_to_devices(mixed_schedule_with_acquisition):
    sched_with_pulse_info = device_compile(mixed_schedule_with_acquisition, DEVICE_CFG)

    container = compiler_container.CompilerContainer.from_hardware_cfg(
        sched_with_pulse_info, HARDWARE_CFG
    )
    assign_pulse_and_acq_info_to_devices(
        sched_with_pulse_info, container.instrument_compilers, HARDWARE_CFG
    )
    qrm = container.instrument_compilers["qrm0"]
    assert len(qrm._pulses[list(qrm.portclocks_with_data)[0]]) == 1
    assert len(qrm._acquisitions[list(qrm.portclocks_with_data)[0]]) == 1


def test_container_prepare(pulse_only_schedule):
    sched = device_compile(pulse_only_schedule, DEVICE_CFG)
    container = compiler_container.CompilerContainer.from_hardware_cfg(
        sched, HARDWARE_CFG
    )
    assign_pulse_and_acq_info_to_devices(
        sched, container.instrument_compilers, HARDWARE_CFG
    )
    container.prepare()

    for instr in container.instrument_compilers.values():
        instr.prepare()

    assert (
        container.instrument_compilers["qcm0"].sequencers["seq0"].frequency is not None
    )
    assert container.instrument_compilers["lo0"].frequency is not None


def test_determine_scope_mode_acquisition_sequencer(mixed_schedule_with_acquisition):
    sched = copy.deepcopy(mixed_schedule_with_acquisition)
    sched.add(Trace(100e-9, port="q0:res", clock="q0.ro"))
    sched = device_compile(sched, DEVICE_CFG)
    container = compiler_container.CompilerContainer.from_hardware_cfg(
        sched, HARDWARE_CFG
    )
    assign_pulse_and_acq_info_to_devices(
        schedule=sched,
        hardware_cfg=HARDWARE_CFG,
        device_compilers=container.instrument_compilers,
    )
    for instr in container.instrument_compilers.values():
        if hasattr(instr, "_determine_scope_mode_acquisition_sequencer"):
            instr.prepare()
            instr._determine_scope_mode_acquisition_sequencer()
    scope_mode_sequencer = container.instrument_compilers[
        "qrm0"
    ]._settings.scope_mode_sequencer
    assert scope_mode_sequencer == "seq0"


def test_container_prepare_baseband(
    baseband_square_pulse_schedule, hardware_cfg_baseband
):
    sched = device_compile(baseband_square_pulse_schedule, DEVICE_CFG)
    container = compiler_container.CompilerContainer.from_hardware_cfg(
        sched, hardware_cfg_baseband
    )
    assign_pulse_and_acq_info_to_devices(
        sched, container.instrument_compilers, hardware_cfg_baseband
    )
    container.prepare()

    assert (
        container.instrument_compilers["qcm0"].sequencers["seq0"].frequency is not None
    )
    assert container.instrument_compilers["lo0"].frequency is not None


def test_container_prepare_no_lo(pulse_only_schedule_no_lo):
    sched = device_compile(pulse_only_schedule_no_lo, DEVICE_CFG)
    container = compiler_container.CompilerContainer.from_hardware_cfg(
        sched, HARDWARE_CFG
    )
    assign_pulse_and_acq_info_to_devices(
        sched, container.instrument_compilers, HARDWARE_CFG
    )
    container.prepare()

    assert container.instrument_compilers["qrm1"].sequencers["seq0"].frequency == 100e6


def test_container_add_from_type(pulse_only_schedule):
    determine_absolute_timing(pulse_only_schedule)
    container = compiler_container.CompilerContainer(pulse_only_schedule)
    container.add_instrument_compiler("qcm0", QcmModule, HARDWARE_CFG["qcm0"])
    assert "qcm0" in container.instrument_compilers
    assert isinstance(container.instrument_compilers["qcm0"], QcmModule)


def test_container_add_from_str(pulse_only_schedule):
    determine_absolute_timing(pulse_only_schedule)
    container = compiler_container.CompilerContainer(pulse_only_schedule)
    container.add_instrument_compiler("qcm0", "Pulsar_QCM", HARDWARE_CFG["qcm0"])
    assert "qcm0" in container.instrument_compilers
    assert isinstance(container.instrument_compilers["qcm0"], QcmModule)


def test_container_add_from_path(pulse_only_schedule):
    determine_absolute_timing(pulse_only_schedule)
    container = compiler_container.CompilerContainer(pulse_only_schedule)
    container.add_instrument_compiler(
        "qcm0",
        "quantify_scheduler.backends.qblox.instrument_compilers.QcmModule",
        HARDWARE_CFG["qcm0"],
    )
    assert "qcm0" in container.instrument_compilers
    assert isinstance(container.instrument_compilers["qcm0"], QcmModule)


def test_from_mapping(pulse_only_schedule):
    determine_absolute_timing(pulse_only_schedule)
    container = compiler_container.CompilerContainer.from_hardware_cfg(
        pulse_only_schedule, HARDWARE_CFG
    )
    for instr_name in HARDWARE_CFG.keys():
        if instr_name == "backend" or "corrections" in instr_name:
            continue
        assert instr_name in container.instrument_compilers


def test_generate_uuid_from_wf_data():
    arr0 = np.arange(10000)
    arr1 = np.arange(10000)
    arr2 = np.arange(10000) + 1

    hash0 = generate_uuid_from_wf_data(arr0)
    hash1 = generate_uuid_from_wf_data(arr1)
    hash2 = generate_uuid_from_wf_data(arr2)

    assert hash0 == hash1
    assert hash1 != hash2


@pytest.mark.parametrize("instruction_generated_pulses_enabled", [False])
def test_real_mode_container(
    real_square_pulse_schedule,
    hardware_cfg_real_mode,
    instruction_generated_pulses_enabled,  # pylint: disable=unused-argument
):
    determine_absolute_timing(real_square_pulse_schedule)
    container = compiler_container.CompilerContainer.from_hardware_cfg(
        real_square_pulse_schedule, hardware_cfg_real_mode
    )
    sched = device_compile(real_square_pulse_schedule, DEVICE_CFG)
    assign_pulse_and_acq_info_to_devices(
        sched, container.instrument_compilers, hardware_cfg_real_mode
    )
    container.prepare()
    qcm0 = container.instrument_compilers["qcm0"]
    for output, seq_name in enumerate(f"seq{i}" for i in range(3)):
        seq_settings = qcm0.sequencers[seq_name].settings
        assert seq_settings.connected_outputs[0] == output


def test_assign_frequencies_baseband():
    tmp_dir = tempfile.TemporaryDirectory()
    set_datadir(tmp_dir.name)

    sched = Schedule("two_gate_experiment")
    sched.add(X("q0"))
    sched.add(X("q1"))

    q0_clock_freq = DEVICE_CFG["qubits"]["q0"]["params"]["mw_freq"]
    q1_clock_freq = DEVICE_CFG["qubits"]["q1"]["params"]["mw_freq"]

    if0 = HARDWARE_CFG["qcm0"]["complex_output_0"]["portclock_configs"][0].get(
        "interm_freq"
    )
    if1 = HARDWARE_CFG["qcm0"]["complex_output_1"]["portclock_configs"][0].get(
        "interm_freq"
    )
    io0_lo_name = HARDWARE_CFG["qcm0"]["complex_output_0"]["lo_name"]
    io1_lo_name = HARDWARE_CFG["qcm0"]["complex_output_1"]["lo_name"]
    lo0 = HARDWARE_CFG[io0_lo_name].get("frequency")
    lo1 = HARDWARE_CFG[io1_lo_name].get("frequency")

    assert if0 is not None
    assert if1 is None
    assert lo0 is None
    assert lo1 is not None

    lo0 = q0_clock_freq - if0
    if1 = q1_clock_freq - lo1

    compiled_schedule = qcompile(sched, DEVICE_CFG, HARDWARE_CFG)
    compiled_instructions = compiled_schedule["compiled_instructions"]

    generic_icc = constants.GENERIC_IC_COMPONENT_NAME
    assert compiled_instructions[generic_icc][f"{io0_lo_name}.frequency"] == lo0
    assert compiled_instructions[generic_icc][f"{io1_lo_name}.frequency"] == lo1
    assert compiled_instructions["qcm0"]["seq1"]["modulation_freq"] == if1


@pytest.mark.parametrize(
    "downconverter_freq_0, downconverter_freq_1", [(0, 0), (9e9, 6e9)]
)
def test_assign_frequencies_baseband_downconverter(
    downconverter_freq_0, downconverter_freq_1
):

    tmp_dir = tempfile.TemporaryDirectory()
    set_datadir(tmp_dir.name)

    sched = Schedule("two_gate_experiment")
    sched.add(X("q0"))
    sched.add(X("q1"))

    q0_clock_freq = DEVICE_CFG["qubits"]["q0"]["params"]["mw_freq"]
    q1_clock_freq = DEVICE_CFG["qubits"]["q1"]["params"]["mw_freq"]

    if0 = HARDWARE_CFG["qcm0"]["complex_output_0"]["portclock_configs"][0].get(
        "interm_freq"
    )
    if1 = HARDWARE_CFG["qcm0"]["complex_output_1"]["portclock_configs"][0].get(
        "interm_freq"
    )
    io0_lo_name = HARDWARE_CFG["qcm0"]["complex_output_0"]["lo_name"]
    io1_lo_name = HARDWARE_CFG["qcm0"]["complex_output_1"]["lo_name"]
    lo0 = HARDWARE_CFG[io0_lo_name].get("frequency")
    lo1 = HARDWARE_CFG[io1_lo_name].get("frequency")

    assert (
        if0 is not None
    ), "Modulation frequency must be set for channel 0 in hardware config"
    assert (
        if1 is None
    ), "Modulation frequency already set for channel 1 in hardware config"
    assert lo0 is None, "LO frequency already set for channel 0 in hardware config"
    assert lo1 is not None, "LO frequency must be set for channel 1 in hardware config"

    hw_mapping_downconverter = HARDWARE_CFG.copy()
    hw_mapping_downconverter["qcm0"]["complex_output_0"][
        "downconverter_freq"
    ] = downconverter_freq_0
    hw_mapping_downconverter["qcm0"]["complex_output_1"][
        "downconverter_freq"
    ] = downconverter_freq_1

    compiled_schedule = qcompile(sched, DEVICE_CFG, hw_mapping_downconverter)
    compiled_instructions = compiled_schedule["compiled_instructions"]
    generic_ic_program = compiled_instructions[constants.GENERIC_IC_COMPONENT_NAME]
    qcm_program = compiled_instructions["qcm0"]

    if downconverter_freq_0 == 0:
        expected_lo0 = q0_clock_freq - if0
        actual_lo0 = generic_ic_program[f"{io0_lo_name}.frequency"]

<<<<<<< HEAD
    generic_icc = constants.GENERIC_IC_COMPONENT_NAME
    assert compiled_instructions[generic_icc][f"{io0_lo_name}.frequency"] == lo0
    assert compiled_instructions[generic_icc][f"{io1_lo_name}.frequency"] == lo1
    assert compiled_instructions["qcm0"]["seq1"]["modulation_freq"] == if1
=======
        expected_if1 = q1_clock_freq - lo1
        actual_if1 = qcm_program["seq1"]["settings"]["modulation_freq"]

        status = "without"
    else:
        expected_lo0 = downconverter_freq_0 - q0_clock_freq - if0
        actual_lo0 = generic_ic_program[f"{io0_lo_name}.frequency"]

        expected_if1 = downconverter_freq_1 - q1_clock_freq - lo1
        actual_if1 = qcm_program["seq1"]["settings"]["modulation_freq"]

        status = "after"

    assert expected_lo0 == actual_lo0, (
        f"LO frequency of channel 0 {status} downconversion must be equal to "
        f"{expected_lo0} but it is equal to {actual_lo0}"
    )
    assert expected_if1 == actual_if1, (
        f"Modulation frequency of channel 1 {status} downconversion must be equal to "
        f"{expected_if1} but it is equal to {actual_if1}"
    )
>>>>>>> e560029c


def test_assign_frequencies_rf():
    tmp_dir = tempfile.TemporaryDirectory()
    set_datadir(tmp_dir.name)

    sched = Schedule("two_gate_experiment")
    sched.add(X("q2"))
    sched.add(X("q3"))

    if0 = HARDWARE_CFG["qcm_rf0"]["complex_output_0"]["portclock_configs"][0].get(
        "interm_freq"
    )
    if1 = HARDWARE_CFG["qcm_rf0"]["complex_output_1"]["portclock_configs"][0].get(
        "interm_freq"
    )
    lo0 = HARDWARE_CFG["qcm_rf0"]["complex_output_0"].get("lo_freq")
    lo1 = HARDWARE_CFG["qcm_rf0"]["complex_output_1"].get("lo_freq")

    assert if0 is not None
    assert if1 is None
    assert lo0 is None
    assert lo1 is not None

    q2_clock_freq = DEVICE_CFG["qubits"]["q2"]["params"]["mw_freq"]
    q3_clock_freq = DEVICE_CFG["qubits"]["q3"]["params"]["mw_freq"]

    if0 = HARDWARE_CFG["qcm_rf0"]["complex_output_0"]["portclock_configs"][0][
        "interm_freq"
    ]
    lo1 = HARDWARE_CFG["qcm_rf0"]["complex_output_1"]["lo_freq"]

    lo0 = q2_clock_freq - if0
    if1 = q3_clock_freq - lo1

    compiled_schedule = qcompile(sched, DEVICE_CFG, HARDWARE_CFG)
    compiled_instructions = compiled_schedule["compiled_instructions"]
    qcm_program = compiled_instructions["qcm_rf0"]
    assert qcm_program["settings"]["lo0_freq"] == lo0
    assert qcm_program["settings"]["lo1_freq"] == lo1
    assert qcm_program["seq1"]["modulation_freq"] == if1


@pytest.mark.parametrize(
    "downconverter_freq_0, downconverter_freq_1", [(0, 0), (8.2e9, 8.2e9)]
)
def test_assign_frequencies_rf_downconverter(
    downconverter_freq_0, downconverter_freq_1
):
    tmp_dir = tempfile.TemporaryDirectory()
    set_datadir(tmp_dir.name)

    sched = Schedule("two_gate_experiment")
    sched.add(X("q2"))
    sched.add(X("q3"))

    hw_cfg = HARDWARE_CFG.copy()
    hw_cfg["qcm_rf0"]["complex_output_0"]["downconverter_freq"] = downconverter_freq_0
    hw_cfg["qcm_rf0"]["complex_output_1"]["downconverter_freq"] = downconverter_freq_1
    if0 = hw_cfg["qcm_rf0"]["complex_output_0"]["portclock_configs"][0].get(
        "interm_freq"
    )
    if1 = hw_cfg["qcm_rf0"]["complex_output_1"]["portclock_configs"][0].get(
        "interm_freq"
    )
    lo0 = hw_cfg["qcm_rf0"]["complex_output_0"].get("lo_freq")
    lo1 = hw_cfg["qcm_rf0"]["complex_output_1"].get("lo_freq")

    assert (
        if0 is not None
    ), "Modulation frequency must be set for channel 0 in hardware config"
    assert (
        if1 is None
    ), "Modulation frequency already set for channel 1 in hardware config"
    assert lo0 is None, "LO frequency already set for channel 0 in hardware config"
    assert lo1 is not None, "LO frequency must be set for channel 1 in hardware config"

    compiled_schedule = qcompile(sched, DEVICE_CFG, hw_cfg)
    compiled_instructions = compiled_schedule["compiled_instructions"]
    qcm_program = compiled_instructions["qcm_rf0"]

    q2_clock_freq = DEVICE_CFG["qubits"]["q2"]["params"]["mw_freq"]
    q3_clock_freq = DEVICE_CFG["qubits"]["q3"]["params"]["mw_freq"]

    actual_lo0 = qcm_program["settings"]["lo0_freq"]
    actual_lo1 = qcm_program["settings"]["lo1_freq"]
    actual_if1 = qcm_program["seq1"]["settings"]["modulation_freq"]

    expected_lo1 = lo1

<<<<<<< HEAD
    compiled_schedule = qcompile(sched, DEVICE_CFG, HARDWARE_CFG)
    compiled_instructions = compiled_schedule["compiled_instructions"]
    qcm_program = compiled_instructions["qcm_rf0"]
    assert qcm_program["settings"]["lo0_freq"] == lo0
    assert qcm_program["settings"]["lo1_freq"] == lo1
    assert qcm_program["seq1"]["modulation_freq"] == if1

    hw_mapping_downconverter = HARDWARE_CFG.copy()
    hw_mapping_downconverter["qcm_rf0"]["complex_output_0"]["downconverter"] = True
    hw_mapping_downconverter["qcm_rf0"]["complex_output_1"]["downconverter"] = True

    compiled_schedule = qcompile(sched, DEVICE_CFG, hw_mapping_downconverter)
    compiled_instructions = compiled_schedule["compiled_instructions"]
    qcm_program = compiled_instructions["qcm_rf0"]
=======
    if downconverter_freq_0 == 0:
        expected_lo0 = q2_clock_freq - if0
        expected_if1 = q3_clock_freq - lo1
        status = "without"
>>>>>>> e560029c

    else:
        expected_lo0 = downconverter_freq_0 - q2_clock_freq - if0
        expected_if1 = downconverter_freq_1 - q3_clock_freq - lo1
        status = "after"

<<<<<<< HEAD
    assert qcm_program["settings"]["lo0_freq"] == lo0
    assert qcm_program["settings"]["lo1_freq"] == lo1
    assert qcm_program["seq1"]["modulation_freq"] == if1
=======
    assert expected_lo0 == actual_lo0, (
        f"LO frequency of channel 0 {status} downconversion must be equal to "
        f"{expected_lo0}, but it is equal to {actual_lo0}"
    )
    assert actual_lo1 == expected_lo1, (
        f"LO frequency of channel 1 {status} downconversion must be equal to "
        f"{expected_lo1}, but it is equal to {actual_lo1}"
    )
    assert expected_if1 == actual_if1, (
        f"Modulation frequency of channel 1 {status} downconversion must be equal "
        f"to {expected_if1}, but it is equal to {actual_if1}"
    )
>>>>>>> e560029c


def test_markers():
    tmp_dir = tempfile.TemporaryDirectory()
    set_datadir(tmp_dir.name)

    # Test for baseband
    sched = Schedule("gate_experiment")
    sched.add(X("q0"))
    sched.add(X("q2"))
    sched.add(Measure("q0"))
    sched.add(Measure("q2"))

    compiled_schedule = qcompile(sched, DEVICE_CFG, HARDWARE_CFG)
    program = compiled_schedule["compiled_instructions"]

    def _confirm_correct_markers(device_program, device_compiler, is_rf=False):
        mrk_config = device_compiler.static_hw_properties.marker_configuration
        answers = (
            mrk_config.init,
            mrk_config.start,
            mrk_config.end,
        )
        qasm = device_program["seq0"]["sequence"]["program"]

        matches = re.findall(r"set\_mrk +\d+", qasm)
        matches = [int(m.replace("set_mrk", "").strip()) for m in matches]
        if not is_rf:
            matches = [None, *matches]

        for match, answer in zip(matches, answers):
            assert match == answer

    _confirm_correct_markers(program["qcm0"], QcmModule)
    _confirm_correct_markers(program["qrm0"], QrmModule)
    _confirm_correct_markers(program["qcm_rf0"], QcmRfModule, is_rf=True)
    _confirm_correct_markers(program["qrm_rf0"], QrmRfModule, is_rf=True)


def test_pulsar_rf_extract_from_mapping():
    hw_map = HARDWARE_CFG["qcm_rf0"]
    types.PulsarRFSettings.extract_settings_from_mapping(hw_map)


def test_cluster_settings(pulse_only_schedule):
    determine_absolute_timing(pulse_only_schedule)
    container = compiler_container.CompilerContainer.from_hardware_cfg(
        pulse_only_schedule, HARDWARE_CFG
    )
    cluster_compiler = container.instrument_compilers["cluster0"]
    cluster_compiler.prepare()
    cl_qcm0 = cluster_compiler.instrument_compilers["cluster0_module1"]
    assert isinstance(cl_qcm0._settings, BasebandModuleSettings)


def assembly_valid(compiled_schedule, qcm0, qrm0):
    """
    Test helper that takes a compiled schedule and verifies if the assembly is valid
    by passing it to a dummy qcm and qrm.

    Assumes only qcm0 and qrm0 are used.
    """

    # test the program for the qcm
    qcm0_seq0_json = compiled_schedule["compiled_instructions"]["qcm0"]["seq0"][
        "seq_fn"
    ]
    qcm0.sequencer0.sequence(qcm0_seq0_json)
    qcm0.arm_sequencer(0)
    uploaded_waveforms = qcm0.get_waveforms(0)
    assert uploaded_waveforms is not None

    # test the program for the qrm
    qrm0_seq0_json = compiled_schedule["compiled_instructions"]["qrm0"]["seq0"][
        "seq_fn"
    ]
    qrm0.sequencer0.sequence(qrm0_seq0_json)
    qrm0.arm_sequencer(0)
    uploaded_waveforms = qrm0.get_waveforms(0)
    assert uploaded_waveforms is not None


def test_acq_protocol_append_mode_valid_assembly_ssro(
    dummy_pulsars, load_example_transmon_config
):
    tmp_dir = tempfile.TemporaryDirectory()
    set_datadir(tmp_dir.name)
    repetitions = 256
    ssro_sched = readout_calibration_sched("q0", [0, 1], repetitions=repetitions)
    compiled_ssro_sched = qcompile(
        ssro_sched, load_example_transmon_config(), HARDWARE_CFG
    )
    assembly_valid(
        compiled_schedule=compiled_ssro_sched,
        qcm0=dummy_pulsars[0],
        qrm0=dummy_pulsars[0],
    )

    with open(
        compiled_ssro_sched["compiled_instructions"]["qrm0"]["seq0"]["seq_fn"]
    ) as file:
        qrm0_seq_instructions = json.load(file)
    baseline_assembly = os.path.join(
        quantify_scheduler.__path__[0],
        "..",
        "tests",
        "baseline_qblox_assembly",
        f"{ssro_sched.name}_qrm0_seq0_instr.json",
    )

    if REGENERATE_REF_FILES:
        shutil.copy(
            compiled_ssro_sched["compiled_instructions"]["qrm0"]["seq0"]["seq_fn"],
            baseline_assembly,
        )

    with open(baseline_assembly) as file:
        baseline_qrm0_seq_instructions = json.load(file)
    program = _strip_comments(qrm0_seq_instructions["program"])
    exp_program = _strip_comments(baseline_qrm0_seq_instructions["program"])

    assert list(program) == list(exp_program)


def test_acq_protocol_average_mode_valid_assembly_allxy(
    dummy_pulsars, load_example_transmon_config
):
    tmp_dir = tempfile.TemporaryDirectory()
    set_datadir(tmp_dir.name)
    repetitions = 256
    sched = allxy_sched("q0", element_select_idx=np.arange(21), repetitions=repetitions)
    compiled_allxy_sched = qcompile(sched, load_example_transmon_config(), HARDWARE_CFG)

    assembly_valid(
        compiled_schedule=compiled_allxy_sched,
        qcm0=dummy_pulsars[0],
        qrm0=dummy_pulsars[0],
    )

    with open(
        compiled_allxy_sched["compiled_instructions"]["qrm0"]["seq0"]["seq_fn"]
    ) as file:
        qrm0_seq_instructions = json.load(file)

    baseline_assembly = os.path.join(
        quantify_scheduler.__path__[0],
        "..",
        "tests",
        "baseline_qblox_assembly",
        f"{sched.name}_qrm0_seq0_instr.json",
    )

    if REGENERATE_REF_FILES:
        shutil.copy(
            compiled_allxy_sched["compiled_instructions"]["qrm0"]["seq0"]["seq_fn"],
            baseline_assembly,
        )

    with open(baseline_assembly) as file:
        baseline_qrm0_seq_instructions = json.load(file)
    program = _strip_comments(qrm0_seq_instructions["program"])
    exp_program = _strip_comments(baseline_qrm0_seq_instructions["program"])

    assert list(program) == list(exp_program)


def test_acq_declaration_dict_append_mode(load_example_transmon_config):
    tmp_dir = tempfile.TemporaryDirectory()
    set_datadir(tmp_dir.name)

    repetitions = 256

    ssro_sched = readout_calibration_sched("q0", [0, 1], repetitions=repetitions)
    compiled_ssro_sched = qcompile(
        ssro_sched, load_example_transmon_config(), HARDWARE_CFG
    )

    with open(
        compiled_ssro_sched["compiled_instructions"]["qrm0"]["seq0"]["seq_fn"]
    ) as file:
        qrm0_seq_instructions = json.load(file)

    acquisitions = qrm0_seq_instructions["acquisitions"]
    # the only key corresponds to channel 0
    assert set(acquisitions.keys()) == {"0"}
    assert acquisitions["0"] == {"num_bins": 2 * 256, "index": 0}


def test_acq_declaration_dict_bin_avg_mode(load_example_transmon_config):
    tmp_dir = tempfile.TemporaryDirectory()
    set_datadir(tmp_dir.name)

    allxy = allxy_sched("q0")
    compiled_allxy_sched = qcompile(allxy, load_example_transmon_config(), HARDWARE_CFG)

    with open(
        compiled_allxy_sched["compiled_instructions"]["qrm0"]["seq0"]["seq_fn"]
    ) as file:
        qrm0_seq_instructions = json.load(file)

    acquisitions = qrm0_seq_instructions["acquisitions"]

    # the only key corresponds to channel 0
    assert set(acquisitions.keys()) == {"0"}
    assert acquisitions["0"] == {"num_bins": 21, "index": 0}


def test_convert_hw_config_to_portclock_configs_spec(make_basic_multi_qubit_schedule):
    old_config = {
        "backend": "quantify_scheduler.backends.qblox_backend.hardware_compile",
        "qcm0": {
            "instrument_type": "Pulsar_QCM",
            "ref": "internal",
            "complex_output_0": {
                "lo_name": "lo0",
                "seq0": {
                    "port": "q0:mw",
                    "clock": "q0.01",
                    "interm_freq": 50e6,
                    "latency_correction": 8e-9,
                },
            },
            "complex_output_1": {
                "lo_name": "lo1",
                "seq1": {"port": "q1:mw", "clock": "q1.01", "interm_freq": 100e6},
                "seq2": {
                    "port": "q2:mw",
                    "clock": "q2.01",
                    "interm_freq": None,
                    "latency_correction": 4e-9,
                },
            },
        },
        "cluster0": {
            "ref": "internal",
            "instrument_type": "Cluster",
            "cluster0_module2": {
                "instrument_type": "QRM",
                "complex_output_0": {
                    "seq0": {
                        "port": "q1:res",
                        "clock": "q1.ro",
                        "interm_freq": 50e6,
                    },
                    "seq1": {
                        "port": "q2:res",
                        "clock": "q2.01",
                        "interm_freq": 50e6,
                        "latency_correction": 4e-9,
                    },
                },
            },
        },
        "lo0": {"instrument_type": "LocalOscillator", "frequency": None, "power": 20},
        "lo1": {"instrument_type": "LocalOscillator", "frequency": None, "power": 20},
    }

    expected_config = {
        "backend": "quantify_scheduler.backends.qblox_backend.hardware_compile",
        "latency_corrections": {
            "q0:mw-q0.01": 8e-9,
            "q2:mw-q2.01": 4e-9,
            "q2:res-q2.01": 4e-9,
        },
        "qcm0": {
            "instrument_type": "Pulsar_QCM",
            "ref": "internal",
            "complex_output_0": {
                "lo_name": "lo0",
                "portclock_configs": [
                    {"port": "q0:mw", "clock": "q0.01", "interm_freq": 50e6},
                ],
            },
            "complex_output_1": {
                "lo_name": "lo1",
                "portclock_configs": [
                    {"port": "q1:mw", "clock": "q1.01", "interm_freq": 100e6},
                    {"port": "q2:mw", "clock": "q2.01", "interm_freq": None},
                ],
            },
        },
        "cluster0": {
            "ref": "internal",
            "instrument_type": "Cluster",
            "cluster0_module2": {
                "instrument_type": "QRM",
                "complex_output_0": {
                    "portclock_configs": [
                        {
                            "port": "q1:res",
                            "clock": "q1.ro",
                            "interm_freq": 50e6,
                        },
                        {
                            "port": "q2:res",
                            "clock": "q2.01",
                            "interm_freq": 50e6,
                        },
                    ],
                },
            },
        },
        "lo0": {"instrument_type": "LocalOscillator", "frequency": None, "power": 20},
        "lo1": {"instrument_type": "LocalOscillator", "frequency": None, "power": 20},
    }

    # Test that the conversion works adequately
    migrated_config = convert_hw_config_to_portclock_configs_spec(old_config)
    assert migrated_config == expected_config

    # Test that hardware_compile is converting automatically
    tmp_dir = tempfile.TemporaryDirectory()
    set_datadir(tmp_dir.name)

    sched = make_basic_multi_qubit_schedule(["q0", "q1", "q2"])
    sched = device_compile(sched, DEVICE_CFG)
    with pytest.warns(DeprecationWarning, match=r"Qblox hardware config spec"):
        hardware_compile(sched, old_config)


def test_apply_latency_corrections_valid(mock_setup, hardware_cfg_latency_corrections):
    """
    This test function checks that:
    Latency correction is set for the correct portclock key
    by checking against the value set in QASM instructions.
    """
    # mock_setup should arrange this but is not working here
    tmp_dir = tempfile.TemporaryDirectory()
    set_datadir(tmp_dir.name)

    sched = Schedule("Single Gate Experiment on Two Qubits")
    sched.add(X("q0"))
    sched.add(
        SquarePulse(port="q1:mw", clock="q1.01", amp=0.25, duration=12e-9),
        ref_pt="start",
    )
    sched.add_resources([ClockResource("q0.01", freq=5e9)])
    sched.add_resources([ClockResource("q1.01", freq=5e9)])

    hardware_cfg = hardware_cfg_latency_corrections
    compiled_sched = qcompile(
        schedule=sched,
        device_cfg=mock_setup["quantum_device"].generate_device_config(),
        hardware_cfg=hardware_cfg,
    )

    for instrument in ["qcm0", ("cluster0", "cluster0_module1")]:
        compiled_data = compiled_sched.compiled_instructions
        config_data = hardware_cfg

        if isinstance(instrument, tuple):
            for key in instrument:
                compiled_data = compiled_data.get(key)
                config_data = config_data.get(key)
        else:
            compiled_data = compiled_data.get(instrument)
            config_data = config_data.get(instrument)

        filename = compiled_data["seq0"]["seq_fn"]

        port = config_data["complex_output_0"]["portclock_configs"][0]["port"]
        clock = config_data["complex_output_0"]["portclock_configs"][0]["clock"]
        latency = int(1e9 * hardware_cfg["latency_corrections"][f"{port}-{clock}"])

        with open(filename, "r") as file:
            program_lines = json.load(file)["program"].splitlines()
        assert any(
            f"latency correction of {constants.GRID_TIME} + {latency} ns" in line
            for line in program_lines
        ), f"instrument={instrument}, latency={latency}"


def test_apply_latency_corrections_warning(
    mock_setup, hardware_cfg_latency_corrections, caplog
):
    """
    Checks if warning is raised for a latency correction
    that is not a multiple of 4ns
    """
    # mock_setup should arrange this but is not working here
    tmp_dir = tempfile.TemporaryDirectory()
    set_datadir(tmp_dir.name)

    sched = Schedule("Single Gate Experiment")
    sched.add(
        SquarePulse(port="q1:mw", clock="q1.01", amp=0.25, duration=12e-9),
        ref_pt="start",
    )
    sched.add_resources([ClockResource("q1.01", freq=5e9)])

    warning = f"not a multiple of {constants.GRID_TIME}"
    with caplog.at_level(
        logging.WARNING, logger="quantify_scheduler.backends.qblox.qblox_backend"
    ):
        qcompile(
            schedule=sched,
            device_cfg=mock_setup["quantum_device"].generate_device_config(),
            hardware_cfg=hardware_cfg_latency_corrections,
        )
    assert any(warning in mssg for mssg in caplog.messages)


def _strip_comments(program: str):
    # helper function for comparing programs
    stripped_program = []
    for line in program.split("\n"):
        if "#" in line:
            line = line.split("#")[0]
        line = line.rstrip()  # remove trailing whitespace
        stripped_program.append(line)
    return stripped_program<|MERGE_RESOLUTION|>--- conflicted
+++ resolved
@@ -1413,14 +1413,8 @@
         expected_lo0 = q0_clock_freq - if0
         actual_lo0 = generic_ic_program[f"{io0_lo_name}.frequency"]
 
-<<<<<<< HEAD
-    generic_icc = constants.GENERIC_IC_COMPONENT_NAME
-    assert compiled_instructions[generic_icc][f"{io0_lo_name}.frequency"] == lo0
-    assert compiled_instructions[generic_icc][f"{io1_lo_name}.frequency"] == lo1
-    assert compiled_instructions["qcm0"]["seq1"]["modulation_freq"] == if1
-=======
         expected_if1 = q1_clock_freq - lo1
-        actual_if1 = qcm_program["seq1"]["settings"]["modulation_freq"]
+        actual_if1 = qcm_program["seq1"]["modulation_freq"]
 
         status = "without"
     else:
@@ -1428,7 +1422,7 @@
         actual_lo0 = generic_ic_program[f"{io0_lo_name}.frequency"]
 
         expected_if1 = downconverter_freq_1 - q1_clock_freq - lo1
-        actual_if1 = qcm_program["seq1"]["settings"]["modulation_freq"]
+        actual_if1 = qcm_program["seq1"]["modulation_freq"]
 
         status = "after"
 
@@ -1440,7 +1434,6 @@
         f"Modulation frequency of channel 1 {status} downconversion must be equal to "
         f"{expected_if1} but it is equal to {actual_if1}"
     )
->>>>>>> e560029c
 
 
 def test_assign_frequencies_rf():
@@ -1527,42 +1520,19 @@
 
     actual_lo0 = qcm_program["settings"]["lo0_freq"]
     actual_lo1 = qcm_program["settings"]["lo1_freq"]
-    actual_if1 = qcm_program["seq1"]["settings"]["modulation_freq"]
+    actual_if1 = qcm_program["seq1"]["modulation_freq"]
 
     expected_lo1 = lo1
 
-<<<<<<< HEAD
-    compiled_schedule = qcompile(sched, DEVICE_CFG, HARDWARE_CFG)
-    compiled_instructions = compiled_schedule["compiled_instructions"]
-    qcm_program = compiled_instructions["qcm_rf0"]
-    assert qcm_program["settings"]["lo0_freq"] == lo0
-    assert qcm_program["settings"]["lo1_freq"] == lo1
-    assert qcm_program["seq1"]["modulation_freq"] == if1
-
-    hw_mapping_downconverter = HARDWARE_CFG.copy()
-    hw_mapping_downconverter["qcm_rf0"]["complex_output_0"]["downconverter"] = True
-    hw_mapping_downconverter["qcm_rf0"]["complex_output_1"]["downconverter"] = True
-
-    compiled_schedule = qcompile(sched, DEVICE_CFG, hw_mapping_downconverter)
-    compiled_instructions = compiled_schedule["compiled_instructions"]
-    qcm_program = compiled_instructions["qcm_rf0"]
-=======
     if downconverter_freq_0 == 0:
         expected_lo0 = q2_clock_freq - if0
         expected_if1 = q3_clock_freq - lo1
         status = "without"
->>>>>>> e560029c
-
     else:
         expected_lo0 = downconverter_freq_0 - q2_clock_freq - if0
         expected_if1 = downconverter_freq_1 - q3_clock_freq - lo1
         status = "after"
 
-<<<<<<< HEAD
-    assert qcm_program["settings"]["lo0_freq"] == lo0
-    assert qcm_program["settings"]["lo1_freq"] == lo1
-    assert qcm_program["seq1"]["modulation_freq"] == if1
-=======
     assert expected_lo0 == actual_lo0, (
         f"LO frequency of channel 0 {status} downconversion must be equal to "
         f"{expected_lo0}, but it is equal to {actual_lo0}"
@@ -1575,7 +1545,6 @@
         f"Modulation frequency of channel 1 {status} downconversion must be equal "
         f"to {expected_if1}, but it is equal to {actual_if1}"
     )
->>>>>>> e560029c
 
 
 def test_markers():
