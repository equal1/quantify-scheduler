--- conflicted
+++ resolved
@@ -227,11 +227,6 @@
             t0=4e-9,
         )
     )
-<<<<<<< HEAD
-    sched.add(RampPulse(t0=2e-3, amp=0.5, duration=28e-9, port="q4:mw", clock="q4.01"))
-    # Clocks need to be manually added at this stage.
-    sched.add_resources([ClockResource("q4.01", freq=5e9)])
-=======
     sched.add(
         DRAGPulse(
             G_amp=0.2,
@@ -247,7 +242,6 @@
     # Clocks need to be manually added at this stage.
     sched.add_resources([ClockResource("q4.01", freq=5e9)])
     sched.add_resources([ClockResource("q5.01", freq=5e9)])
->>>>>>> 40d67490
     determine_absolute_timing(sched)
     return sched
 
@@ -933,8 +927,6 @@
     container.add_instrument_compiler("qcm0", "Pulsar_QCM", HARDWARE_MAPPING["qcm0"])
     assert "qcm0" in container.instrument_compilers
     assert isinstance(container.instrument_compilers["qcm0"], QcmModule)
-<<<<<<< HEAD
-=======
 
 
 def test_container_add_from_path(pulse_only_schedule):
@@ -946,7 +938,6 @@
     )
     assert "qcm0" in container.instrument_compilers
     assert isinstance(container.instrument_compilers["qcm0"], QcmModule)
->>>>>>> 40d67490
 
 
 def test_from_mapping(pulse_only_schedule):
