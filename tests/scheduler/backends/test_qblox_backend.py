--- conflicted
+++ resolved
@@ -721,11 +721,7 @@
     with open(qcm0_seq0_json) as file:
         wf_and_prog = json.load(file)
     program_from_json = wf_and_prog["program"]
-<<<<<<< HEAD
-    move_line = program_from_json.split("\n")[4]
-=======
-    move_line = program_from_json.split("\n")[6]
->>>>>>> 41a6c4fc
+    move_line = program_from_json.split("\n")[5]
     move_items = move_line.split()  # splits on whitespace
     args = move_items[1]
     iterations = int(args.split(",")[0])
