# pylint: disable=missing-class-docstring
# pylint: disable=missing-function-docstring
# pylint: disable=missing-module-docstring
# pylint: disable=redefined-outer-name
# pylint: disable=too-many-lines
# pylint: disable=too-many-locals

# Repository: https://gitlab.com/quantify-os/quantify-scheduler
# Licensed according to the LICENCE file on the main branch
"""Tests for Qblox backend."""
import copy
import json
import logging
import os
import re
import tempfile

from typing import Dict, Generator

import numpy as np

import pytest
from pydantic import ValidationError
from qblox_instruments import Pulsar, PulsarType

from quantify_core.data.handling import set_datadir  # pylint: disable=no-name-in-module

import quantify_scheduler
from quantify_scheduler import Schedule

from quantify_scheduler.backends.qblox_backend import hardware_compile
from quantify_scheduler.backends.qblox import (
    compiler_container,
    constants,
    q1asm_instructions,
    register_manager,
)
from quantify_scheduler.backends.qblox.compiler_abc import Sequencer
from quantify_scheduler.backends.qblox.helpers import (
    convert_hw_config_to_portclock_configs_spec,
    assign_pulse_and_acq_info_to_devices,
    generate_port_clock_to_device_map,
    find_all_port_clock_combinations,
    find_inner_dicts_containing_key,
    generate_uuid_from_wf_data,
    generate_waveform_data,
    to_grid_time,
)

# from quantify_scheduler.backends.circuit_to_device import DeviceCompilationConfig

from quantify_scheduler.backends.qblox.instrument_compilers import (
    QcmModule,
    QcmRfModule,
    QrmModule,
    QrmRfModule,
)
from quantify_scheduler.backends.qblox.qasm_program import QASMProgram
from quantify_scheduler.backends.types import qblox as types
from quantify_scheduler.backends.types.qblox import (
    BasebandModuleSettings,
    MarkerConfiguration,
)

from quantify_scheduler.compilation import (
    determine_absolute_timing,
    device_compile,
    qcompile,
)

from quantify_scheduler.device_under_test.mock_setup import set_standard_params_transmon
from quantify_scheduler.operations.acquisition_library import Trace
from quantify_scheduler.operations.gate_library import Measure, Reset, X
from quantify_scheduler.operations.pulse_library import (
    DRAGPulse,
    IdlePulse,
    RampPulse,
    ShiftClockPhase,
    SquarePulse,
)
from quantify_scheduler.operations.operation import Operation

from quantify_scheduler.resources import BasebandClockResource, ClockResource

from quantify_scheduler.schedules.timedomain_schedules import (
    allxy_sched,
    readout_calibration_sched,
)

from tests.fixtures.mock_setup import close_instruments


REGENERATE_REF_FILES: bool = False  # Set flag to true to regenerate the reference files


# --------- Test fixtures ---------
@pytest.fixture
def hardware_cfg_baseband():
    yield {
        "backend": "quantify_scheduler.backends.qblox_backend.hardware_compile",
        "qcm0": {
            "name": "qcm0",
            "instrument_type": "Pulsar_QCM",
            "ref": "internal",
            "complex_output_0": {
                "lo_name": "lo0",
                "portclock_configs": [
                    {
                        "port": "q0:mw",
                        "clock": "cl0.baseband",
                        "instruction_generated_pulses_enabled": True,
                        "interm_freq": 50e6,
                    }
                ],
            },
            "complex_output_1": {
                "portclock_configs": [{"port": "q1:mw", "clock": "q1.01"}],
            },
        },
        "lo0": {"instrument_type": "LocalOscillator", "frequency": None, "power": 1},
    }


@pytest.fixture
def hardware_cfg_real_mode(
    instruction_generated_pulses_enabled,
):  # pylint: disable=line-too-long
    yield {
        "backend": "quantify_scheduler.backends.qblox_backend.hardware_compile",
        "qcm0": {
            "name": "qcm0",
            "instrument_type": "Pulsar_QCM",
            "ref": "internal",
            "real_output_0": {
                "portclock_configs": [
                    {
                        "port": "dummy_port_1",
                        "clock": "cl0.baseband",
                        "instruction_generated_pulses_enabled": instruction_generated_pulses_enabled,
                    },
                ],
            },
            "real_output_1": {
                "portclock_configs": [
                    {
                        "port": "dummy_port_2",
                        "clock": "cl0.baseband",
                        "instruction_generated_pulses_enabled": instruction_generated_pulses_enabled,
                    }
                ],
            },
            "real_output_2": {
                "portclock_configs": [
                    {
                        "port": "dummy_port_3",
                        "clock": "cl0.baseband",
                        "instruction_generated_pulses_enabled": instruction_generated_pulses_enabled,
                    }
                ],
            },
            "real_output_3": {
                "portclock_configs": [
                    {
                        "port": "dummy_port_4",
                        "clock": "cl0.baseband",
                        "instruction_generated_pulses_enabled": instruction_generated_pulses_enabled,
                    }
                ],
            },
        },
    }


@pytest.fixture
def hardware_cfg_multiplexing():
    yield {
        "backend": "quantify_scheduler.backends.qblox_backend.hardware_compile",
        "qcm0": {
            "name": "qcm0",
            "instrument_type": "Pulsar_QCM",
            "ref": "internal",
            "complex_output_0": {
                "lo_name": "lo0",
                "portclock_configs": [
                    {
                        "port": "q0:mw",
                        "clock": "q0.01",
                        "interm_freq": 50e6,
                    },
                    {
                        "port": "q1:mw",
                        "clock": "q0.01",
                        "interm_freq": 50e6,
                    },
                    {
                        "port": "q2:mw",
                        "clock": "q0.01",
                        "interm_freq": 50e6,
                    },
                    {
                        "port": "q3:mw",
                        "clock": "q0.01",
                        "interm_freq": 50e6,
                    },
                    {
                        "port": "q4:mw",
                        "clock": "q0.01",
                        "interm_freq": 50e6,
                    },
                ],
            },
            "complex_output_1": {
                "portclock_configs": [{"port": "q1:mw", "clock": "q1.01"}],
            },
        },
        "lo0": {"instrument_type": "LocalOscillator", "frequency": None, "power": 1},
    }


@pytest.fixture
def hardware_cfg_latency_corrections():
    return {
        "backend": "quantify_scheduler.backends.qblox_backend.hardware_compile",
        "latency_corrections": {"q0:mw-q0.01": 2e-8, "q1:mw-q1.01": 5e-9},
        "qcm0": {
            "instrument_type": "Pulsar_QCM",
            "ref": "internal",
            "complex_output_0": {
                "portclock_configs": [{"port": "q0:mw", "clock": "q0.01"}],
            },
        },
        "cluster0": {
            "instrument_type": "Cluster",
            "ref": "internal",
            "cluster0_module1": {
                "instrument_type": "QCM",
                "complex_output_0": {
                    "portclock_configs": [
                        {
                            "port": "q1:mw",
                            "clock": "q1.01",
                        }
                    ],
                },
            },
        },
    }


@pytest.fixture
def hardware_cfg_latency_corrections_invalid():
    return {
        "backend": "quantify_scheduler.backends.qblox_backend.hardware_compile",
        # None is not a valid key for the latency corrections
        "latency_corrections": {"q0:mw-q0.01": 2e-8, "q1:mw-q1.01": None},
        "qcm0": {
            "instrument_type": "Pulsar_QCM",
            "ref": "internal",
            "complex_output_0": {
                "portclock_configs": [{"port": "q0:mw", "clock": "q0.01"}],
            },
        },
        "cluster0": {
            "instrument_type": "Cluster",
            "ref": "internal",
            "cluster0_module1": {
                "instrument_type": "QCM",
                "complex_output_0": {
                    "portclock_configs": [
                        {
                            "port": "q1:mw",
                            "clock": "q1.01",
                        }
                    ],
                },
            },
        },
    }


@pytest.fixture
def hardware_cfg_two_qubit_gate():
    return {
        "backend": "quantify_scheduler.backends.qblox_backend.hardware_compile",
        "qcm0": {
            "instrument_type": "Pulsar_QCM",
            "ref": "internal",
            "complex_output_0": {
                "portclock_configs": [
                    {"port": f"{qubit}:fl", "clock": clock}
                    for qubit in ["q2", "q3"]
                    for clock in [BasebandClockResource.IDENTITY, f"{qubit}.01"]
                ]
            },
        },
    }


@pytest.fixture
def dummy_pulsars() -> Generator[Dict[str, Pulsar], None, None]:
    qcm_names = ["qcm0", "qcm1"]
    qrm_names = ["qrm0", "qrm1"]

    close_instruments(qcm_names + qrm_names)

    _pulsars = {}
    for qcm_name in qcm_names:
        _pulsars[qcm_name] = Pulsar(name=qcm_name, dummy_type=PulsarType.PULSAR_QCM)
    for qrm_name in qrm_names:
        _pulsars[qrm_name] = Pulsar(name=qrm_name, dummy_type=PulsarType.PULSAR_QRM)

    yield _pulsars

    close_instruments(qcm_names + qrm_names)


@pytest.fixture
def pulse_only_schedule():
    sched = Schedule("pulse_only_experiment")
    sched.add(Reset("q0"))
    sched.add(
        DRAGPulse(
            G_amp=0.5,
            D_amp=-0.2,
            phase=90,
            port="q0:mw",
            duration=20e-9,
            clock="q0.01",
            t0=4e-9,
        )
    )
    sched.add(RampPulse(t0=2e-3, amp=0.5, duration=28e-9, port="q0:mw", clock="q0.01"))
    # Clocks need to be manually added at this stage.
    sched.add_resources([ClockResource("q0.01", freq=5e9)])
    return sched


@pytest.fixture
def cluster_only_schedule():
    sched = Schedule("cluster_only_schedule")
    sched.add(Reset("q4"))
    sched.add(
        DRAGPulse(
            G_amp=0.7,
            D_amp=-0.2,
            phase=90,
            port="q4:mw",
            duration=20e-9,
            clock="q4.01",
            t0=4e-9,
        )
    )
    sched.add(
        DRAGPulse(
            G_amp=0.2,
            D_amp=-0.2,
            phase=90,
            port="q5:mw",
            duration=20e-9,
            clock="q5.01",
            t0=4e-9,
        )
    )
    sched.add(RampPulse(t0=2e-3, amp=0.5, duration=28e-9, port="q4:mw", clock="q4.01"))
    # Clocks need to be manually added at this stage.
    sched.add_resources([ClockResource("q4.01", freq=5e9)])
    sched.add_resources([ClockResource("q5.01", freq=5e9)])
    return sched


@pytest.fixture
def pulse_only_schedule_multiplexed():
    sched = Schedule("pulse_only_experiment")
    sched.add(Reset("q0"))
    operation = sched.add(
        DRAGPulse(
            G_amp=0.7,
            D_amp=-0.2,
            phase=90,
            port="q0:mw",
            duration=20e-9,
            clock="q0.01",
            t0=4e-9,
        )
    )
    for i in range(1, 4):
        sched.add(
            DRAGPulse(
                G_amp=0.7,
                D_amp=-0.2,
                phase=90,
                port=f"q{i}:mw",
                duration=20e-9,
                clock="q0.01",
                t0=8e-9,
            ),
            ref_op=operation,
            ref_pt="start",
        )

    sched.add(RampPulse(t0=2e-3, amp=0.5, duration=28e-9, port="q0:mw", clock="q0.01"))
    # Clocks need to be manually added at this stage.
    sched.add_resources([ClockResource("q0.01", freq=5e9)])
    return sched


@pytest.fixture
def pulse_only_schedule_no_lo():
    sched = Schedule("pulse_only_schedule_no_lo")
    sched.add(Reset("q1"))
    sched.add(
        SquarePulse(
            amp=0.5,
            phase=0,
            port="q1:res",
            duration=20e-9,
            clock="q1.ro",
            t0=4e-9,
        )
    )
    # Clocks need to be manually added at this stage.
    sched.add_resources([ClockResource("q1.ro", freq=100e6)])
    return sched


@pytest.fixture
def identical_pulses_schedule():
    sched = Schedule("identical_pulses_schedule")
    sched.add(Reset("q0"))
    sched.add(
        DRAGPulse(
            G_amp=0.7,
            D_amp=-0.2,
            phase=90,
            port="q0:mw",
            duration=20e-9,
            clock="q0.01",
            t0=4e-9,
        )
    )
    sched.add(
        DRAGPulse(
            G_amp=0.8,
            D_amp=-0.2,
            phase=90,
            port="q0:mw",
            duration=20e-9,
            clock="q0.01",
            t0=0,
        )
    )
    # Clocks need to be manually added at this stage.
    sched.add_resources([ClockResource("q0.01", freq=5e9)])
    return sched


@pytest.fixture
def pulse_only_schedule_with_operation_timing():
    sched = Schedule("pulse_only_schedule_with_operation_timing")
    sched.add(Reset("q0"))
    first_op = sched.add(
        DRAGPulse(
            G_amp=0.7,
            D_amp=-0.2,
            phase=90,
            port="q0:mw",
            duration=20e-9,
            clock="q0.01",
            t0=4e-9,
        )
    )
    sched.add(
        RampPulse(t0=2e-3, amp=0.5, duration=28e-9, port="q0:mw", clock="q0.01"),
        ref_op=first_op,
        ref_pt="end",
        rel_time=1e-3,
    )
    # Clocks need to be manually added at this stage.
    sched.add_resources([ClockResource("q0.01", freq=5e9)])
    return sched


@pytest.fixture
def mixed_schedule_with_acquisition():
    sched = Schedule("mixed_schedule_with_acquisition")
    sched.add(Reset("q0"))
    sched.add(
        DRAGPulse(
            G_amp=0.7,
            D_amp=-0.2,
            phase=90,
            port="q0:mw",
            duration=20e-9,
            clock="q0.01",
            t0=4e-9,
        )
    )

    sched.add(Measure("q0"))
    # Clocks need to be manually added at this stage.
    sched.add_resources([ClockResource("q0.01", freq=5e9)])
    return sched


@pytest.fixture
def gate_only_schedule():
    sched = Schedule("gate_only_schedule")
    sched.add(Reset("q0"))
    x_gate = sched.add(X("q0"))
    sched.add(Measure("q0"), ref_op=x_gate, rel_time=1e-6, ref_pt="end")
    # Clocks need to be manually added at this stage.
    sched.add_resources([ClockResource("q0.01", freq=5e9)])
    return sched


@pytest.fixture
def duplicate_measure_schedule():
    sched = Schedule("gate_only_schedule")
    sched.add(Reset("q0"))
    x_gate = sched.add(X("q0"))
    sched.add(Measure("q0", acq_index=0), ref_op=x_gate, rel_time=1e-6, ref_pt="end")
    sched.add(Measure("q0", acq_index=1), ref_op=x_gate, rel_time=3e-6, ref_pt="end")
    # Clocks need to be manually added at this stage.
    sched.add_resources([ClockResource("q0.01", freq=5e9)])
    return sched


@pytest.fixture
def baseband_square_pulse_schedule():
    sched = Schedule("baseband_square_pulse_schedule")
    sched.add(Reset("q0"))
    sched.add(
        SquarePulse(
            amp=0.0,
            duration=2.5e-6,
            port="q0:mw",
            clock=BasebandClockResource.IDENTITY,
            t0=1e-6,
        )
    )
    sched.add(
        SquarePulse(
            amp=2.0,
            duration=2.5e-6,
            port="q0:mw",
            clock=BasebandClockResource.IDENTITY,
            t0=1e-6,
        )
    )
    return sched


@pytest.fixture
def real_square_pulse_schedule():
    sched = Schedule("real_square_pulse_schedule")
    sched.add(Reset("q0"))
    sched.add(
        SquarePulse(
            amp=2.0,
            duration=2.5e-6,
            port="dummy_port_1",
            clock=BasebandClockResource.IDENTITY,
            t0=1e-6,
        )
    )
    sched.add(
        SquarePulse(
            amp=1.0,
            duration=2.0e-6,
            port="dummy_port_2",
            clock=BasebandClockResource.IDENTITY,
            t0=0.5e-6,
        )
    )
    sched.add(
        SquarePulse(
            amp=1.2,
            duration=3.5e-6,
            port="dummy_port_3",
            clock=BasebandClockResource.IDENTITY,
            t0=0,
        )
    )
    sched.add(
        SquarePulse(
            amp=1.2,
            duration=3.5e-6,
            port="dummy_port_4",
            clock=BasebandClockResource.IDENTITY,
            t0=0,
        )
    )
    return sched


@pytest.fixture(name="empty_qasm_program_qcm")
def fixture_empty_qasm_program():
    return QASMProgram(
        QcmModule.static_hw_properties, register_manager.RegisterManager()
    )


# --------- Test utility functions ---------
def function_for_test_generate_waveform_data(t, x, y):
    return x * t + y


def test_generate_waveform_data():
    x = 10
    y = np.pi
    duration = 1e-8
    sampling_rate = 1e9

    t_verification = np.arange(start=0, stop=0 + duration, step=1 / sampling_rate)
    verification_data = function_for_test_generate_waveform_data(t_verification, x, y)

    data_dict = {
        "wf_func": __name__ + ".function_for_test_generate_waveform_data",
        "x": x,
        "y": y,
        "duration": duration,
    }
    gen_data = generate_waveform_data(data_dict, sampling_rate)

    assert np.allclose(gen_data, verification_data)


@pytest.mark.parametrize(
    "sampling_rate, duration, sample_size",
    [
        (6.1e-08, 1e9, 61),
        (6.1999e-08, 1e9, 62),
        (6.2001e-08, 1e9, 62),
        (6.249e-08, 1e9, 62),
        (6.25e-08, 1e9, 62),
        (6.31e-08, 1e9, 63),
    ],
)
def test_generate_waveform_data_sample_size(duration, sampling_rate, sample_size):
    data_dict = {
        "wf_func": __name__ + ".function_for_test_generate_waveform_data",
        "x": 10,
        "y": np.pi,
        "duration": duration,
    }
    gen_data = generate_waveform_data(data_dict, sampling_rate)

    assert (
        len(gen_data) == sample_size
    ), f"Sample size {sample_size} is integer nearest to {duration * sampling_rate}"


def test_find_inner_dicts_containing_key():
    test_dict = {
        "foo": "bar",
        "list": [{"key": 1, "hello": "world", "other_key": "other_value"}, 4, "12"],
        "nested": {"hello": "world", "other_key": "other_value"},
    }
    dicts_found = find_inner_dicts_containing_key(test_dict, "hello")
    assert len(dicts_found) == 2
    for inner_dict in dicts_found:
        assert inner_dict["hello"] == "world"
        assert inner_dict["other_key"] == "other_value"


def test_find_all_port_clock_combinations(load_example_qblox_hardware_config):
    portclocks = find_all_port_clock_combinations(load_example_qblox_hardware_config)
    portclocks = set(portclocks)
    portclocks.discard((None, None))
    answer = {
        ("q1:mw", "q1.01"),
        ("q0:mw", "q0.01"),
        ("q0:res", "q0.ro"),
        ("q0:res", "q0.multiplex"),
        ("q1:res", "q1.ro"),
        ("q3:mw", "q3.01"),
        ("q2:mw", "q2.01"),
        ("q2:res", "q2.ro"),
        ("q3:res", "q3.ro"),
        ("q3:mw", "q3.01"),
        ("q4:mw", "q4.01"),
        ("q5:mw", "q5.01"),
        ("q6:mw", "q6.01"),
        ("q4:res", "q4.ro"),
        ("q5:res", "q5.ro"),
        ("q0:fl", "cl0.baseband"),
        ("q1:fl", "cl0.baseband"),
        ("q2:fl", "cl0.baseband"),
        ("q3:fl", "cl0.baseband"),
        ("q4:fl", "cl0.baseband"),
    }
    assert portclocks == answer


def test_generate_port_clock_to_device_map(load_example_qblox_hardware_config):
    portclock_map = generate_port_clock_to_device_map(
        load_example_qblox_hardware_config
    )
    assert (None, None) not in portclock_map.keys()
    assert len(portclock_map.keys()) == 19


# --------- Test classes and member methods ---------


def test_construct_sequencers(
    make_basic_multi_qubit_schedule,
    load_example_transmon_config,
    load_example_qblox_hardware_config,
):
    test_module = QcmModule(
        parent=None,
        name="tester",
        total_play_time=1,
        hw_mapping=load_example_qblox_hardware_config["qcm0"],
    )
    sched = make_basic_multi_qubit_schedule(["q0", "q1"])
    sched = device_compile(sched, load_example_transmon_config)

    assign_pulse_and_acq_info_to_devices(
        schedule=sched,
        hardware_cfg=load_example_qblox_hardware_config,
        device_compilers={"qcm0": test_module},
    )

    test_module.sequencers = test_module._construct_sequencers()
    seq_keys = list(test_module.sequencers.keys())

    assert len(seq_keys) == 2
    assert isinstance(test_module.sequencers[seq_keys[0]], Sequencer)


def test_construct_sequencers_repeated_portclocks_error(
    make_basic_multi_qubit_schedule,
    load_example_transmon_config,
    load_example_qblox_hardware_config,
):
    hardware_cfg = copy.deepcopy(load_example_qblox_hardware_config)

    hardware_cfg["qcm0"]["complex_output_0"]["portclock_configs"] = [
        {
            "port": "q0:mw",
            "clock": "q0.01",
            "interm_freq": 50e6,
        },
        {
            "port": "q0:mw",
            "clock": "q0.01",
            "interm_freq": 100e6,
        },
    ]

    test_module = QcmModule(
        parent=None,
        name="tester",
        total_play_time=1,
        hw_mapping=hardware_cfg["qcm0"],
    )
    sched = make_basic_multi_qubit_schedule(["q0", "q1"])  # Schedule with two qubits
    sched = device_compile(sched, load_example_transmon_config)

    assign_pulse_and_acq_info_to_devices(
        schedule=sched,
        hardware_cfg=hardware_cfg,
        device_compilers={"qcm0": test_module},
    )

    with pytest.raises(ValueError):
        test_module.sequencers = test_module._construct_sequencers()


@pytest.mark.parametrize(
    "element_names", [[f"q{i}" for i in range(constants.NUMBER_OF_SEQUENCERS_QCM + 1)]]
)
def test_construct_sequencers_excess_error(
    mock_setup_basic_transmon_elements,
    make_basic_multi_qubit_schedule,
    element_names,
):
    hardware_cfg = {
        "backend": "quantify_scheduler.backends.qblox_backend.hardware_compile",
        "qcm0": {
            "instrument_type": "Pulsar_QCM_RF",
            "ref": "internal",
            "complex_output_0": {
                "portclock_configs": [
                    {"port": f"q{i}:mw", "clock": f"q{i}.01", "interm_freq": 50e6}
                    for i in range(len(element_names))
                ]
            },
        },
    }

    test_module = QcmRfModule(
        parent=None,
        name="tester",
        total_play_time=1,
        hw_mapping=hardware_cfg["qcm0"],
    )

    sched = make_basic_multi_qubit_schedule(element_names)
    sched = device_compile(
        sched,
        mock_setup_basic_transmon_elements["quantum_device"].generate_device_config(),
    )

    assign_pulse_and_acq_info_to_devices(
        schedule=sched,
        hardware_cfg=hardware_cfg,
        device_compilers={"qcm0": test_module},
    )

    with pytest.raises(ValueError) as exc:
        test_module.sequencers = test_module._construct_sequencers()
    assert (
        "Number of simultaneously active port-clock combinations exceeds "
        + "number of sequencers."
        in str(exc.value)
    )


def test_portclocks(
    mock_setup_basic_transmon,
    make_basic_multi_qubit_schedule,
    load_example_qblox_hardware_config,
):

    quantum_device = mock_setup_basic_transmon["quantum_device"]
    device_config = quantum_device.generate_device_config()

    sched = make_basic_multi_qubit_schedule(["q3", "q4"])
    sched = device_compile(sched, device_config)

    hardware_cfg = load_example_qblox_hardware_config
    container = compiler_container.CompilerContainer.from_hardware_cfg(
        sched, hardware_cfg
    )

    assign_pulse_and_acq_info_to_devices(
        schedule=sched,
        hardware_cfg=hardware_cfg,
        device_compilers=container.instrument_compilers,
    )

    compilers = container.instrument_compilers["cluster0"].instrument_compilers
    assert compilers["cluster0_module1"].portclocks == [("q4:mw", "q4.01")]
    assert compilers["cluster0_module2"].portclocks == [
        ("q5:mw", "q5.01"),
        ("q6:mw", "q6.01"),
    ]


def test_compile_simple(
    pulse_only_schedule,
    load_example_transmon_config,
    load_example_qblox_hardware_config,
):
    """Tests if compilation with only pulses finishes without exceptions"""
    tmp_dir = tempfile.TemporaryDirectory()
    set_datadir(tmp_dir.name)
    qcompile(
        pulse_only_schedule,
        load_example_transmon_config,
        load_example_qblox_hardware_config,
    )


def test_compile_cluster(
    mock_setup_basic_transmon,
    cluster_only_schedule,
    load_example_qblox_hardware_config,
):
    tmp_dir = tempfile.TemporaryDirectory()
    set_datadir(tmp_dir.name)
    qcompile(
        cluster_only_schedule,
        mock_setup_basic_transmon["quantum_device"].generate_device_config(),
        load_example_qblox_hardware_config,
    )


def test_compile_no_device_cfg(load_example_qblox_hardware_config):
    tmp_dir = tempfile.TemporaryDirectory()
    set_datadir(tmp_dir.name)

    sched = Schedule("One pulse schedule")
    sched.add_resources([ClockResource("q0.01", 3.1e9)])
    sched.add(SquarePulse(amp=1 / 4, duration=12e-9, port="q0:mw", clock="q0.01"))

    compiled_schedule = qcompile(
        schedule=sched, hardware_cfg=load_example_qblox_hardware_config
    )

    wf_and_prog = compiled_schedule.compiled_instructions["qcm0"]["seq0"]["sequence"]
    assert "play" in wf_and_prog["program"]


def test_compile_simple_multiplexing(
    pulse_only_schedule_multiplexed,
    load_example_transmon_config,
    hardware_cfg_multiplexing,
):
    """Tests if compilation with only pulses finishes without exceptions"""
    tmp_dir = tempfile.TemporaryDirectory()
    set_datadir(tmp_dir.name)
    qcompile(
        pulse_only_schedule_multiplexed,
        load_example_transmon_config,
        hardware_cfg_multiplexing,
    )


def test_compile_identical_pulses(
    identical_pulses_schedule,
    load_example_transmon_config,
    load_example_qblox_hardware_config,
):
    """Tests if compilation with only pulses finishes without exceptions"""
    tmp_dir = tempfile.TemporaryDirectory()
    set_datadir(tmp_dir.name)

    compiled_schedule = qcompile(
        identical_pulses_schedule,
        load_example_transmon_config,
        load_example_qblox_hardware_config,
    )

    prog = compiled_schedule.compiled_instructions["qcm0"]["seq0"]["sequence"]
    assert len(prog["waveforms"]) == 2


def test_compile_measure(
    duplicate_measure_schedule,
    load_example_transmon_config,
    load_example_qblox_hardware_config,
):
    tmp_dir = tempfile.TemporaryDirectory()
    set_datadir(tmp_dir.name)

    full_program = qcompile(
        duplicate_measure_schedule,
        load_example_transmon_config,
        load_example_qblox_hardware_config,
    )
    qrm0_seq0_json = full_program["compiled_instructions"]["qrm0"]["seq0"]["sequence"]

    assert len(qrm0_seq0_json["weights"]) == 0


@pytest.mark.parametrize(
    "operation, instruction_to_check",
    [
        (IdlePulse(duration=64e-9), "wait       64"),
        (Reset("q1"), "wait       65532"),
        (
            ShiftClockPhase(clock="q1.01", phase_shift=180.0),
            "set_ph_delta  199,399,6249",
        ),
    ],
)
def test_compile_clock_operations(
    mock_setup_basic_transmon,
    hardware_cfg_baseband,
    operation: Operation,
    instruction_to_check: str,
):
    # mock_setup_basic_transmon should arrange this but is not working here
    tmp_dir = tempfile.TemporaryDirectory()
    set_datadir(tmp_dir.name)

    sched = Schedule("shift_clock_phase_only")
    sched.add(operation)
    sched.add_resources(
        [ClockResource("q1.01", freq=5e9)]
    )  # Clocks need to be manually added at this stage.

    compiled_sched = qcompile(
        schedule=sched,
        device_cfg=mock_setup_basic_transmon["quantum_device"].generate_device_config(),
        hardware_cfg=hardware_cfg_baseband,
    )

    program_lines = compiled_sched.compiled_instructions["qcm0"]["seq0"]["sequence"][
        "program"
    ].splitlines()
    assert any(instruction_to_check in line for line in program_lines), "\n".join(
        line for line in program_lines
    )


def test_compile_cz_gate(
    mock_setup_basic_transmon, hardware_cfg_two_qubit_gate, two_qubit_gate_schedule
):
    # mock_setup_basic_transmon should arrange this but is not working here
    tmp_dir = tempfile.TemporaryDirectory()
    set_datadir(tmp_dir.name)

    set_standard_params_transmon(mock_setup_basic_transmon)

    edge_q2_q3 = mock_setup_basic_transmon["q2_q3"]
    edge_q2_q3.cz.q2_phase_correction(44)
    edge_q2_q3.cz.q3_phase_correction(63)

    quantum_device = mock_setup_basic_transmon["quantum_device"]
    device_cfg = quantum_device.generate_device_config()

    compiled_sched = qcompile(
        schedule=two_qubit_gate_schedule,
        device_cfg=device_cfg,
        hardware_cfg=hardware_cfg_two_qubit_gate,
    )

    program_lines = {}
    for seq in ["seq0", "seq1", "seq2"]:
        program_lines[seq] = compiled_sched.compiled_instructions["qcm0"][seq][
            "sequence"
        ]["program"].splitlines()

    assert any(
        "play          0,1,4" in line for line in program_lines["seq0"]
    ), "\n".join(line for line in program_lines["seq0"])

    assert any(
        "set_ph_delta  48,355,3472" in line for line in program_lines["seq1"]
    ), "\n".join(line for line in program_lines["seq1"])

    assert any(
        "set_ph_delta  69,399,6249" in line for line in program_lines["seq2"]
    ), "\n".join(line for line in program_lines["seq2"])


def test_compile_simple_with_acq(
    dummy_pulsars,
    mixed_schedule_with_acquisition,
    load_example_transmon_config,
    load_example_qblox_hardware_config,
):
    tmp_dir = tempfile.TemporaryDirectory()
    set_datadir(tmp_dir.name)
    full_program = qcompile(
        mixed_schedule_with_acquisition,
        load_example_transmon_config,
        load_example_qblox_hardware_config,
    )

    qcm0_seq0_json = full_program["compiled_instructions"]["qcm0"]["seq0"]["sequence"]

    qcm0 = dummy_pulsars["qcm0"]
    qcm0.sequencer0.sequence(qcm0_seq0_json)
    qcm0.arm_sequencer(0)
    uploaded_waveforms = qcm0.get_waveforms(0)
    assert uploaded_waveforms is not None


@pytest.mark.parametrize(
    "reset_clock_phase",
    [True, False],
)
def test_compile_acq_measurement_with_clock_phase_reset(
    mock_setup_basic_transmon,
    load_example_qblox_hardware_config,
    reset_clock_phase,
):
    set_standard_params_transmon(mock_setup_basic_transmon)
    tmp_dir = tempfile.TemporaryDirectory()
    set_datadir(tmp_dir.name)
    schedule = Schedule("Test schedule")

    q0, q1 = "q0", "q1"
    times = np.arange(0, 60e-6, 3e-6)
    for i, tau in enumerate(times):
        schedule.add(Reset(q0, q1), label=f"Reset {i}")
        schedule.add(X(q0), label=f"pi {i} {q0}")
        schedule.add(X(q1), label=f"pi {i} {q1}", ref_pt="start")

        schedule.add(
            Measure(q0, acq_index=i, acq_channel=0),
            ref_pt="start",
            rel_time=tau,
            label=f"Measurement {q0}{i}",
        )

    mock_setup_basic_transmon["q0"].measure.reset_clock_phase(reset_clock_phase)
    device_cfg = mock_setup_basic_transmon["quantum_device"].generate_device_config()

    compiled_schedule = qcompile(
        schedule, device_cfg, load_example_qblox_hardware_config
    )
    qrm0_seq0_json = compiled_schedule.compiled_instructions["qrm0"]["seq0"]["seq_fn"]
    with open(qrm0_seq0_json) as file:
        program = json.load(file)["program"]
    reset_counts = program.count(" reset_ph ")
    expected_counts = (1 + len(times)) if reset_clock_phase else 1
    assert reset_counts == expected_counts, (
        f"Expected qasm program to contain `reset_ph`-instruction {expected_counts} "
        f"times, but found {reset_counts} times instead."
    )


def test_acquisitions_back_to_back(
    mixed_schedule_with_acquisition,
    load_example_transmon_config,
    load_example_qblox_hardware_config,
):
    tmp_dir = tempfile.TemporaryDirectory()
    set_datadir(tmp_dir.name)
    sched = copy.deepcopy(mixed_schedule_with_acquisition)
    meas_op = sched.add(Measure("q0"))
    # add another one too quickly
    sched.add(Measure("q0"), ref_op=meas_op, rel_time=0.5e-6)

    sched_with_pulse_info = device_compile(sched, load_example_transmon_config)
    with pytest.raises(ValueError):
        hardware_compile(sched_with_pulse_info, load_example_qblox_hardware_config)


def test_compile_with_rel_time(
    dummy_pulsars,
    pulse_only_schedule_with_operation_timing,
    load_example_transmon_config,
    load_example_qblox_hardware_config,
):
    tmp_dir = tempfile.TemporaryDirectory()
    set_datadir(tmp_dir.name)
    full_program = qcompile(
        pulse_only_schedule_with_operation_timing,
        load_example_transmon_config,
        load_example_qblox_hardware_config,
    )

    qcm0_seq0_json = full_program["compiled_instructions"]["qcm0"]["seq0"]["sequence"]

    qcm0 = dummy_pulsars["qcm0"]
    qcm0.sequencer0.sequence(qcm0_seq0_json)


def test_compile_with_repetitions(
    mixed_schedule_with_acquisition,
    load_example_transmon_config,
    load_example_qblox_hardware_config,
):
    tmp_dir = tempfile.TemporaryDirectory()
    set_datadir(tmp_dir.name)
<<<<<<< HEAD
    mixed_schedule_with_acquisition.repetitions = 10

=======
    schedule = mixed_schedule_with_acquisition
    schedule.repetitions = 10
>>>>>>> d1f0c926
    full_program = qcompile(
        schedule,
        load_example_transmon_config,
        load_example_qblox_hardware_config,
    )

    program_from_json = full_program["compiled_instructions"]["qcm0"]["seq0"][
        "sequence"
    ]["program"]
    move_line = program_from_json.split("\n")[5]
    move_items = move_line.split()  # splits on whitespace
    args = move_items[1]
    iterations = int(args.split(",")[0])
    assert iterations == 10


def _func_for_hook_test(qasm: QASMProgram):
    qasm.instructions.insert(
        0, QASMProgram.get_instruction_as_list(q1asm_instructions.NOP)
    )


def test_qasm_hook(pulse_only_schedule, load_example_transmon_config):
    hw_config = {
        "backend": "quantify_scheduler.backends.qblox_backend.hardware_compile",
        "qrm0": {
            "instrument_type": "Pulsar_QRM",
            "ref": "external",
            "complex_output_0": {
                "portclock_configs": [
                    {
                        "qasm_hook_func": _func_for_hook_test,
                        "port": "q0:mw",
                        "clock": "q0.01",
                    }
                ]
            },
        },
    }
    sched = pulse_only_schedule
    tmp_dir = tempfile.TemporaryDirectory()
    set_datadir(tmp_dir.name)
    sched.repetitions = 11

    full_program = qcompile(sched, load_example_transmon_config, hw_config)
    program = full_program["compiled_instructions"]["qrm0"]["seq0"]["sequence"][
        "program"
    ]
    program_lines = program.splitlines()

    assert program_lines[1].strip() == q1asm_instructions.NOP


def test_qcm_acquisition_error(load_example_qblox_hardware_config):
    qcm = QcmModule(
        None,
        "qcm0",
        total_play_time=10,
        hw_mapping=load_example_qblox_hardware_config["qcm0"],
    )
    qcm._acquisitions[0] = 0

    with pytest.raises(RuntimeError):
        qcm.distribute_data()


@pytest.mark.parametrize("instruction_generated_pulses_enabled", [False])
def test_real_mode_pulses(
    real_square_pulse_schedule,
    load_example_transmon_config,
    hardware_cfg_real_mode,
    instruction_generated_pulses_enabled,  # pylint: disable=unused-argument
):
    tmp_dir = tempfile.TemporaryDirectory()
    set_datadir(tmp_dir.name)

    real_square_pulse_schedule.repetitions = 10
    full_program = qcompile(
        real_square_pulse_schedule, load_example_transmon_config, hardware_cfg_real_mode
    )

    for output in range(4):
        seq_instructions = full_program.compiled_instructions["qcm0"][f"seq{output}"][
            "sequence"
        ]

        for value in seq_instructions["waveforms"].values():
            waveform_data, seq_path = value["data"], value["index"]

            # Asserting that indeed we only have square pulse on I and no signal on Q
            if seq_path == 0:
                assert (np.array(waveform_data) == 1).all()
            elif seq_path == 1:
                assert (np.array(waveform_data) == 0).all()

        if output % 2 == 0:
            iq_order = "0,1"  # I,Q
        else:
            iq_order = "1,0"  # Q,I

        assert re.search(rf"play\s*{iq_order}", seq_instructions["program"]), (
            f"Output {output+1} must be connected to "
            f"sequencer{output} path{iq_order[0]} in real mode."
        )


# --------- Test QASMProgram class ---------


def test_emit(empty_qasm_program_qcm):
    qasm = empty_qasm_program_qcm
    qasm.emit(q1asm_instructions.PLAY, 0, 1, 120)
    qasm.emit(q1asm_instructions.STOP, comment="This is a comment that is added")

    assert len(qasm.instructions) == 2


def test_auto_wait(empty_qasm_program_qcm):
    qasm = empty_qasm_program_qcm
    qasm.auto_wait(120)
    assert len(qasm.instructions) == 1
    qasm.auto_wait(70000)
    assert len(qasm.instructions) == 3  # since it should split the waits
    assert qasm.elapsed_time == 70120
    qasm.auto_wait(700000)
    assert qasm.elapsed_time == 770120
    assert len(qasm.instructions) == 8  # now loops are used
    with pytest.raises(ValueError):
        qasm.auto_wait(-120)


def test_expand_from_normalised_range():
    minimal_pulse_data = {"duration": 20e-9}
    acq = types.OpInfo(name="test_acq", data=minimal_pulse_data, timing=4e-9)
    expanded_val = QASMProgram.expand_from_normalised_range(
        1, constants.IMMEDIATE_MAX_WAIT_TIME, "test_param", acq
    )
    assert expanded_val == constants.IMMEDIATE_MAX_WAIT_TIME // 2
    with pytest.raises(ValueError):
        QASMProgram.expand_from_normalised_range(
            10, constants.IMMEDIATE_MAX_WAIT_TIME, "test_param", acq
        )


def test_to_grid_time():
    time_ns = to_grid_time(8e-9)
    assert time_ns == 8
    with pytest.raises(ValueError):
        to_grid_time(7e-9)


def test_loop(empty_qasm_program_qcm):
    num_rep = 10

    qasm = empty_qasm_program_qcm
    qasm.emit(q1asm_instructions.WAIT_SYNC, 4)
    with qasm.loop("this_loop", repetitions=num_rep):
        qasm.emit(q1asm_instructions.WAIT, 20)
    assert len(qasm.instructions) == 5
    assert qasm.instructions[1][1] == q1asm_instructions.MOVE
    num_rep_used, reg_used = qasm.instructions[1][2].split(",")
    assert int(num_rep_used) == num_rep


@pytest.mark.parametrize("amount", [1, 2, 3, 40])
def test_temp_register(amount, empty_qasm_program_qcm):
    qasm = empty_qasm_program_qcm
    with qasm.temp_registers(amount) as registers:
        for reg in registers:
            assert reg not in qasm.register_manager.available_registers
    for reg in registers:
        assert reg in qasm.register_manager.available_registers


# --------- Test compilation functions ---------
@pytest.mark.parametrize("reset_clock_phase", [True, False])
def test_assign_pulse_and_acq_info_to_devices(
    mock_setup_basic_transmon,
    mixed_schedule_with_acquisition,
    load_example_qblox_hardware_config,
    reset_clock_phase,
):
    sched = mixed_schedule_with_acquisition

    mock_setup_basic_transmon["q0"].measure.reset_clock_phase(reset_clock_phase)
    device_cfg = mock_setup_basic_transmon["quantum_device"].generate_device_config()

    sched_with_pulse_info = device_compile(sched, device_cfg)

    container = compiler_container.CompilerContainer.from_hardware_cfg(
        sched_with_pulse_info, load_example_qblox_hardware_config
    )
    assign_pulse_and_acq_info_to_devices(
        sched_with_pulse_info,
        container.instrument_compilers,
        load_example_qblox_hardware_config,
    )
    qrm = container.instrument_compilers["qrm0"]
    expected_num_of_pulses = 1 if reset_clock_phase is False else 2
    actual_num_of_pulses = len(qrm._pulses[list(qrm._portclocks_with_data)[0]])
    actual_num_of_acquisitions = len(
        qrm._acquisitions[list(qrm._portclocks_with_data)[0]]
    )
    assert actual_num_of_pulses == expected_num_of_pulses, (
        f"Expected {expected_num_of_pulses} number of pulses, but found "
        f"{actual_num_of_pulses} instead."
    )
    assert actual_num_of_acquisitions == 1, (
        f"Expected 1 number of acquisitions, but found {actual_num_of_acquisitions} "
        "instead."
    )


def test_container_prepare(
    pulse_only_schedule,
    load_example_transmon_config,
    load_example_qblox_hardware_config,
):
    sched = device_compile(pulse_only_schedule, load_example_transmon_config)
    container = compiler_container.CompilerContainer.from_hardware_cfg(
        sched, load_example_qblox_hardware_config
    )
    assign_pulse_and_acq_info_to_devices(
        sched, container.instrument_compilers, load_example_qblox_hardware_config
    )
    container.prepare()

    for instr in container.instrument_compilers.values():
        instr.prepare()

    assert (
        container.instrument_compilers["qcm0"].sequencers["seq0"].frequency is not None
    )
    assert container.instrument_compilers["lo0"].frequency is not None


def test_determine_scope_mode_acquisition_sequencer(
    mock_setup_basic_transmon, load_example_qblox_hardware_config
):
    # mock_setup_basic_transmon should arrange this but is not working here
    tmp_dir = tempfile.TemporaryDirectory()
    set_datadir(tmp_dir.name)

    set_standard_params_transmon(mock_setup_basic_transmon)
    sched = Schedule("determine_scope_mode_acquisition_sequencer")
    sched.add(Measure("q0"))
    sched.add(Trace(duration=100e-9, port="q0:res", clock="q0.multiplex"))
    sched.add(Trace(duration=100e-9, port="q5:res", clock="q5.ro"))

    hardware_cfg = load_example_qblox_hardware_config
    sched = qcompile(
        sched,
        mock_setup_basic_transmon["quantum_device"].generate_device_config(),
        hardware_cfg,
    )

    assert hardware_cfg["qrm0"]["instrument_type"] == "Pulsar_QRM"
    assert sched.compiled_instructions["qrm0"]["settings"]["scope_mode_sequencer"] == 1

    assert hardware_cfg["cluster0"]["cluster0_module4"]["instrument_type"] == "QRM_RF"
    assert (
        sched.compiled_instructions["cluster0"]["cluster0_module4"]["settings"][
            "scope_mode_sequencer"
        ]
        == 0
    )


def test_container_prepare_baseband(
    baseband_square_pulse_schedule, load_example_transmon_config, hardware_cfg_baseband
):
    sched = device_compile(baseband_square_pulse_schedule, load_example_transmon_config)
    container = compiler_container.CompilerContainer.from_hardware_cfg(
        sched, hardware_cfg_baseband
    )
    assign_pulse_and_acq_info_to_devices(
        sched, container.instrument_compilers, hardware_cfg_baseband
    )
    container.prepare()

    assert (
        container.instrument_compilers["qcm0"].sequencers["seq0"].frequency is not None
    )
    assert container.instrument_compilers["lo0"].frequency is not None


def test_container_prepare_no_lo(
    pulse_only_schedule_no_lo,
    load_example_transmon_config,
    load_example_qblox_hardware_config,
):
    sched = device_compile(pulse_only_schedule_no_lo, load_example_transmon_config)
    container = compiler_container.CompilerContainer.from_hardware_cfg(
        sched, load_example_qblox_hardware_config
    )
    assign_pulse_and_acq_info_to_devices(
        sched, container.instrument_compilers, load_example_qblox_hardware_config
    )
    container.prepare()

    assert container.instrument_compilers["qrm1"].sequencers["seq0"].frequency == 100e6


def test_container_add_from_type(
    pulse_only_schedule, load_example_qblox_hardware_config
):
    determine_absolute_timing(pulse_only_schedule)
    container = compiler_container.CompilerContainer(pulse_only_schedule)
    container.add_instrument_compiler(
        "qcm0", QcmModule, load_example_qblox_hardware_config["qcm0"]
    )
    assert "qcm0" in container.instrument_compilers
    assert isinstance(container.instrument_compilers["qcm0"], QcmModule)


def test_container_add_from_str(
    pulse_only_schedule, load_example_qblox_hardware_config
):
    determine_absolute_timing(pulse_only_schedule)
    container = compiler_container.CompilerContainer(pulse_only_schedule)
    container.add_instrument_compiler(
        "qcm0", "Pulsar_QCM", load_example_qblox_hardware_config["qcm0"]
    )
    assert "qcm0" in container.instrument_compilers
    assert isinstance(container.instrument_compilers["qcm0"], QcmModule)


def test_container_add_from_path(
    pulse_only_schedule, load_example_qblox_hardware_config
):
    determine_absolute_timing(pulse_only_schedule)
    container = compiler_container.CompilerContainer(pulse_only_schedule)
    container.add_instrument_compiler(
        "qcm0",
        "quantify_scheduler.backends.qblox.instrument_compilers.QcmModule",
        load_example_qblox_hardware_config["qcm0"],
    )
    assert "qcm0" in container.instrument_compilers
    assert isinstance(container.instrument_compilers["qcm0"], QcmModule)


def test_from_mapping(pulse_only_schedule, load_example_qblox_hardware_config):
    determine_absolute_timing(pulse_only_schedule)
    container = compiler_container.CompilerContainer.from_hardware_cfg(
        pulse_only_schedule, load_example_qblox_hardware_config
    )
    for instr_name in load_example_qblox_hardware_config.keys():
        if instr_name == "backend" or "corrections" in instr_name:
            continue
        assert instr_name in container.instrument_compilers


def test_generate_uuid_from_wf_data():
    arr0 = np.arange(10000)
    arr1 = np.arange(10000)
    arr2 = np.arange(10000) + 1

    hash0 = generate_uuid_from_wf_data(arr0)
    hash1 = generate_uuid_from_wf_data(arr1)
    hash2 = generate_uuid_from_wf_data(arr2)

    assert hash0 == hash1
    assert hash1 != hash2


@pytest.mark.parametrize("instruction_generated_pulses_enabled", [False])
def test_real_mode_container(
    real_square_pulse_schedule,
    load_example_transmon_config,
    hardware_cfg_real_mode,
    instruction_generated_pulses_enabled,  # pylint: disable=unused-argument
):
    determine_absolute_timing(real_square_pulse_schedule)
    container = compiler_container.CompilerContainer.from_hardware_cfg(
        real_square_pulse_schedule, hardware_cfg_real_mode
    )
    sched = device_compile(real_square_pulse_schedule, load_example_transmon_config)
    assign_pulse_and_acq_info_to_devices(
        sched, container.instrument_compilers, hardware_cfg_real_mode
    )
    container.prepare()
    qcm0 = container.instrument_compilers["qcm0"]
    for output, seq_name in enumerate(f"seq{i}" for i in range(3)):
        seq_settings = qcm0.sequencers[seq_name].settings
        assert seq_settings.connected_outputs[0] == output


def test_assign_frequencies_baseband(
    load_example_transmon_config, load_example_qblox_hardware_config
):
    tmp_dir = tempfile.TemporaryDirectory()
    set_datadir(tmp_dir.name)

    sched = Schedule("two_gate_experiment")
    sched.add(X("q0"))
    sched.add(X("q1"))

    device_cfg = load_example_transmon_config
    q0_clock_freq = device_cfg.clocks["q0.01"]
    q1_clock_freq = device_cfg.clocks["q1.01"]

    hardware_cfg = load_example_qblox_hardware_config
    if0 = hardware_cfg["qcm0"]["complex_output_0"]["portclock_configs"][0].get(
        "interm_freq"
    )
    if1 = hardware_cfg["qcm0"]["complex_output_1"]["portclock_configs"][0].get(
        "interm_freq"
    )
    io0_lo_name = hardware_cfg["qcm0"]["complex_output_0"]["lo_name"]
    io1_lo_name = hardware_cfg["qcm0"]["complex_output_1"]["lo_name"]
    lo0 = hardware_cfg[io0_lo_name].get("frequency")
    lo1 = hardware_cfg[io1_lo_name].get("frequency")

    assert if0 is not None
    assert if1 is None
    assert lo0 is None
    assert lo1 is not None

    lo0 = q0_clock_freq - if0
    if1 = q1_clock_freq - lo1

    compiled_schedule = qcompile(sched, device_cfg, hardware_cfg)
    compiled_instructions = compiled_schedule["compiled_instructions"]

    generic_icc = constants.GENERIC_IC_COMPONENT_NAME
    assert compiled_instructions[generic_icc][f"{io0_lo_name}.frequency"] == lo0
    assert compiled_instructions[generic_icc][f"{io1_lo_name}.frequency"] == lo1
    assert compiled_instructions["qcm0"]["seq1"]["modulation_freq"] == if1


@pytest.mark.parametrize(
    "downconverter_freq_0, downconverter_freq_1", [(0, 0), (9e9, 6e9)]
)
def test_assign_frequencies_baseband_downconverter(
    downconverter_freq_0,
    downconverter_freq_1,
    load_example_transmon_config,
    load_example_qblox_hardware_config,
):

    tmp_dir = tempfile.TemporaryDirectory()
    set_datadir(tmp_dir.name)

    sched = Schedule("two_gate_experiment")
    sched.add(X("q0"))
    sched.add(X("q1"))

    device_cfg = load_example_transmon_config
    q0_clock_freq = device_cfg.clocks["q0.01"]
    q1_clock_freq = device_cfg.clocks["q1.01"]

    hardware_cfg = load_example_qblox_hardware_config
    if0 = hardware_cfg["qcm0"]["complex_output_0"]["portclock_configs"][0].get(
        "interm_freq"
    )
    if1 = hardware_cfg["qcm0"]["complex_output_1"]["portclock_configs"][0].get(
        "interm_freq"
    )
    io0_lo_name = hardware_cfg["qcm0"]["complex_output_0"]["lo_name"]
    io1_lo_name = hardware_cfg["qcm0"]["complex_output_1"]["lo_name"]
    lo0 = hardware_cfg[io0_lo_name].get("frequency")
    lo1 = hardware_cfg[io1_lo_name].get("frequency")

    assert (
        if0 is not None
    ), "Modulation frequency must be set for channel 0 in hardware config"
    assert (
        if1 is None
    ), "Modulation frequency already set for channel 1 in hardware config"
    assert lo0 is None, "LO frequency already set for channel 0 in hardware config"
    assert lo1 is not None, "LO frequency must be set for channel 1 in hardware config"

    hw_mapping_downconverter = hardware_cfg.copy()
    hw_mapping_downconverter["qcm0"]["complex_output_0"][
        "downconverter_freq"
    ] = downconverter_freq_0
    hw_mapping_downconverter["qcm0"]["complex_output_1"][
        "downconverter_freq"
    ] = downconverter_freq_1

    compiled_schedule = qcompile(sched, device_cfg, hw_mapping_downconverter)
    compiled_instructions = compiled_schedule["compiled_instructions"]
    generic_ic_program = compiled_instructions[constants.GENERIC_IC_COMPONENT_NAME]
    qcm_program = compiled_instructions["qcm0"]

    if downconverter_freq_0 == 0:
        expected_lo0 = q0_clock_freq - if0
        actual_lo0 = generic_ic_program[f"{io0_lo_name}.frequency"]

        expected_if1 = q1_clock_freq - lo1
        actual_if1 = qcm_program["seq1"]["modulation_freq"]

        status = "without"
    else:
        expected_lo0 = downconverter_freq_0 - q0_clock_freq - if0
        actual_lo0 = generic_ic_program[f"{io0_lo_name}.frequency"]

        expected_if1 = downconverter_freq_1 - q1_clock_freq - lo1
        actual_if1 = qcm_program["seq1"]["modulation_freq"]

        status = "after"

    assert expected_lo0 == actual_lo0, (
        f"LO frequency of channel 0 {status} downconversion must be equal to "
        f"{expected_lo0} but it is equal to {actual_lo0}"
    )
    assert expected_if1 == actual_if1, (
        f"Modulation frequency of channel 1 {status} downconversion must be equal to "
        f"{expected_if1} but it is equal to {actual_if1}"
    )


def test_assign_frequencies_rf(
    mock_setup_basic_transmon, load_example_qblox_hardware_config
):
    tmp_dir = tempfile.TemporaryDirectory()
    set_datadir(tmp_dir.name)

    sched = Schedule("two_gate_experiment")
    sched.add(X("q2"))
    sched.add(X("q3"))

    hardware_cfg = load_example_qblox_hardware_config
    if0 = hardware_cfg["qcm_rf0"]["complex_output_0"]["portclock_configs"][0].get(
        "interm_freq"
    )
    if1 = hardware_cfg["qcm_rf0"]["complex_output_1"]["portclock_configs"][0].get(
        "interm_freq"
    )
    lo0 = hardware_cfg["qcm_rf0"]["complex_output_0"].get("lo_freq")
    lo1 = hardware_cfg["qcm_rf0"]["complex_output_1"].get("lo_freq")

    assert if0 is not None
    assert if1 is None
    assert lo0 is None
    assert lo1 is not None

    quantum_device = mock_setup_basic_transmon["quantum_device"]

    q2 = quantum_device.get_element("q2")
    q3 = quantum_device.get_element("q3")
    q2.clock_freqs.f01.set(6.02e9)
    q3.clock_freqs.f01.set(5.02e9)

    q2.rxy.amp180(0.213)
    q3.rxy.amp180(0.215)

    device_cfg = quantum_device.generate_device_config()

    q2_clock_freq = device_cfg.clocks["q2.01"]
    q3_clock_freq = device_cfg.clocks["q3.01"]

    lo0 = q2_clock_freq - if0
    if1 = q3_clock_freq - lo1

    compiled_schedule = qcompile(sched, device_cfg, hardware_cfg)
    compiled_instructions = compiled_schedule["compiled_instructions"]
    qcm_program = compiled_instructions["qcm_rf0"]

    assert qcm_program["settings"]["lo0_freq"] == lo0
    assert qcm_program["settings"]["lo1_freq"] == lo1
    assert qcm_program["seq1"]["modulation_freq"] == if1


@pytest.mark.parametrize(
    "downconverter_freq_0, downconverter_freq_1", [(0, 0), (8.2e9, 8.2e9)]
)
def test_assign_frequencies_rf_downconverter(
    downconverter_freq_0,
    downconverter_freq_1,
    mock_setup_basic_transmon,
    load_example_qblox_hardware_config,
):
    tmp_dir = tempfile.TemporaryDirectory()
    set_datadir(tmp_dir.name)

    sched = Schedule("two_gate_experiment")
    sched.add(X("q2"))
    sched.add(X("q3"))

    hardware_cfg = load_example_qblox_hardware_config.copy()
    hardware_cfg["qcm_rf0"]["complex_output_0"][
        "downconverter_freq"
    ] = downconverter_freq_0
    hardware_cfg["qcm_rf0"]["complex_output_1"][
        "downconverter_freq"
    ] = downconverter_freq_1
    if0 = hardware_cfg["qcm_rf0"]["complex_output_0"]["portclock_configs"][0].get(
        "interm_freq"
    )
    if1 = hardware_cfg["qcm_rf0"]["complex_output_1"]["portclock_configs"][0].get(
        "interm_freq"
    )
    lo0 = hardware_cfg["qcm_rf0"]["complex_output_0"].get("lo_freq")
    lo1 = hardware_cfg["qcm_rf0"]["complex_output_1"].get("lo_freq")

    assert (
        if0 is not None
    ), "Modulation frequency must be set for channel 0 in hardware config"
    assert (
        if1 is None
    ), "Modulation frequency already set for channel 1 in hardware config"
    assert lo0 is None, "LO frequency already set for channel 0 in hardware config"
    assert lo1 is not None, "LO frequency must be set for channel 1 in hardware config"

    quantum_device = mock_setup_basic_transmon["quantum_device"]

    q2 = quantum_device.get_element("q2")
    q3 = quantum_device.get_element("q3")
    q2.clock_freqs.f01.set(6.02e9)
    q3.clock_freqs.f01.set(5.02e9)

    q2.rxy.amp180(0.213)
    q3.rxy.amp180(0.215)

    device_cfg = quantum_device.generate_device_config()

    compiled_schedule = qcompile(sched, device_cfg, hardware_cfg)
    compiled_instructions = compiled_schedule["compiled_instructions"]
    qcm_program = compiled_instructions["qcm_rf0"]

    q2_clock_freq = device_cfg.clocks["q2.01"]
    q3_clock_freq = device_cfg.clocks["q3.01"]

    actual_lo0 = qcm_program["settings"]["lo0_freq"]
    actual_lo1 = qcm_program["settings"]["lo1_freq"]
    actual_if1 = qcm_program["seq1"]["modulation_freq"]

    expected_lo1 = lo1

    if downconverter_freq_0 == 0:
        expected_lo0 = q2_clock_freq - if0
        expected_if1 = q3_clock_freq - lo1
        status = "without"
    else:
        expected_lo0 = downconverter_freq_0 - q2_clock_freq - if0
        expected_if1 = downconverter_freq_1 - q3_clock_freq - lo1
        status = "after"

    assert expected_lo0 == actual_lo0, (
        f"LO frequency of channel 0 {status} downconversion must be equal to "
        f"{expected_lo0}, but it is equal to {actual_lo0}"
    )
    assert actual_lo1 == expected_lo1, (
        f"LO frequency of channel 1 {status} downconversion must be equal to "
        f"{expected_lo1}, but it is equal to {actual_lo1}"
    )
    assert expected_if1 == actual_if1, (
        f"Modulation frequency of channel 1 {status} downconversion must be equal "
        f"to {expected_if1}, but it is equal to {actual_if1}"
    )


def test_markers(mock_setup_basic_transmon, load_example_qblox_hardware_config):
    tmp_dir = tempfile.TemporaryDirectory()
    set_datadir(tmp_dir.name)

    # Test for baseband
    sched = Schedule("gate_experiment")
    sched.add(X("q0"))
    sched.add(X("q2"))
    sched.add(Measure("q0"))
    sched.add(Measure("q2"))

    quantum_device = mock_setup_basic_transmon["quantum_device"]

    q0 = quantum_device.get_element("q0")
    q2 = quantum_device.get_element("q2")

    q0.rxy.amp180(0.213)
    q2.rxy.amp180(0.215)

    q0.clock_freqs.f01(7.3e9)
    q0.clock_freqs.f12(7.0e9)
    q0.clock_freqs.readout(8.0e9)
    q0.measure.acq_delay(100e-9)

    q2.clock_freqs.f01(7.3e9)
    q2.clock_freqs.f12(7.0e9)
    q2.clock_freqs.readout(8.0e9)
    q2.measure.acq_delay(100e-9)

    device_cfg = quantum_device.generate_device_config()

    compiled_schedule = qcompile(sched, device_cfg, load_example_qblox_hardware_config)
    program = compiled_schedule["compiled_instructions"]

    def _confirm_correct_markers(device_program, mrk_config, is_rf=False):
        answers = (
            mrk_config.init,
            mrk_config.start,
            mrk_config.end,
        )
        qasm = device_program["seq0"]["sequence"]["program"]

        matches = re.findall(r"set\_mrk +\d+", qasm)
        matches = [int(m.replace("set_mrk", "").strip()) for m in matches]
        if not is_rf:
            matches = [None, *matches]

        for match, answer in zip(matches, answers):
            assert match == answer

    _confirm_correct_markers(
        program["qcm0"], MarkerConfiguration(init=None, start=0b1111, end=0)
    )
    _confirm_correct_markers(
        program["qrm0"], MarkerConfiguration(init=None, start=0b1111, end=0)
    )
    _confirm_correct_markers(
        program["qcm_rf0"],
        MarkerConfiguration(init=0b0011, start=0b1101, end=0),
        is_rf=True,
    )
    _confirm_correct_markers(
        program["qrm_rf0"],
        MarkerConfiguration(init=0b0011, start=0b1111, end=0),
        is_rf=True,
    )


def test_pulsar_rf_extract_from_mapping(load_example_qblox_hardware_config):
    hw_map = load_example_qblox_hardware_config["qcm_rf0"]
    types.PulsarRFSettings.extract_settings_from_mapping(hw_map)


def test_cluster_settings(pulse_only_schedule, load_example_qblox_hardware_config):
    determine_absolute_timing(pulse_only_schedule)
    container = compiler_container.CompilerContainer.from_hardware_cfg(
        pulse_only_schedule, load_example_qblox_hardware_config
    )
    cluster_compiler = container.instrument_compilers["cluster0"]
    cluster_compiler.prepare()
    cl_qcm0 = cluster_compiler.instrument_compilers["cluster0_module1"]
    assert isinstance(cl_qcm0._settings, BasebandModuleSettings)


def assembly_valid(compiled_schedule, qcm0, qrm0):
    """
    Test helper that takes a compiled schedule and verifies if the assembly is valid
    by passing it to a dummy qcm and qrm.

    Assumes only qcm0 and qrm0 are used.
    """

    # test the program for the qcm
    qcm0_seq0_json = compiled_schedule["compiled_instructions"]["qcm0"]["seq0"][
        "sequence"
    ]
    qcm0.sequencer0.sequence(qcm0_seq0_json)
    qcm0.arm_sequencer(0)
    uploaded_waveforms = qcm0.get_waveforms(0)
    assert uploaded_waveforms is not None

    # test the program for the qrm
    qrm0_seq0_json = compiled_schedule["compiled_instructions"]["qrm0"]["seq0"][
        "sequence"
    ]
    qrm0.sequencer0.sequence(qrm0_seq0_json)
    qrm0.arm_sequencer(0)
    uploaded_waveforms = qrm0.get_waveforms(0)
    assert uploaded_waveforms is not None


def test_acq_protocol_append_mode_valid_assembly_ssro(
    dummy_pulsars, load_example_transmon_config, load_example_qblox_hardware_config
):
    tmp_dir = tempfile.TemporaryDirectory()
    set_datadir(tmp_dir.name)
    repetitions = 256
    ssro_sched = readout_calibration_sched("q0", [0, 1], repetitions=repetitions)
    compiled_ssro_sched = qcompile(
        ssro_sched, load_example_transmon_config, load_example_qblox_hardware_config
    )
    assembly_valid(
        compiled_schedule=compiled_ssro_sched,
        qcm0=dummy_pulsars["qcm0"],
        qrm0=dummy_pulsars["qrm0"],
    )

    qrm0_seq_instructions = compiled_ssro_sched["compiled_instructions"]["qrm0"][
        "seq0"
    ]["sequence"]

    baseline_assembly = os.path.join(
        quantify_scheduler.__path__[0],
        "..",
        "tests",
        "baseline_qblox_assembly",
        f"{ssro_sched.name}_qrm0_seq0_instr.json",
    )

    if REGENERATE_REF_FILES:
        with open(baseline_assembly, "w", encoding="utf-8") as file:
            json.dump(qrm0_seq_instructions, file)

    with open(baseline_assembly) as file:
        baseline_qrm0_seq_instructions = json.load(file)
    program = _strip_comments(qrm0_seq_instructions["program"])
    exp_program = _strip_comments(baseline_qrm0_seq_instructions["program"])

    assert list(program) == list(exp_program)


def test_acq_protocol_average_mode_valid_assembly_allxy(
    dummy_pulsars, load_example_transmon_config, load_example_qblox_hardware_config
):
    tmp_dir = tempfile.TemporaryDirectory()
    set_datadir(tmp_dir.name)
    repetitions = 256
    sched = allxy_sched("q0", element_select_idx=np.arange(21), repetitions=repetitions)
    compiled_allxy_sched = qcompile(
        sched, load_example_transmon_config, load_example_qblox_hardware_config
    )

    assembly_valid(
        compiled_schedule=compiled_allxy_sched,
        qcm0=dummy_pulsars["qcm0"],
        qrm0=dummy_pulsars["qrm0"],
    )

    qrm0_seq_instructions = compiled_allxy_sched["compiled_instructions"]["qrm0"][
        "seq0"
    ]["sequence"]

    baseline_assembly = os.path.join(
        quantify_scheduler.__path__[0],
        "..",
        "tests",
        "baseline_qblox_assembly",
        f"{sched.name}_qrm0_seq0_instr.json",
    )

    if REGENERATE_REF_FILES:
        with open(baseline_assembly, "w", encoding="utf-8") as file:
            json.dump(qrm0_seq_instructions, file)

    with open(baseline_assembly) as file:
        baseline_qrm0_seq_instructions = json.load(file)
    program = _strip_comments(qrm0_seq_instructions["program"])
    exp_program = _strip_comments(baseline_qrm0_seq_instructions["program"])

    assert list(program) == list(exp_program)


def test_acq_declaration_dict_append_mode(
    load_example_transmon_config, load_example_qblox_hardware_config
):
    tmp_dir = tempfile.TemporaryDirectory()
    set_datadir(tmp_dir.name)

    repetitions = 256

    ssro_sched = readout_calibration_sched("q0", [0, 1], repetitions=repetitions)
    compiled_ssro_sched = qcompile(
        ssro_sched, load_example_transmon_config, load_example_qblox_hardware_config
    )

    qrm0_seq_instructions = compiled_ssro_sched["compiled_instructions"]["qrm0"][
        "seq0"
    ]["sequence"]

    acquisitions = qrm0_seq_instructions["acquisitions"]
    # the only key corresponds to channel 0
    assert set(acquisitions.keys()) == {"0"}
    assert acquisitions["0"] == {"num_bins": 2 * 256, "index": 0}


def test_acq_declaration_dict_bin_avg_mode(
    load_example_transmon_config, load_example_qblox_hardware_config
):
    tmp_dir = tempfile.TemporaryDirectory()
    set_datadir(tmp_dir.name)

    allxy = allxy_sched("q0")
    compiled_allxy_sched = qcompile(
        allxy, load_example_transmon_config, load_example_qblox_hardware_config
    )

    qrm0_seq_instructions = compiled_allxy_sched["compiled_instructions"]["qrm0"][
        "seq0"
    ]["sequence"]

    acquisitions = qrm0_seq_instructions["acquisitions"]

    # the only key corresponds to channel 0
    assert set(acquisitions.keys()) == {"0"}
    assert acquisitions["0"] == {"num_bins": 21, "index": 0}


def test_convert_hw_config_to_portclock_configs_spec(
    make_basic_multi_qubit_schedule, load_example_transmon_config
):
    old_config = {
        "backend": "quantify_scheduler.backends.qblox_backend.hardware_compile",
        "qcm0": {
            "instrument_type": "Pulsar_QCM",
            "ref": "internal",
            "complex_output_0": {
                "lo_name": "lo0",
                "seq0": {
                    "port": "q0:mw",
                    "clock": "q0.01",
                    "interm_freq": 50e6,
                    "latency_correction": 8e-9,
                },
            },
            "complex_output_1": {
                "lo_name": "lo1",
                "seq1": {"port": "q1:mw", "clock": "q1.01", "interm_freq": 100e6},
                "seq2": {
                    "port": "q2:mw",
                    "clock": "q2.01",
                    "interm_freq": None,
                    "latency_correction": 4e-9,
                },
            },
        },
        "cluster0": {
            "ref": "internal",
            "instrument_type": "Cluster",
            "cluster0_module2": {
                "instrument_type": "QRM",
                "complex_output_0": {
                    "seq0": {
                        "port": "q1:res",
                        "clock": "q1.ro",
                        "interm_freq": 50e6,
                    },
                    "seq1": {
                        "port": "q2:res",
                        "clock": "q2.01",
                        "interm_freq": 50e6,
                        "latency_correction": 4e-9,
                    },
                },
            },
        },
        "lo0": {"instrument_type": "LocalOscillator", "frequency": None, "power": 20},
        "lo1": {"instrument_type": "LocalOscillator", "frequency": None, "power": 20},
    }

    expected_config = {
        "backend": "quantify_scheduler.backends.qblox_backend.hardware_compile",
        "latency_corrections": {
            "q0:mw-q0.01": 8e-9,
            "q2:mw-q2.01": 4e-9,
            "q2:res-q2.01": 4e-9,
        },
        "qcm0": {
            "instrument_type": "Pulsar_QCM",
            "ref": "internal",
            "complex_output_0": {
                "lo_name": "lo0",
                "portclock_configs": [
                    {"port": "q0:mw", "clock": "q0.01", "interm_freq": 50e6},
                ],
            },
            "complex_output_1": {
                "lo_name": "lo1",
                "portclock_configs": [
                    {"port": "q1:mw", "clock": "q1.01", "interm_freq": 100e6},
                    {"port": "q2:mw", "clock": "q2.01", "interm_freq": None},
                ],
            },
        },
        "cluster0": {
            "ref": "internal",
            "instrument_type": "Cluster",
            "cluster0_module2": {
                "instrument_type": "QRM",
                "complex_output_0": {
                    "portclock_configs": [
                        {
                            "port": "q1:res",
                            "clock": "q1.ro",
                            "interm_freq": 50e6,
                        },
                        {
                            "port": "q2:res",
                            "clock": "q2.01",
                            "interm_freq": 50e6,
                        },
                    ],
                },
            },
        },
        "lo0": {"instrument_type": "LocalOscillator", "frequency": None, "power": 20},
        "lo1": {"instrument_type": "LocalOscillator", "frequency": None, "power": 20},
    }

    # Test that the conversion works adequately
    migrated_config = convert_hw_config_to_portclock_configs_spec(old_config)
    assert migrated_config == expected_config

    # Test that hardware_compile is converting automatically
    tmp_dir = tempfile.TemporaryDirectory()
    set_datadir(tmp_dir.name)

    sched = make_basic_multi_qubit_schedule(["q0", "q1"])
    sched = device_compile(sched, load_example_transmon_config)
    with pytest.warns(
        DeprecationWarning,
        match=r"hardware config adheres to a specification that is deprecated",
    ):
        hardware_compile(sched, old_config)


def test_apply_latency_corrections_invalid_raises(
    mock_setup_basic_transmon, hardware_cfg_latency_corrections_invalid
):
    """
    This test function checks that:
    Providing an invalid latency correction specification raises an exception
    when compiling.
    """
    # mock_setup should arrange this but is not working here
    tmp_dir = tempfile.TemporaryDirectory()
    set_datadir(tmp_dir.name)

    sched = Schedule("Single Gate Experiment on Two Qubits")
    sched.add(X("q0"))
    sched.add(
        SquarePulse(port="q1:mw", clock="q1.01", amp=0.25, duration=12e-9),
        ref_pt="start",
    )
    sched.add_resources([ClockResource("q0.01", freq=5e9)])
    sched.add_resources([ClockResource("q1.01", freq=5e9)])

    hardware_cfg = copy.deepcopy(hardware_cfg_latency_corrections_invalid)
    hardware_cfg["latency_corrections"]["q1:mw-q1.01"] = None
    with pytest.raises(ValidationError):
        _ = qcompile(
            schedule=sched,
            device_cfg=mock_setup_basic_transmon[
                "quantum_device"
            ].generate_device_config(),
            hardware_cfg=hardware_cfg,
        )


def test_apply_latency_corrections_valid(
    mock_setup_basic_transmon, hardware_cfg_latency_corrections
):
    """
    This test function checks that:
    Latency correction is set for the correct portclock key
    by checking against the value set in QASM instructions.
    """
    # mock_setup_basic_transmon should arrange this but is not working here
    tmp_dir = tempfile.TemporaryDirectory()
    set_datadir(tmp_dir.name)

    set_standard_params_transmon(mock_setup_basic_transmon)
    sched = Schedule("Single Gate Experiment on Two Qubits")
    sched.add(X("q0"))
    sched.add(
        SquarePulse(port="q1:mw", clock="q1.01", amp=0.25, duration=12e-9),
        ref_pt="start",
    )
    sched.add_resources([ClockResource("q0.01", freq=5e9)])
    sched.add_resources([ClockResource("q1.01", freq=5e9)])

    hardware_cfg = hardware_cfg_latency_corrections
    compiled_sched = qcompile(
        schedule=sched,
        device_cfg=mock_setup_basic_transmon["quantum_device"].generate_device_config(),
        hardware_cfg=hardware_cfg,
    )

    for instrument in ["qcm0", ("cluster0", "cluster0_module1")]:
        compiled_data = compiled_sched.compiled_instructions
        config_data = hardware_cfg

        if isinstance(instrument, tuple):
            for key in instrument:
                compiled_data = compiled_data.get(key)
                config_data = config_data.get(key)
        else:
            compiled_data = compiled_data.get(instrument)
            config_data = config_data.get(instrument)

        port = config_data["complex_output_0"]["portclock_configs"][0]["port"]
        clock = config_data["complex_output_0"]["portclock_configs"][0]["clock"]
        latency = int(1e9 * hardware_cfg["latency_corrections"][f"{port}-{clock}"])

        program_lines = compiled_data["seq0"]["sequence"]["program"].splitlines()
        assert any(
            f"latency correction of {constants.GRID_TIME} + {latency} ns" in line
            for line in program_lines
        ), f"instrument={instrument}, latency={latency}"


def test_apply_latency_corrections_warning(
    mock_setup_basic_transmon, hardware_cfg_latency_corrections, caplog
):
    """
    Checks if warning is raised for a latency correction
    that is not a multiple of 4ns
    """
    # mock_setup_basic_transmon should arrange this but is not working here
    tmp_dir = tempfile.TemporaryDirectory()
    set_datadir(tmp_dir.name)

    sched = Schedule("Single Gate Experiment")
    sched.add(
        SquarePulse(port="q1:mw", clock="q1.01", amp=0.25, duration=12e-9),
        ref_pt="start",
    )
    sched.add_resources([ClockResource("q1.01", freq=5e9)])

    warning = f"not a multiple of {constants.GRID_TIME}"
    with caplog.at_level(
        logging.WARNING, logger="quantify_scheduler.backends.qblox.qblox_backend"
    ):
        qcompile(
            schedule=sched,
            device_cfg=mock_setup_basic_transmon[
                "quantum_device"
            ].generate_device_config(),
            hardware_cfg=hardware_cfg_latency_corrections,
        )
    assert any(warning in mssg for mssg in caplog.messages)


def _strip_comments(program: str):
    # helper function for comparing programs
    stripped_program = []
    for line in program.split("\n"):
        if "#" in line:
            line = line.split("#")[0]
        line = line.rstrip()  # remove trailing whitespace
        stripped_program.append(line)
    return stripped_program<|MERGE_RESOLUTION|>--- conflicted
+++ resolved
@@ -1141,15 +1141,10 @@
 ):
     tmp_dir = tempfile.TemporaryDirectory()
     set_datadir(tmp_dir.name)
-<<<<<<< HEAD
     mixed_schedule_with_acquisition.repetitions = 10
 
-=======
-    schedule = mixed_schedule_with_acquisition
-    schedule.repetitions = 10
->>>>>>> d1f0c926
     full_program = qcompile(
-        schedule,
+        mixed_schedule_with_acquisition,
         load_example_transmon_config,
         load_example_qblox_hardware_config,
     )
