--- conflicted
+++ resolved
@@ -73,68 +73,8 @@
     # The preferred alternative is the mock_setup_basic_transmon.
     set_datadir(tmp_test_data_dir)
 
-<<<<<<< HEAD
-    # importing from init_mock will execute all the code in the module which
-    # will instantiate all the instruments in the mock setup.
-    meas_ctrl = MeasurementControl("meas_ctrl")
-    instrument_coordinator = InstrumentCoordinator(
-        name="instrument_coordinator", add_default_generic_icc=False
-    )
-
-    q0 = BasicTransmonElement("q0")
-    q1 = BasicTransmonElement("q1")
-    q2 = BasicTransmonElement("q2")
-    q3 = BasicTransmonElement("q3")
-    q4 = BasicTransmonElement("q4")
-    q5 = BasicTransmonElement("q5")
-
-    edge_q2_q3 = CompositeSquareEdge(
-        parent_element_name=q2.name, child_element_name=q3.name
-    )
-    q0.measure.pulse_amp.set(0.08)
-
-    q0.clock_freqs.readout.set(8.1e9)
-    q0.clock_freqs.f01.set(5.8e9)
-    q0.clock_freqs.f12.set(5.45e9)
-    q0.rxy.amp180.set(0.314)
-    q0.rxy.duration.set(20e-9)
-
-    q1.measure.pulse_amp.set(0.08)
-    q1.clock_freqs.readout.set(8.1e9)
-    q1.clock_freqs.f01.set(5.8e9)
-    q1.clock_freqs.f12.set(5.45e9)
-    q1.rxy.amp180.set(0.314)
-    q1.rxy.duration.set(20e-9)
-
-    q0.measure.pulse_duration.set(1.6e-07)
-    q0.measure.acq_delay.set(1.2e-07)
-
-    q1.measure.pulse_duration.set(1.6e-07)
-    q1.measure.acq_delay.set(1.2e-07)
-
-    q0.measure.pulse_amp.set(0.08)
-    q0.clock_freqs.readout.set(8.1e9)
-    q0.clock_freqs.f01.set(5.8e9)
-    q0.clock_freqs.f12.set(5.45e9)
-
-    edge_q2_q3.cz.q2_phase_correction(44)
-    edge_q2_q3.cz.q3_phase_correction(63)
-
-    quantum_device = QuantumDevice(name="quantum_device")
-    quantum_device.add_element(q0)
-    quantum_device.add_element(q1)
-    quantum_device.add_element(q2)
-    quantum_device.add_element(q3)
-    quantum_device.add_element(q4)
-    quantum_device.add_element(q5)
-    quantum_device.add_edge(edge_q2_q3)
-
-    quantum_device.instr_measurement_control(meas_ctrl.name)
-    quantum_device.instr_instrument_coordinator(instrument_coordinator.name)
-=======
     # moved to a separate module to allow using the mock_setup in tutorials.
     mock_setup = set_up_mock_transmon_setup_legacy()
->>>>>>> ae963499
 
     mock_instruments = {
         "meas_ctrl": mock_setup["meas_ctrl"],
