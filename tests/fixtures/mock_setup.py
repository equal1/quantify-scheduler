# Repository: https://gitlab.com/quantify-os/quantify-scheduler
# Licensed according to the LICENCE file on the main branch
"""Pytest fixtures for quantify-scheduler."""

import os
import shutil
import pathlib

from typing import List

import pytest
from qcodes import Instrument

from quantify_core.data.handling import get_datadir, set_datadir
from quantify_scheduler.device_under_test.mock_setup import set_up_mock_transmon_setup


def _cleanup_instruments(instrument_names):
    for name in instrument_names:
        try:
            Instrument.find_instrument(name).close()
        except KeyError:
            pass


@pytest.fixture(scope="session", autouse=True)
def tmp_test_data_dir(tmp_path_factory):
    """
    This is a fixture which uses the pytest tmp_path_factory fixture
    and extends it by copying the entire contents of the test_data
    directory. After the test session is finished, then it calls
    the `cleaup_tmp` method which tears down the fixture and cleans up itself.
    """

    # disable this if you want to look at the generated datafiles for debugging.
    use_temp_dir = True
    if use_temp_dir:
        temp_data_dir = tmp_path_factory.mktemp("temp_data")
        yield temp_data_dir
        shutil.rmtree(temp_data_dir, ignore_errors=True)
    else:
        set_datadir(os.path.join(pathlib.Path.home(), "quantify_schedule_test"))
        print(f"Data directory set to: {get_datadir()}")
        yield get_datadir()


# pylint: disable=redefined-outer-name
@pytest.fixture(scope="module", autouse=False)
def mock_setup(tmp_test_data_dir):
    """
    Returns a mock setup.
    """

    set_datadir(tmp_test_data_dir)

<<<<<<< HEAD
    # moved to a separate module to allow using the mock_setup in tutorials.
    mock_setup = set_up_mock_transmon_setup(include_legacy_transmon=True)

    request.addfinalizer(mock_setup["cleanup_instruments"])

    return {
        "meas_ctrl": mock_setup["meas_ctrl"],
        "instrument_coordinator": mock_setup["instrument_coordinator"],
        "q0": mock_setup["q0"],
        "q1": mock_setup["q1"],
        "q2": mock_setup["q2"],
        "q3": mock_setup["q3"],
        "q4": mock_setup["q4"],
        "edge_q2_q3": mock_setup["edge_q2_q3"],
        "quantum_device": mock_setup["quantum_device"],
    }
=======
    # importing from init_mock will execute all the code in the module which
    # will instantiate all the instruments in the mock setup.
    meas_ctrl = MeasurementControl("meas_ctrl")
    instrument_coordinator = InstrumentCoordinator(
        name="instrument_coordinator", add_default_generic_icc=False
    )

    q0 = TransmonElement("q0")  # pylint: disable=invalid-name
    q1 = TransmonElement("q1")  # pylint: disable=invalid-name
    q2 = BasicTransmonElement("q2")  # pylint: disable=invalid-name
    q3 = BasicTransmonElement("q3")  # pylint: disable=invalid-name

    edge_q2_q3 = SuddenNetZeroEdge(
        parent_element_name=q2.name, child_element_name=q3.name
    )

    q0.ro_pulse_amp(0.08)
    q0.ro_freq(8.1e9)
    q0.freq_01(5.8e9)
    q0.freq_12(5.45e9)
    q0.mw_amp180(0.314)
    q0.mw_pulse_duration(20e-9)
    q0.ro_pulse_delay(20e-9)
    q0.ro_acq_delay(20e-9)

    q1.ro_freq(8.64e9)
    q1.freq_01(6.4e9)
    q1.freq_12(5.05e9)

    quantum_device = QuantumDevice(name="quantum_device")
    quantum_device.add_element(q0)
    quantum_device.add_element(q1)
    quantum_device.add_element(q2)
    quantum_device.add_element(q3)
    quantum_device.add_edge(edge_q2_q3)

    quantum_device.instr_measurement_control(meas_ctrl.name)
    quantum_device.instr_instrument_coordinator(instrument_coordinator.name)

    mock_instruments = {
        "meas_ctrl": meas_ctrl,
        "instrument_coordinator": instrument_coordinator,
        "q0": q0,
        "q1": q1,
        "q2": q2,
        "q3": q3,
        "q2-q3": edge_q2_q3,
        "quantum_device": quantum_device,
    }
    yield mock_instruments

    # NB only close the instruments this fixture is responsible for to avoid
    # hard to debug side effects
    _cleanup_instruments(mock_instruments.keys())


@pytest.fixture(scope="function")
def mock_setup_basic_transmon_elements(element_names: List[str]):
    """
    Returns a mock setup consisting of QuantumDevice and BasicTransmonElements only.
    """

    quantum_device = QuantumDevice("quantum_device")

    elements = {}
    for name in element_names:
        elements[name] = BasicTransmonElement(name)
        quantum_device.add_element(elements[name])

    mock_instruments = {"quantum_device": quantum_device, **elements}
    yield mock_instruments

    _cleanup_instruments(mock_instruments)
>>>>>>> e6988501
<|MERGE_RESOLUTION|>--- conflicted
+++ resolved
@@ -13,6 +13,14 @@
 
 from quantify_core.data.handling import get_datadir, set_datadir
 from quantify_scheduler.device_under_test.mock_setup import set_up_mock_transmon_setup
+
+from quantify_scheduler.device_under_test.quantum_device import QuantumDevice
+from quantify_scheduler.device_under_test.transmon_element import (
+    TransmonElement,
+    BasicTransmonElement,
+)
+from quantify_scheduler.device_under_test.sudden_nz_edge import SuddenNetZeroEdge
+from quantify_scheduler.instrument_coordinator import InstrumentCoordinator
 
 
 def _cleanup_instruments(instrument_names):
@@ -53,13 +61,10 @@
 
     set_datadir(tmp_test_data_dir)
 
-<<<<<<< HEAD
     # moved to a separate module to allow using the mock_setup in tutorials.
     mock_setup = set_up_mock_transmon_setup(include_legacy_transmon=True)
 
-    request.addfinalizer(mock_setup["cleanup_instruments"])
-
-    return {
+    mock_instruments = {
         "meas_ctrl": mock_setup["meas_ctrl"],
         "instrument_coordinator": mock_setup["instrument_coordinator"],
         "q0": mock_setup["q0"],
@@ -70,56 +75,7 @@
         "edge_q2_q3": mock_setup["edge_q2_q3"],
         "quantum_device": mock_setup["quantum_device"],
     }
-=======
-    # importing from init_mock will execute all the code in the module which
-    # will instantiate all the instruments in the mock setup.
-    meas_ctrl = MeasurementControl("meas_ctrl")
-    instrument_coordinator = InstrumentCoordinator(
-        name="instrument_coordinator", add_default_generic_icc=False
-    )
 
-    q0 = TransmonElement("q0")  # pylint: disable=invalid-name
-    q1 = TransmonElement("q1")  # pylint: disable=invalid-name
-    q2 = BasicTransmonElement("q2")  # pylint: disable=invalid-name
-    q3 = BasicTransmonElement("q3")  # pylint: disable=invalid-name
-
-    edge_q2_q3 = SuddenNetZeroEdge(
-        parent_element_name=q2.name, child_element_name=q3.name
-    )
-
-    q0.ro_pulse_amp(0.08)
-    q0.ro_freq(8.1e9)
-    q0.freq_01(5.8e9)
-    q0.freq_12(5.45e9)
-    q0.mw_amp180(0.314)
-    q0.mw_pulse_duration(20e-9)
-    q0.ro_pulse_delay(20e-9)
-    q0.ro_acq_delay(20e-9)
-
-    q1.ro_freq(8.64e9)
-    q1.freq_01(6.4e9)
-    q1.freq_12(5.05e9)
-
-    quantum_device = QuantumDevice(name="quantum_device")
-    quantum_device.add_element(q0)
-    quantum_device.add_element(q1)
-    quantum_device.add_element(q2)
-    quantum_device.add_element(q3)
-    quantum_device.add_edge(edge_q2_q3)
-
-    quantum_device.instr_measurement_control(meas_ctrl.name)
-    quantum_device.instr_instrument_coordinator(instrument_coordinator.name)
-
-    mock_instruments = {
-        "meas_ctrl": meas_ctrl,
-        "instrument_coordinator": instrument_coordinator,
-        "q0": q0,
-        "q1": q1,
-        "q2": q2,
-        "q3": q3,
-        "q2-q3": edge_q2_q3,
-        "quantum_device": quantum_device,
-    }
     yield mock_instruments
 
     # NB only close the instruments this fixture is responsible for to avoid
@@ -143,5 +99,4 @@
     mock_instruments = {"quantum_device": quantum_device, **elements}
     yield mock_instruments
 
-    _cleanup_instruments(mock_instruments)
->>>>>>> e6988501
+    _cleanup_instruments(mock_instruments)